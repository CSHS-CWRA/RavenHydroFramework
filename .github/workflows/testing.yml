name: RavenHydroFramework Testing

on:
  push:
    branches:
     - main
  pull_request:

jobs:
  lint:
    name: Code Quality Checks
    if: github.event_name != 'push' || github.ref != 'refs/heads/main'
    runs-on: ubuntu-latest
    defaults:
      run:
        shell: bash
    steps:
      - name: Harden Runner
        uses: step-security/harden-runner@17d0e2bd7d51742c71671bd19fa12bdc9d40a3d6 # v2.8.1
        with:
<<<<<<< HEAD
=======
          disable-sudo: false
>>>>>>> c5261f0b
          egress-policy: block
          allowed-endpoints: >
            azure.archive.ubuntu.com:80
            esm.ubuntu.com:443
            files.pythonhosted.org:443
            github.com:443
            motd.ubuntu.com:443
            packages.microsoft.com:443
            pypi.org:443

      - name: Checkout Repository
        uses: actions/checkout@692973e3d937129bcbf40652eb9f2f61becf3332 # v4.1.7
<<<<<<< HEAD
=======
        with:
            persist-credentials: false
>>>>>>> c5261f0b

      - name: Install linters
        run: |
          sudo apt-get update
          sudo apt-get install uncrustify cppcheck iwyu

      - name: Set up Python3
        uses: actions/setup-python@82c7e631bb3cdc910f68e0081d67478d79c6982d # v5.1.0
        with:
          python-version: '3.x'

      - name: Run pre-commit hooks
        uses: pre-commit/action@2c7b3805fd2a0fd8c1884dcaebf91fc102a13ecd # v3.0.1

  build-netcdf:
    name: Build (${{ matrix.build_type }}; ${{ matrix.os }}; NetCDF=True)
    needs: lint
<<<<<<< HEAD
    runs-on: ubuntu-latest
    strategy:
      matrix:
        os: [ ubuntu-latest, macos-latest ]
        build_type: [ Debug, Release ]
=======
    runs-on: ${{ matrix.os }}
    strategy:
      fail-fast: false
      matrix:
        os: [ "ubuntu-latest", "macos-latest" ]
        build_type: [ "Debug", "Release" ]
>>>>>>> c5261f0b
    steps:
      - name: Harden Runner
        uses: step-security/harden-runner@17d0e2bd7d51742c71671bd19fa12bdc9d40a3d6 # v2.8.1
        with:
<<<<<<< HEAD
          disable-sudo: true
=======
          disable-sudo: false
>>>>>>> c5261f0b
          egress-policy: block
          allowed-endpoints: >
            azure.archive.ubuntu.com:80
            esm.ubuntu.com:443
            github.com:443
            motd.ubuntu.com:443
            packages.microsoft.com:443
            raw.githubusercontent.com:443

      - name: Checkout Repository
        uses: actions/checkout@692973e3d937129bcbf40652eb9f2f61becf3332 # v4.1.7
<<<<<<< HEAD

      - name: Fetch NetCDF CMake script
        run: |
          wget https://raw.githubusercontent.com/Kitware/VTK/master/CMake/FindNetCDF.cmake -P cmake

      - name: Build
        id: build
        continue-on-error: true
        run: |
          cmake .
          cmake --build . --config ${{ matrix.build_type }} -j 3

      - name: Run tests
        if: steps.build.outcome == 'success'
        run: |
          ./Raven
          ./Raven -v
=======
        with:
          persist-credentials: false

      - name: Install NetCDF (Ubuntu/apt)
        if: matrix.os == 'ubuntu-latest'
        run: |
          sudo apt-get update
          sudo apt-get install -y libnetcdf-dev
      - name: Install NetCDF4 (macOS/homebrew)
        if: (matrix.os == 'macos-latest') && (!matrix.conda)
        uses: tecolicom/actions-use-homebrew-tools@b9c066b79607fa3d71e0be05d7003bb75fd9ff34 # v1.3.0
        with:
          tools: netcdf
          cache: "yes"

      - name: Fetch NetCDF CMake script
        run: |
          wget https://raw.githubusercontent.com/Kitware/VTK/master/CMake/FindNetCDF.cmake -P cmake

      - name: Build
        id: build
        run: |
          mkdir build
          cd build
          cmake ..
          cmake --build . --config ${{ matrix.build_type }} -j 3 --verbose

      - name: Run tests
        if: steps.build.outcome == 'success'
        run: |
          ./build/Raven
          ./build/Raven -v
>>>>>>> c5261f0b

  build:
    name: Build (${{ matrix.build_type }}; ${{ matrix.os }}; NetCDF=False)
    needs: lint
<<<<<<< HEAD
    runs-on: ubuntu-latest
=======
    runs-on: ${{ matrix.os }}
>>>>>>> c5261f0b
    strategy:
      fail-fast: false
      matrix:
        os: [ ubuntu-latest, macos-latest, windows-latest ]
        build_type: [ Debug, Release ]
    defaults:
      run:
        shell: bash -l {0}
    steps:
      - name: Harden Runner
        uses: step-security/harden-runner@17d0e2bd7d51742c71671bd19fa12bdc9d40a3d6 # v2.8.1
        with:
          disable-sudo: true
          egress-policy: block
          allowed-endpoints: >
            azure.archive.ubuntu.com:80
            esm.ubuntu.com:443
            github.com:443
            motd.ubuntu.com:443
            objects.githubusercontent.com:443
            packages.microsoft.com:443

      - name: Checkout Repository
        uses: actions/checkout@692973e3d937129bcbf40652eb9f2f61becf3332 # v4.1.7
<<<<<<< HEAD
=======
        with:
          persist-credentials: false
>>>>>>> c5261f0b

      - name: Install dependencies (Windows)
        if: matrix.os == 'windows-latest'
        uses: lukka/get-cmake@2bcb1a4c14ab154443cc740dced0f9b6a8fb2b59 # v3.29.6

      - name: Build
        id: build
<<<<<<< HEAD
        continue-on-error: true
        run: |
          cmake .
          cmake --build . --config ${{ matrix.build_type }} -j 3

      - name: Run tests
        run: |
          ./Raven
          ./Raven -v
=======
        run: |
          mkdir build
          cd build
          cmake ..
          cmake --build . --config ${{ matrix.build_type }} -j 3 --verbose

      - name: Run tests (Windows)
        if: ${{ matrix.os == 'windows-latest' && steps.build.outcome == 'success' }}
        run: |
          ./build/${{ matrix.build_type }}/Raven.exe
          ./build/${{ matrix.build_type }}/Raven.exe -v
      - name: Run tests (Ubuntu/macOS)
        if: ${{ matrix.os != 'windows-latest' && steps.build.outcome == 'success' }}
        run: |
          ./build/Raven
          ./build/Raven -v
>>>>>>> c5261f0b
<|MERGE_RESOLUTION|>--- conflicted
+++ resolved
@@ -18,10 +18,7 @@
       - name: Harden Runner
         uses: step-security/harden-runner@17d0e2bd7d51742c71671bd19fa12bdc9d40a3d6 # v2.8.1
         with:
-<<<<<<< HEAD
-=======
           disable-sudo: false
->>>>>>> c5261f0b
           egress-policy: block
           allowed-endpoints: >
             azure.archive.ubuntu.com:80
@@ -34,11 +31,8 @@
 
       - name: Checkout Repository
         uses: actions/checkout@692973e3d937129bcbf40652eb9f2f61becf3332 # v4.1.7
-<<<<<<< HEAD
-=======
         with:
             persist-credentials: false
->>>>>>> c5261f0b
 
       - name: Install linters
         run: |
@@ -56,29 +50,17 @@
   build-netcdf:
     name: Build (${{ matrix.build_type }}; ${{ matrix.os }}; NetCDF=True)
     needs: lint
-<<<<<<< HEAD
-    runs-on: ubuntu-latest
-    strategy:
-      matrix:
-        os: [ ubuntu-latest, macos-latest ]
-        build_type: [ Debug, Release ]
-=======
     runs-on: ${{ matrix.os }}
     strategy:
       fail-fast: false
       matrix:
         os: [ "ubuntu-latest", "macos-latest" ]
         build_type: [ "Debug", "Release" ]
->>>>>>> c5261f0b
     steps:
       - name: Harden Runner
         uses: step-security/harden-runner@17d0e2bd7d51742c71671bd19fa12bdc9d40a3d6 # v2.8.1
         with:
-<<<<<<< HEAD
-          disable-sudo: true
-=======
           disable-sudo: false
->>>>>>> c5261f0b
           egress-policy: block
           allowed-endpoints: >
             azure.archive.ubuntu.com:80
@@ -90,25 +72,6 @@
 
       - name: Checkout Repository
         uses: actions/checkout@692973e3d937129bcbf40652eb9f2f61becf3332 # v4.1.7
-<<<<<<< HEAD
-
-      - name: Fetch NetCDF CMake script
-        run: |
-          wget https://raw.githubusercontent.com/Kitware/VTK/master/CMake/FindNetCDF.cmake -P cmake
-
-      - name: Build
-        id: build
-        continue-on-error: true
-        run: |
-          cmake .
-          cmake --build . --config ${{ matrix.build_type }} -j 3
-
-      - name: Run tests
-        if: steps.build.outcome == 'success'
-        run: |
-          ./Raven
-          ./Raven -v
-=======
         with:
           persist-credentials: false
 
@@ -141,16 +104,11 @@
         run: |
           ./build/Raven
           ./build/Raven -v
->>>>>>> c5261f0b
 
   build:
     name: Build (${{ matrix.build_type }}; ${{ matrix.os }}; NetCDF=False)
     needs: lint
-<<<<<<< HEAD
-    runs-on: ubuntu-latest
-=======
     runs-on: ${{ matrix.os }}
->>>>>>> c5261f0b
     strategy:
       fail-fast: false
       matrix:
@@ -175,11 +133,8 @@
 
       - name: Checkout Repository
         uses: actions/checkout@692973e3d937129bcbf40652eb9f2f61becf3332 # v4.1.7
-<<<<<<< HEAD
-=======
         with:
           persist-credentials: false
->>>>>>> c5261f0b
 
       - name: Install dependencies (Windows)
         if: matrix.os == 'windows-latest'
@@ -187,17 +142,6 @@
 
       - name: Build
         id: build
-<<<<<<< HEAD
-        continue-on-error: true
-        run: |
-          cmake .
-          cmake --build . --config ${{ matrix.build_type }} -j 3
-
-      - name: Run tests
-        run: |
-          ./Raven
-          ./Raven -v
-=======
         run: |
           mkdir build
           cd build
@@ -213,5 +157,4 @@
         if: ${{ matrix.os != 'windows-latest' && steps.build.outcome == 'success' }}
         run: |
           ./build/Raven
-          ./build/Raven -v
->>>>>>> c5261f0b
+          ./build/Raven -v