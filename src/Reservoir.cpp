--- conflicted
+++ resolved
@@ -1,1612 +1,1610 @@
-/*----------------------------------------------------------------
-  Raven Library Source Code
-  Copyright (c) 2008-2023 the Raven Development Team
-  ----------------------------------------------------------------*/
-#include "Reservoir.h"
-#include "Model.h"     // needed to define CModel
-
-//////////////////////////////////////////////////////////////////
-/// \brief Base Constructor for reservoir called by all other constructors
-/// \param Name [in] Nickname for reservoir
-/// \param SubID [in] subbasin ID
-/// \param typ [in] reservoir type
-/// \details needed because versions of c++ prior to v11 don't necessaarily support delegating constructors
-//
-void CReservoir::BaseConstructor(const string Name,const long SubID)
-{
-  _name=Name;
-  _SBID=SubID;
-
-  _pDownSB=NULL;
-
-  _lakebed_thick=1.0;
-  _lakebed_cond =0.0;
-  _lake_convcoeff=2.0;
-
-  _stage     =0.0;
-  _stage_last=0.0;
-  _min_stage =0.0;
-  _max_stage =0.0;
-  _Qout      =0.0;
-  _Qout_last =0.0;
-  _MB_losses =0.0;
-  _AET		   =0.0;
-  _Precip    =0.0;
-  _GW_seepage=0.0;
-  _aQstruct=NULL;
-  _aQstruct_last=NULL;
-
-  _pHRU=NULL;
-  _pExtractTS=NULL;
-  _pWeirHeightTS=NULL;
-  _pMaxStageTS=NULL;
-  _pOverrideQ=NULL;
-  _pMinStageTS=NULL;
-  _pMinStageFlowTS=NULL;
-  _pTargetStageTS=NULL;
-  _pMaxQIncreaseTS=NULL;
-  _pMaxQDecreaseTS=NULL;
-  _pDroughtLineTS=NULL;
-  _pQmaxTS=NULL;
-  _pQminTS=NULL;
-  _pQdownTS=NULL;
-  _QdownRange=0.0;
-  _pQdownSB=NULL;
-  _nDemands=0;
-  _aDemands=NULL;
-  _demand_mult=1.0;
-
-  _pDZTR=NULL;
-
-  _minStageDominant=false;
-
-  _crest_ht=0.0;
-  _crest_width=DOESNT_EXIST;
-
-  _max_capacity=0.0;
-
-  _aQ_back=NULL;
-  _nDates=0;
-  _aDates=NULL;
-
-  _Np=0;
-  _aStage  =NULL;
-  _aQ      =NULL;
-  _aQunder =NULL;
-  _aArea   =NULL;
-  _aVolume =NULL;
-
-  _nControlStructures=0;
-  _pControlStructures=NULL;
-
-  _seepage_const=0;
-  _local_GW_head=0.0;
-
-  _assimilate_stage=false;
-  _assim_blank=true;
-  _pObsStage=NULL;
-  _DAscale=1.0;
-  _DAscale_last=1.0;
-}
-
-//////////////////////////////////////////////////////////////////
-/// \brief Base Constructor for reservoir
-/// \param Name [in] Nickname for reservoir
-/// \param SubID [in] subbasin ID
-/// \param typ [in] reservoir type
-//
-CReservoir::CReservoir(const string Name,const long SubID)
-{
-  BaseConstructor(Name,SubID);
-}
-
-//////////////////////////////////////////////////////////////////
-/// \brief Constructor for reservoir using power law rating curves
-/// \param Name [in] Nickname for reservoir
-/// \param SBID [in] subbasin ID
-/// \param a_V [in] volume of reservoir/lake when stage at absolute crest height [m3]
-/// \param b_V [in] power law exponent for volume rating curve [-]
-/// \param a_Q [in] power law coefficient for discharge rating curve [m3/s*m^-b_Q]
-/// \param b_Q [in] power law exponent for discharge rating curve [-]
-/// \param a_A[in] surface area of reservoir/lake when stage at absolute crest height [m2]
-/// \param b_A [in] power law exponent for area rating curve [-] (0 for prismatic reservoir)
-
-//
-CReservoir::CReservoir(const string Name, const long SBID,
-                       const double a_V,  const double b_V,
-                       const double a_Q,  const double b_Q,
-                       const double a_A,  const double b_A,
-                       const double crestht,const double depth)
-{
-  BaseConstructor(Name,SBID);
-
-  _Np=100;
-  _aStage =new double[_Np];
-  _aQ     =new double[_Np];
-  _aQunder=new double[_Np];
-  _aArea  =new double[_Np];
-  _aVolume=new double[_Np];
-  ExitGracefullyIf(_aVolume==NULL,"CReservoir::constructor",OUT_OF_MEMORY);
-
-  double aA=a_A;
-  double bA=b_A;
-  if(aA==AUTO_COMPUTE) {aA=a_V/depth*b_V;}
-  if(bA==AUTO_COMPUTE) {bA=b_V-1.0;      }
-
-  double ht,dh;
-  _crest_ht  =crestht;       // zero by default
-  _min_stage =_crest_ht-depth;
-  _max_stage =_crest_ht+6.0; // a postive value relative to _crest_ht
-  dh=(_max_stage-_min_stage)/(double)(_Np-1);
-
-  for(int i=0;i<_Np;i++)
-  {
-    ht  =_min_stage+(double)(i)*dh;
-    if (((ht+dh)-_crest_ht)*(ht-_crest_ht)<0.0){ht=_crest_ht;}//ensures zero discharge point included
-    double ht_above_bottom=ht-_min_stage;
-    _aStage [i]=ht;
-    _aQ     [i]=a_Q*pow(max(ht-_crest_ht,0.0),b_Q);
-    _aArea  [i]=aA *pow(ht_above_bottom/depth,bA );
-    _aVolume[i]=a_V*pow(ht_above_bottom/depth,b_V);
-    _aQunder[i]=0.0;
-  }
-  _max_capacity=_aVolume[_Np-1];
-}
-//////////////////////////////////////////////////////////////////
-/// \brief Constructor for reservoir using lookup table rating curves
-/// \param Name [in] Nickname for reservoir
-/// \param SubID [in] subbasin ID
-/// \param a_ht[] [in] array of reservoir stages [size: nPoints]
-/// \param a_Q[] [in] array of reservoir discharges [size: nPoints]
-/// \param a_A[] [in] array of reservoir volumes [size: nPoints]
-/// \param a_V[] [in] array of reservoir areas [size: nPoints]
-//
-CReservoir::CReservoir(const string Name, const long SubID,
-                       const double *a_ht,
-                       const double *a_Q, const double *a_Qund,const double *a_A, const double *a_V,
-                       const int     nPoints)
-{
-   BaseConstructor(Name,SubID);
-
-  _min_stage =ALMOST_INF;
-  _max_stage=-ALMOST_INF;
-
-  _Np=nPoints;
-  ExitGracefullyIf(_Np<2,"CReservoir::constructor: must have more than 1 data point in stage relations",BAD_DATA_WARN);
-
-  _aStage =new double [_Np];
-  _aQ     =new double [_Np];
-  _aQunder=new double [_Np];
-  _aArea  =new double [_Np];
-  _aVolume=new double [_Np];
-  ExitGracefullyIf(_aVolume==NULL,"CReservoir::constructor (2)",OUT_OF_MEMORY);
-
-  string warn;
-  for (int i=0;i<_Np;i++)
-  {
-    _aStage [i]=a_ht[i];
-    lowerswap(_min_stage,_aStage[i]);
-    upperswap(_max_stage,_aStage[i]);
-    _aQ     [i]=a_Q[i];
-    _aArea  [i]=a_A[i];
-    _aVolume[i]=a_V[i];
-    if(a_Qund==NULL){ _aQunder[i]=0.0; }
-    else            { _aQunder[i]=a_Qund[i];   }
-
-    // QA/QC:
-    if ((i > 0) && ((_aStage[i]-_aStage[i-1])<0)){
-      warn = "CReservoir::constructor: stage relations must be specified in order of increasing stage. [bad reservoir: " + _name + " "+to_string(SubID)+"]";
-      ExitGracefully(warn.c_str(),BAD_DATA_WARN);
-    }
-    if ((i > 0) && ((_aVolume[i] - _aVolume[i-1]) <= -REAL_SMALL)){
-      warn = "CReservoir::constructor: volume-stage relationships must be monotonically increasing for all stages. [bad reservoir: " + _name + " "+to_string(SubID)+"]";
-      ExitGracefully(warn.c_str(),BAD_DATA_WARN);
-    }
-    if ((i > 0) && ((_aQ[i] - _aQ[i-1]) < -REAL_SMALL)){
-      warn = "CReservoir::constructor: stage-discharge relationships must be increasing or flat for all stages. [bad reservoir: " + _name + " "+to_string(SubID)+ "]";
-      ExitGracefully(warn.c_str(),BAD_DATA_WARN);
-    }
-    if ((i > 0) && ((_aQunder[i] - _aQunder[i-1]) < -REAL_SMALL)){
-      warn = "CReservoir::constructor: stage-discharge (underflow) relationships must be increasing or flat for all stages. [bad reservoir: " + _name + " "+to_string(SubID)+ "]";
-      ExitGracefully(warn.c_str(),BAD_DATA_WARN);
-    }
-  }
-  _max_capacity=_aVolume[_Np-1];
-}
-
-//////////////////////////////////////////////////////////////////
-/// \brief Constructor for reservoir using VARYING lookup table rating curves
-/// \param Name [in] Nickname for reservoir
-/// \param SubID [in] subbasin ID
-/// \param nDates [in] # of flow rating curves
-/// \param aDates [in] array of julian days (integer <366) at which rating curve changes
-/// \param a_ht[] [in] array of reservoir stages [size: nPoints]
-/// \param a_QQ[][] [in] 2-D array of reservoir discharges [size: nDates * nPoints]
-/// \param a_A[] [in] array of reservoir volumes [size: nPoints]
-/// \param a_V[] [in] array of reservoir areas [size: nPoints]
-//
-CReservoir::CReservoir(const string Name, const long SubID,
-                       const int my_nDates, const int *my_aDates,
-                       const double *a_ht,
-                       double      **a_QQ,
-                       const double *a_Qund,
-                       const double *a_A,
-                       const double *a_V,
-                       const int     nPoints)
-{
-  BaseConstructor(Name,SubID);
-
-  _nDates=my_nDates;
-  _aDates = new int[_nDates];
-  for (int v = 0; v<_nDates; v++){
-    _aDates[v] = my_aDates[v]-1; //Julian Days in Raven from 0 to 365, not 1 to 366
-  }
-
-  _min_stage =ALMOST_INF;
-  _max_stage=-ALMOST_INF; //reasonable default?
-
-  _Np=nPoints;
-  ExitGracefullyIf(_Np<2,"CReservoir::constructor: must have more than 1 data point in stage relations",BAD_DATA_WARN);
-
-  _aStage =new double [_Np];
-  _aQ     =new double [_Np];
-  _aQunder=new double [_Np];
-  _aArea  =new double [_Np];
-  _aQ_back = new double *[_nDates];
-  for (int v = 0; v<_nDates; v++){ _aQ_back[v] = new double[_Np]; }
-  _aVolume=new double [_Np];
-  ExitGracefullyIf(_aVolume==NULL,"CReservoir::constructor (2)",OUT_OF_MEMORY);
-
-  string warn;
-  for (int i=0;i<_Np;i++)
-  {
-    _aStage [i]=a_ht[i];
-    lowerswap(_min_stage,_aStage[i]);
-    upperswap(_max_stage,_aStage[i]);
-    _aQ     [i]=a_QQ[0][i];
-    _aQunder[i]=0.0;if(a_Qund!=NULL){ _aQunder[i]=a_Qund[i]; }
-    _aArea  [i]=a_A[i];
-    _aVolume[i]=a_V[i];
-    for (int v = 0; v < _nDates; v++){
-      _aQ_back[v][i] = a_QQ[v][i];
-      if ((i > 0) && ((_aQ_back[v][i] - _aQ_back[v][i-1]) < -REAL_SMALL)){
-        warn = "CReservoir::constructor: stage-discharge relationships must be increasing or flat for all stages. [bad varying reservoir: " + _name + " "+to_string(SubID)+ "]";
-        ExitGracefully(warn.c_str(),BAD_DATA_WARN);
-      }
-    }
-    if ((i > 0) && ((_aVolume[i] - _aVolume[i-1]) <= -REAL_SMALL)){
-      warn = "CReservoir::constructor: volume-stage relationships must be monotonically increasing for all stages. [bad reservoir: " + _name + " "+to_string(SubID)+"]";
-      ExitGracefully(warn.c_str(),BAD_DATA_WARN);
-    }
-    if ((i > 0) && ((_aQ[i] - _aQ[i-1]) < -REAL_SMALL)){
-      warn = "CReservoir::constructor: stage-discharge relationships must be increasing or flat for all stages. [bad reservoir: " + _name + " "+to_string(SubID)+ "]";
-      ExitGracefully(warn.c_str(),BAD_DATA_WARN);
-    }
-    if ((i > 0) && ((_aQunder[i] - _aQunder[i-1]) < -REAL_SMALL)){
-      warn = "CReservoir::constructor: stage-discharge relationships (underflow) must be increasing or flat for all stages. [bad reservoir: " + _name + " "+to_string(SubID)+ "]";
-      ExitGracefully(warn.c_str(),BAD_DATA_WARN);
-    }
-  }
-  _max_capacity=_aVolume[_Np-1];
-}
-//////////////////////////////////////////////////////////////////
-/// \brief Constructor for Prismatic lake reservoir controlled by weir coefficient
-/// \param Name [in] Nickname for reservoir
-/// \param SubID [in] subbasin ID
-/// \param weircoeff [in] weir coefficient, <1.0
-/// \param crestw [in] width of crest, [m]
-/// \param A  [in] area of reservoir [m2]
-/// \param depth [in] maximum depth of prismatic reservoir
-//
-CReservoir::CReservoir(const string Name,
-                       const long   SubID,
-                       const double weircoeff,
-                       const double crestw,
-                       const double crestht,
-                       const double A,
-                       const double depth)
-{
-   BaseConstructor(Name,SubID);
-
-  _crest_width=crestw;
-  _crest_ht   =crestht;
-  _min_stage  =-depth+_crest_ht;
-  _max_stage  =5.0+_crest_ht; //reasonable default?
-  ExitGracefullyIf(depth <=0, "CReservoir::Constructor (Lake): cannot have negative maximum lake depth",BAD_DATA_WARN);
-  ExitGracefullyIf(A     <=0, "CReservoir::Constructor (Lake): cannot have negative or zero lake area", BAD_DATA_WARN);
-  ExitGracefullyIf(crestw<=0, "CReservoir::Constructor (Lake): cannot have negative or zero crest width", BAD_DATA_WARN);
-  ExitGracefullyIf(weircoeff <= 0, "CReservoir::Constructor (Lake): cannot have negative or zero weir discharge coefficient", BAD_DATA_WARN);
-  if (weircoeff>1.0){
-    WriteWarning( "CReservoir::Constructor (Lake): weir discharge coefficient should be less than 1.0", true);
-  }
-  _Np=102;
-  _aStage =new double [_Np];
-  _aQ     =new double [_Np];
-  _aQunder=new double [_Np];
-  _aArea  =new double [_Np];
-  _aVolume=new double [_Np];
-  ExitGracefullyIf(_aVolume==NULL,"CReservoir::constructor (4)",OUT_OF_MEMORY);
-
-  double dh;
-  string warn;
-  dh=(_max_stage-_crest_ht)/(_Np-2); //spacing = 0.05m
-  _aStage [0]=_min_stage; //first point is for dry reservoir, linear interpolation of volume between this and crest height
-  _aQ     [0]=0.0;
-  _aQunder[0]=0.0;
-  _aArea  [0]=A;
-  _aVolume[0]=0.0;
-  for (int i=1;i<_Np;i++) // - Edited by KL to reference crest height properly
-  {
-    _aStage [i]=_crest_ht+(i-1)*dh;
-    _aQ     [i]=2.0/3.0*weircoeff*sqrt(2*GRAVITY)*crestw*pow((_aStage[i]-_crest_ht),1.5); //Overflow weir equation
-    _aQunder[i]=0.0;
-    _aArea  [i]=A;
-    _aVolume[i]=A*(_aStage[i]-_min_stage);
-  }
-  _max_capacity=_aVolume[_Np-1];
-}
-
-//////////////////////////////////////////////////////////////////
-/// \brief Default destructor
-//
-CReservoir::~CReservoir()
-{
-  delete [] _aQ;      _aQ    =NULL;
-  delete [] _aQunder; _aQunder=NULL;
-  delete [] _aArea;   _aArea =NULL;
-  delete [] _aVolume; _aVolume=NULL;
-  for (int v = 0; v<_nDates; v++){ delete[] _aQ_back[v]; } delete [] _aQ_back; _aQ_back=NULL;
-  delete[] _aDates; _aDates=NULL;
-
-  delete _pExtractTS;_pExtractTS=NULL;
-  delete _pWeirHeightTS;_pWeirHeightTS=NULL;
-  delete _pMaxStageTS;_pMaxStageTS=NULL;
-  delete _pOverrideQ;_pOverrideQ=NULL;
-  delete _pMinStageTS;_pMinStageTS=NULL;
-  delete _pMinStageFlowTS;_pMinStageFlowTS=NULL;
-  delete _pTargetStageTS;_pTargetStageTS=NULL;
-  delete _pMaxQIncreaseTS;_pMaxQIncreaseTS=NULL;
-  delete _pMaxQDecreaseTS;_pMaxQDecreaseTS=NULL;
-  delete _pDroughtLineTS; _pDroughtLineTS=NULL;
-  delete _pQminTS; _pQminTS=NULL;
-  delete _pQmaxTS; _pQmaxTS=NULL;
-  delete _pQdownTS; _pQdownTS=NULL;
-
-  delete _aQstruct; _aQstruct=NULL;
-  delete _aQstruct_last; _aQstruct_last=NULL;
-
-  for (int i=0;i<_nControlStructures;i++){delete _pControlStructures[i];} delete [] _pControlStructures; _pControlStructures=NULL;
-}
-
-//////////////////////////////////////////////////////////////////
-/// \returns Subbasin ID
-//
-long  CReservoir::GetSubbasinID          () const { return _SBID; }
-
-//////////////////////////////////////////////////////////////////
-/// \returns reservoir storage [m3]
-//
-double  CReservoir::GetStorage           () const { return GetVolume(_stage); }
-
-//////////////////////////////////////////////////////////////////
-/// \returns current stage [m]
-//
-double  CReservoir::GetResStage          () const { return _stage; }
-
-//////////////////////////////////////////////////////////////////
-/// \returns previous stage [m]
-//
-double  CReservoir::GetOldStage          () const { return _stage_last; }
-
-//////////////////////////////////////////////////////////////////
-/// \returns current surface area [m2]
-//
-double  CReservoir::GetSurfaceArea       () const { return GetArea(_stage); }
-
-//////////////////////////////////////////////////////////////////
-/// \returns start-of-timestep surface area [m2]
-//
-double  CReservoir::GetOldSurfaceArea    () const { return GetArea(_stage_last); }
-
-//////////////////////////////////////////////////////////////////
-/// \returns lakebed thickness [m]
-//
-double  CReservoir::GetLakebedThickness() const { return _lakebed_thick; }
-
-//////////////////////////////////////////////////////////////////
-/// \returns lakebed thermal conductivity [MJ/m/K/d]
-//
-double  CReservoir::GetLakebedConductivity() const { return _lakebed_cond; }
-
-//////////////////////////////////////////////////////////////////
-/// \returns lake thermal convection coefficient [MJ/m2/d/K]
-//
-double  CReservoir::GetLakeConvectionCoeff() const { return _lake_convcoeff; }
-
-//////////////////////////////////////////////////////////////////
-/// \returns current outflow rate [m3/s]
-//
-double  CReservoir::GetOutflowRate       () const { return _DAscale*_Qout; }
-
-//////////////////////////////////////////////////////////////////
-/// \returns previous outflow rate [m3/s]
-//
-double CReservoir::GetOldOutflowRate     () const { return _DAscale_last*_Qout_last; }
-
-//////////////////////////////////////////////////////////////////
-/// \returns current outflow rate from control structure i[m3/s]
-//
-double  CReservoir::GetControlOutflow    (const int i) const { return _aQstruct[i]; }
-
-//////////////////////////////////////////////////////////////////
-/// \returns outflow integrated over timestep [m3/d]
-//
-double  CReservoir::GetIntegratedOutflow(const double& tstep) const
-{
-  return 0.5*(_DAscale*_Qout+_DAscale_last*_Qout_last)*(tstep*SEC_PER_DAY); //integrated
-}
-
-//////////////////////////////////////////////////////////////////
-/// \returns control structure outflow integrated over timestep [m3/d]
-//
-double  CReservoir::GetIntegratedControlOutflow(const int i, const double& tstep) const
-{
-  return 0.5*(_aQstruct[i]+_aQstruct_last[i])*(tstep*SEC_PER_DAY); //integrated
-}
-//////////////////////////////////////////////////////////////////
-/// \returns previous storage [m3]
-//
-double CReservoir::GetOldStorage() const{return GetVolume(_stage_last);}
-
-//////////////////////////////////////////////////////////////////
-/// \returns evaporative losses integrated over previous timestep [m3]
-//
-double  CReservoir::GetReservoirLosses(const double &tstep) const
-{
-  return _MB_losses;
-}
-//////////////////////////////////////////////////////////////////
-/// \returns evaporative losses only integrated over previous timestep [m3]
-//
-double  CReservoir::GetReservoirEvapLosses(const double &tstep) const
-{
-	return _AET;
-}
-//////////////////////////////////////////////////////////////////
-/// \returns evaporative losses only integrated over previous timestep [m3]
-//
-double  CReservoir::GetReservoirPrecipGains(const double& tstep) const
-{
-  return _Precip;
-}
-//////////////////////////////////////////////////////////////////
-/// \returns seepage losses only integrated over previous timestep [m3]
-//
-double  CReservoir::GetReservoirGWLosses(const double &tstep) const
-{
-  return _GW_seepage;
-}
-//////////////////////////////////////////////////////////////////
-/// \returns global HRU index (or DOESNT_EXIST) if no HRU is linked to reservoir
-//
-int CReservoir::GetHRUIndex() const
-{
-  if(_pHRU==NULL){return DOESNT_EXIST;}
-  return _pHRU->GetGlobalIndex();
-}
-//////////////////////////////////////////////////////////////////
-/// \returns number of control structures
-//
-int CReservoir::GetNumControlStructures() const
-{
-  return _nControlStructures;
-}
-//////////////////////////////////////////////////////////////////
-/// \returns crest width, in meters
-//
-double CReservoir::GetCrestWidth() const
-{
-  return _crest_width;
-}
-//////////////////////////////////////////////////////////////////
-/// \brief gets max capacity
-/// \returns capacity, in m3
-//
-double  CReservoir::GetMaxCapacity() const
-{
-  return _max_capacity;
-}
-//////////////////////////////////////////////////////////////////
-/// \brief gets demand multiplier
-/// \returns reservoir demand multiplier
-//
-double CReservoir::GetDemandMultiplier() const
-{
-  return _demand_mult;
-}
-//////////////////////////////////////////////////////////////////
-/// \returns multiplies discharge curve by correction factor
-//
-void CReservoir::MultiplyFlow(const double &mult)
-{
-  for(int i=0;i<_Np;i++) {
-      _aQ[i]*=mult;
-  }
-}
-//////////////////////////////////////////////////////////////////
-/// \brief returns current active regime name
-/// \param i [in] control structure index (must be in range from 0...nControlStructures)
-/// \param tt [in] current time structure
-/// returns current active regime name (or "NONE" if none active)
-//
-string CReservoir::GetRegimeName(const int i,const time_struct &tt) const
-{
-  return _pControlStructures[i]->GetCurrentRegimeName(tt);
-}
-
-//////////////////////////////////////////////////////////////////
-/// \brief returns subbasin ID of recipient of control structure i's outflow
-/// \param i [in] control structure index (must be in range from 0...nControlStructures)
-//
-long   CReservoir::GetControlFlowTarget(const int i) const
-{
-  return _pControlStructures[i]->GetTargetBasinID();
-}
-//////////////////////////////////////////////////////////////////
-/// \brief returns name of  control structure i
-/// \param i [in] control structure index (must be in range from 0...nControlStructures)
-//
-string CReservoir::GetControlName(const int i) const
-{
-  return _pControlStructures[i]->GetName();
-}
-
-//////////////////////////////////////////////////////////////////
-/// \brief initializes reservoir variables
-/// \param Options [in] model options structure
-//
-void CReservoir::Initialize(const optStruct &Options)
-{
-  double model_start_day=Options.julian_start_day;
-  int    model_start_yr =Options.julian_start_year;
-  double model_duration =Options.duration;
-  double timestep       =Options.timestep;
-  if(_pExtractTS!=NULL)
-  {
-    _pExtractTS->Initialize(model_start_day,model_start_yr,model_duration,timestep,false,Options.calendar);
-  }
-  if(_pWeirHeightTS!=NULL)
-  {
-    _pWeirHeightTS->Initialize(model_start_day,model_start_yr,model_duration,timestep,false,Options.calendar);
-  }
-  if(_pMaxStageTS!=NULL)
-  {
-    _pMaxStageTS->Initialize(model_start_day,model_start_yr,model_duration,timestep,false,Options.calendar);
-  }
-  if(_pOverrideQ!=NULL)
-  {
-    _pOverrideQ->Initialize(model_start_day,model_start_yr,model_duration,timestep,false,Options.calendar);
-  }
-  if(_pMinStageTS!=NULL)
-  {
-    _pMinStageTS->Initialize(model_start_day,model_start_yr,model_duration,timestep,false,Options.calendar);
-  }
-  if(_pMinStageFlowTS!=NULL)
-  {
-    _pMinStageFlowTS->Initialize(model_start_day,model_start_yr,model_duration,timestep,false,Options.calendar);
-  }
-  if(_pTargetStageTS!=NULL)
-  {
-    _pTargetStageTS->Initialize(model_start_day,model_start_yr,model_duration,timestep,false,Options.calendar);
-  }
-  if(_pMaxQIncreaseTS!=NULL)
-  {
-    _pMaxQIncreaseTS->Initialize(model_start_day,model_start_yr,model_duration,timestep,false,Options.calendar);
-  }
-  if(_pMaxQDecreaseTS!=NULL)
-  {
-    _pMaxQDecreaseTS->Initialize(model_start_day,model_start_yr,model_duration,timestep,false,Options.calendar);
-  }
-  if(_pDroughtLineTS!=NULL)
-  {
-    _pDroughtLineTS->Initialize(model_start_day,model_start_yr,model_duration,timestep,false,Options.calendar);
-  }
-  if(_pQminTS!=NULL)
-  {
-    _pQminTS->Initialize(model_start_day,model_start_yr,model_duration,timestep,false,Options.calendar);
-  }
-  if(_pQmaxTS!=NULL)
-  {
-    _pQmaxTS->Initialize(model_start_day,model_start_yr,model_duration,timestep,false,Options.calendar);
-  }
-  if(_pQdownTS!=NULL)
-  {
-    _pQdownTS->Initialize(model_start_day,model_start_yr,model_duration,timestep,false,Options.calendar);
-  }
-
-  _aQstruct     =new double [_nControlStructures];
-  _aQstruct_last=new double [_nControlStructures];
-  for (int i = 0; i < _nControlStructures; i++) {
-    _aQstruct[i]=_aQstruct_last[i]=0.0;
-  }
-}
-
-//////////////////////////////////////////////////////////////////
-/// \brief Adds extraction history
-/// \param *pOutflow Outflow time series to be added
-//
-void    CReservoir::AddExtractionTimeSeries (CTimeSeries *pOutflow)
-{
-  ExitGracefullyIf(_pExtractTS!=NULL,
-                   "CReservoir::AddExtractionTimeSeries: only one extraction hydrograph may be specified per reservoir",BAD_DATA_WARN);
-  _pExtractTS=pOutflow;
-}
-//////////////////////////////////////////////////////////////////
-/// \brief Adds weir height time series [m]
-/// \param *pWH weir height time series to be added
-//
-void    CReservoir::AddWeirHeightTS (CTimeSeries *pWH)
-{
-  ExitGracefullyIf(_pWeirHeightTS!=NULL,
-                   "CReservoir::AddWeirHeightTS: only one weir height time series may be specified per reservoir",BAD_DATA_WARN);
-  _pWeirHeightTS=pWH;
-}
-//////////////////////////////////////////////////////////////////
-/// \brief Adds maximum stage time series
-/// \param *pMS maximum stage time series [m]
-//
-void    CReservoir::AddMaxStageTimeSeries(CTimeSeries *pMS)
-{
-  ExitGracefullyIf(_pMaxStageTS!=NULL,
-                   "CReservoir::AddWeirHeightTS: only one weir height time series may be specified per reservoir",BAD_DATA_WARN);
-  _pMaxStageTS=pMS;
-}
-//////////////////////////////////////////////////////////////////
-/// \brief Adds override flow time series
-/// \param *pQ override flow time series [m3/s]
-//
-void    CReservoir::AddOverrideQTimeSeries(CTimeSeries *pQ){
-  ExitGracefullyIf(_pOverrideQ!=NULL,
-                   "CReservoir::AddOverrideQTimeSeries: only one overridden flow time series may be specified per reservoir",BAD_DATA_WARN);
-  _pOverrideQ=pQ;
-}
-//////////////////////////////////////////////////////////////////
-/// \brief Adds minimum stage time series
-/// \param *pMS minimum stage time series [m]
-//
-void    CReservoir::AddMinStageTimeSeries(CTimeSeries *pMS){
-  ExitGracefullyIf(_pMinStageTS!=NULL,
-                   "CReservoir::AddMinStageTimeSeries: only one minimum stage time series may be specified per reservoir",BAD_DATA_WARN);
-  _pMinStageTS=pMS;
-}
-//////////////////////////////////////////////////////////////////
-/// \brief Adds minimum stage flow time series
-/// \param *pQ minimum stage flow time series [m3/s]
-//
-void    CReservoir::AddMinStageFlowTimeSeries(CTimeSeries *pQ){
-  ExitGracefullyIf(_pMinStageFlowTS!=NULL,
-                   "CReservoir::AddMinStageFlowTimeSeries: only one minimum stage flow time series may be specified per reservoir",BAD_DATA_WARN);
-  _pMinStageFlowTS=pQ;
-}
-//////////////////////////////////////////////////////////////////
-/// \brief Adds target stage time series
-/// \param *pTS target stage flow time series [m3/s]
-//
-void    CReservoir::AddTargetStageTimeSeries(CTimeSeries *pTS){
-  ExitGracefullyIf(_pTargetStageTS!=NULL,
-                   "CReservoir::AddTargetStageTimeSeries: only one target stage time series may be specified per reservoir",BAD_DATA_WARN);
-  _pTargetStageTS=pTS;
-}
-//////////////////////////////////////////////////////////////////
-/// \brief Adds drought line time series
-/// \param *pTS drought linee flow time series [m3/s]
-//
-void    CReservoir::AddDroughtLineTimeSeries(CTimeSeries *pTS){
-  ExitGracefullyIf(_pDroughtLineTS!=NULL,
-                   "CReservoir::AddDroughtLineTimeSeries: only one target stage time series may be specified per reservoir",BAD_DATA_WARN);
-  _pDroughtLineTS=pTS;
-}
-//////////////////////////////////////////////////////////////////
-/// \brief Adds maximum flow increase time series
-/// \param *pQ maximum flow increase time series [m3/s/d]
-//
-void    CReservoir::AddMaxQIncreaseTimeSeries(CTimeSeries *pQdelta){
-  ExitGracefullyIf(_pMaxQIncreaseTS!=NULL,
-                   "CReservoir::AddMaxQIncreaseTimeSeries: only one maximum flow increase time series may be specified per reservoir",BAD_DATA_WARN);
-  _pMaxQIncreaseTS=pQdelta;
-}
-//////////////////////////////////////////////////////////////////
-/// \brief Adds maximum flow decrease time series
-/// \param *pQ maximum flow decrease time series [m3/s/d]
-//
-void    CReservoir::AddMaxQDecreaseTimeSeries(CTimeSeries *pQdelta) {
-  ExitGracefullyIf(_pMaxQDecreaseTS!=NULL,
-    "CReservoir::AddMaxQDecreaseTimeSeries: only one maximum flow decrease time series may be specified per reservoir",BAD_DATA_WARN);
-  _pMaxQDecreaseTS=pQdelta;
-}
-//////////////////////////////////////////////////////////////////
-/// \brief Adds minimum flow  time series
-/// \param *pQmin minimum flow  time series [m3/s]
-//
-void    CReservoir::AddMinQTimeSeries(CTimeSeries *pQmin) {
-  ExitGracefullyIf(_pQminTS!=NULL,
-    "CReservoir::AddMinQTimeSeries: only one minimum flow time series may be specified per reservoir",BAD_DATA_WARN);
-  _pQminTS=pQmin;
-}
-//////////////////////////////////////////////////////////////////
-/// \brief Adds maximum flow  time series
-/// \param *pQmax maximum flow  time series [m3/s]
-//
-void    CReservoir::AddMaxQTimeSeries(CTimeSeries *pQmax) {
-  ExitGracefullyIf(_pQmaxTS!=NULL,
-    "CReservoir::AddMinQTimeSeries: only one minimum flow time series may be specified per reservoir",BAD_DATA_WARN);
-  _pQmaxTS=pQmax;
-}
-//////////////////////////////////////////////////////////////////
-/// \brief Adds downstream target flow  time series
-/// \param *pQ downstream target flow  time series [m3/s]
-/// \param SBIDdown downstream target flow basin ID
-/// \param Qrange downstream target flow range [m3/s]
-//
-void    CReservoir::AddDownstreamTargetQ(CTimeSeries *pQ,const CSubBasin *pSB, const double &Qrange)
-{
-  ExitGracefullyIf(_pQdownTS!=NULL,
-    "CReservoir::AddDownstreamTargetQ: only one downstream flow time series may be specified per reservoir",BAD_DATA_WARN);
-  _pQdownTS=pQ;
-  _pQdownSB=pSB;
-  _QdownRange=Qrange;
-}
-//////////////////////////////////////////////////////////////////
-/// \brief Adds reservoir downstream demand
-/// \param SBID subbasin ID of demand location or AUTO_COMPUTE_LONG
-/// \param pct percentage of flow demand to be satisfied by reservoir as fraction [0..1] or AUTO_COMPUTE
-//
-void  CReservoir::AddDownstreamDemand(const CSubBasin *pSB,const double pct, const int julian_start, const int julian_end)
-{
-  down_demand *pDemand;
-  pDemand=new down_demand;
-  pDemand->pDownSB     =pSB;
-  pDemand->percent     =pct;
-  pDemand->julian_start=julian_start;
-  pDemand->julian_end  =julian_end;
-  if(!DynArrayAppend((void**&)(_aDemands),(void*)(pDemand),_nDemands)) {
-    ExitGracefully("CReservoir::AddDownstreamDemand: adding NULL source",RUNTIME_ERR);
-  }
-}
-//////////////////////////////////////////////////////////////////
-/// \brief Adds control structure outlet to Reservoir
-/// \param pCS [in] pointer to valid control structure object
-//
-void  CReservoir::AddControlStructure(const CControlStructure* pCS)
-{
-  if (!DynArrayAppend((void**&)_pControlStructures, (void*)pCS, _nControlStructures)) {
-    ExitGracefully("CReservoir::AddControlStructure: adding null control structure",BAD_DATA_WARN);
-  }
-}
-
-//////////////////////////////////////////////////////////////////
-/// \brief links reservoir to HRU
-/// \param *pHRUpointer HRU to link to
-//
-void  CReservoir::SetHRU(const CHydroUnit *pHRUpointer)
-{
-  _pHRU=pHRUpointer;
-  ExitGracefullyIf(_pHRU->GetArea()<=0,"CReservoir::SetHRU: reservoir cannot be linked to a zero-area HRU.",BAD_DATA_WARN);
-}
-//////////////////////////////////////////////////////////////////
-/// sets crest width, in meters
-//
-void CReservoir::SetCrestWidth(const double& width)
-{
-  if(_crest_width==DOESNT_EXIST) {
-    WriteWarning("CReservoir::SetCrestWidth: - trying to change crest width of non-lake reservoir",true);
-    return;
-  }
-  else {
-    MultiplyFlow(width/_crest_width);
-    _crest_width=width;
-  }
-}
-//////////////////////////////////////////////////////////////////
-/// \brief sets max capacity
-/// \param capacity, in m3
-//
-void  CReservoir::SetMaxCapacity(const double &max_cap)
-{
-  _max_capacity=max_cap;
-}
-//////////////////////////////////////////////////////////////////
-/// \brief sets total incoming precip volume, in m3, for timestep
-/// \param precip_m3: precip, in m3
-//
-void  CReservoir::SetPrecip(const double& precip_m3)
-{
-  _Precip=precip_m3;
-}
-//////////////////////////////////////////////////////////////////
-/// \brief sets subbasin to which flows from main outlet go
-//
-void  CReservoir::SetDownstreamBasin(const CSubBasin* pDownBasin) {
-  _pDownSB=pDownBasin;
-}
-//////////////////////////////////////////////////////////////////
-/// \brief sets lakebed thickness
-//
-void CReservoir::SetLakebedThickness(const double& thick){
-  _lakebed_thick=thick;
-}
-//////////////////////////////////////////////////////////////////
-/// \brief sets lakebed thermal conductivity
-//
-void CReservoir::SetLakebedConductivity(const double& cond) {
-  _lakebed_cond=cond;
-}
-//////////////////////////////////////////////////////////////////
-/// \brief sets lake convection coeff
-//
-void CReservoir::SetLakeConvectionCoeff(const double& conv) {
-  _lake_convcoeff=conv;
-}
-//////////////////////////////////////////////////////////////////
-/// \brief gets current constraint name
-/// \returns current constraint applied to estimate stage/flow
-//
-string CReservoir::GetCurrentConstraint() const {
-  switch(_constraint)
-  {
-  case(RC_MAX_STAGE):         {return "MAX_STAGE"; }
-  case(RC_MIN_STAGE):         {return "RC_MIN_STAGE"; }
-  case(RC_NATURAL):           {return "RC_NATURAL"; }
-  case(RC_TARGET):            {return "RC_TARGET"; }
-  case(RC_DOWNSTREAM_FLOW):   {return "RC_DOWNSTREAM_FLOW"; }
-  case(RC_MAX_FLOW_INCREASE): {return "RC_MAX_FLOW_INCREASE"; }
-  case(RC_MIN_FLOW):          {return "RC_MIN_FLOW"; }
-  case(RC_MAX_FLOW):          {return "RC_MAX_FLOW"; }
-  case(RC_OVERRIDE_FLOW):     {return "RC_OVERRIDE_FLOW"; }
-  case(RC_DRY_RESERVOIR):     {return "RC_DRY_RESERVOIR"; }
-  default:                    {return ""; }
-  };
-}
-//////////////////////////////////////////////////////////////////
-/// \brief overrides volume stage curve for Lake-type reservoirs (if known)
-/// \param a_ht[] - array of stage values
-/// \param a_V[] array of volumes
-/// \param nPoints - number of points in array
-//
-
-void CReservoir::SetVolumeStageCurve(const double *a_ht,const double *a_V,const int nPoints)
-{
-  for(int i=0;i<_Np;i++)
-  {
-    _aVolume[i]=InterpolateCurve(_aStage[i],a_ht,a_V,nPoints,false);
-    if((i > 0) && ((_aVolume[i] - _aVolume[i-1]) <= -REAL_SMALL)) {
-      string warn = "CReservoir::SetVolumeStageCurve: volume-stage relationships must be monotonically increasing for all stages. [bad reservoir: " + _name + " "+to_string(_SBID)+"]";
-      ExitGracefully(warn.c_str(),BAD_DATA_WARN);
-    }
-  }
-}
-//////////////////////////////////////////////////////////////////
-/// \brief overrides area stage curve for Lake-type reservoirs (if known)
-/// \param a_ht[] - array of stage values
-/// \param a_A[] array of areas
-/// \param nPoints - number of points in array
-//
-
-void CReservoir::SetAreaStageCurve(const double *a_ht,const double *a_A,const int nPoints)
-{
-  for(int i=0;i<_Np;i++)
-  {
-    _aArea[i]=InterpolateCurve(_aStage[i],a_ht,a_A,nPoints,false);
-    if((i > 0) && ((_aArea[i] - _aArea[i-1]) <= -REAL_SMALL)) {
-      string warn = "CReservoir::SetAreaStageCurve: area-stage relationships must be monotonically increasing for all stages. [bad reservoir: " + _name + " "+to_string(_SBID)+"]";
-      ExitGracefully(warn.c_str(),BAD_DATA_WARN);
-    }
-  }
-}
-//////////////////////////////////////////////////////////////////
-/// \brief sets minmum stage constraint to dominant
-//
-void CReservoir::SetMinStageDominant()
-{
-  _minStageDominant=true;
-}
-//////////////////////////////////////////////////////////////////
-/// \brief sets minmum stage constraint to dominant
-//
-void CReservoir::SetDemandMultiplier(const double &value)
-{
-  _demand_mult=value;
-}
-//////////////////////////////////////////////////////////////////
-/// \brief sets data assimilation scale factors (read from .rvc file)
-//
-void CReservoir::SetDataAssimFactors(const double& da_scale,const double& da_scale_last)
-{
-  _DAscale     =da_scale;
-  _DAscale_last=da_scale_last;
-}
-
-//////////////////////////////////////////////////////////////////
-/// \brief enables lake stage assimilation
-/// \param pObs -time series of observed lake stage (can have NULL entries)
-//
-void CReservoir::TurnOnAssimilation(CTimeSeriesABC *pObs)
-{
-  _assimilate_stage=true;
-  _pObsStage=pObs;
-}
-
-//////////////////////////////////////////////////////////////////
-/// \brief sets parameters for Dynamically zoned target release model
-//
-void CReservoir::SetDZTRModel(const double Qmc,const double Smax,
-                              const double Sci[12],const double Sni[12],const double Smi[12],
-                              const double Qci[12],const double Qni[12],const double Qmi[12])
-{
-  _pDZTR=new DZTRmodel();
-  _pDZTR->Qmc=Qmc;
-  _pDZTR->Vmax=Smax;
-
-  for(int i=0;i<12;i++)
-  {
-    _pDZTR->Vci[i]=Sci[i];     _pDZTR->Vni[i]=Sni[i];     _pDZTR->Vmi[i]=Smi[i];
-    _pDZTR->Qci[i]=Qci[i];     _pDZTR->Qni[i]=Qni[i];     _pDZTR->Qmi[i]=Qmi[i];
-
-    if((Sci[i]>Sni[i]) || (Sni[i]>Smi[i]) || (Smi[i]>Smax)) {
-      WriteWarning("CReservoir::SetDZTRModel: storage ordering is off. Vci<Vni<Vmi<Vmax",false);
-    }
-  }
-}
-//////////////////////////////////////////////////////////////////
-/// \brief gets flows from DZTR model of Yassin et al., 2019
-/// Yassin et al., Representation and improved parameterization of reservoir operation in hydrological and land-surface models
-/// Hydrol. Earth Syst. Sci., 23, 3735-3764, 2019 https://doi.org/10.5194/hess-23-3735-2019
-//
-double CReservoir::GetDZTROutflow(const double &V, const double &Qin, const time_struct &tt, const optStruct &Options) const
-{
-  double Vci=InterpolateMo(_pDZTR->Vci,tt,Options);
-  double Vni=InterpolateMo(_pDZTR->Vni,tt,Options);
-  double Vmi=InterpolateMo(_pDZTR->Vmi,tt,Options);
-  double Qci=InterpolateMo(_pDZTR->Qci,tt,Options);
-  double Qni=InterpolateMo(_pDZTR->Qni,tt,Options);
-  double Qmi=InterpolateMo(_pDZTR->Qmi,tt,Options);
-  double Vmin=0.1*_pDZTR->Vmax;
-  double Qmc=_pDZTR->Qmc;
-  double tstep=Options.timestep*SEC_PER_DAY;
-
-  if      (V<Vmin){return 0.0;}
-  else if (V<Vci ){return min(Qci,(V-Vmin)/tstep); }
-  else if (V<Vni ){return Qci+(Qni-Qci)*(V-Vci)/(Vni-Vci);}
-  else if (V<Vmi ){return Qni+max((Qin-Qni),(Qmi-Qni))*(V-Vni)/(Vmi-Vni); }
-  else            {return min(Qmc,max(Qmi,(V-Vmi)/tstep));}
-
-}
-//////////////////////////////////////////////////////////////////
-/// \brief sets reservoir groundwater parameters
-/// \param coeff - groundwater exchange coefficient [m3/s/m]
-/// \param h_ref - regional groundwater head [same vertical coordinate system as stage, m]
-//
-void CReservoir::SetGWParameters(const double &coeff,const double &h_ref)
-{
-  _local_GW_head=h_ref;
-  _seepage_const=coeff;
-}
-//////////////////////////////////////////////////////////////////
-/// \brief sets all discharges in stage-discharge curve to zero (for overriding with observations)
-//
-void  CReservoir::DisableOutflow()
-{
-  for (int i=0;i<_Np;i++){_aQ[i]=0.0;_aQunder[i]=0.0;}
-}
-//////////////////////////////////////////////////////////////////
-/// \brief scales all internal flows by scale factor (for assimilation/nudging)
-/// \remark Messes with mass balance something fierce!
-///
-/// \return mass added to system [m3]
-//
-double CReservoir::ScaleFlow(const double& scale,const bool overriding, const double& tstep, const double &t)
-{
-  double va=0.0; //volume added
-  double sf=(scale-1.0)/scale;
-
-  _DAscale=scale;
-
-  //Estimate volume added through scaling
-  va+=0.5*(_Qout_last+_Qout)*sf*tstep*SEC_PER_DAY;
-
-  return va;
-}
-
-//////////////////////////////////////////////////////////////////
-/// \brief updates state variable "stage" and other reservoir auxiliary variables at end of computational time step
-/// \param new_stage [in] calculated stage at end of time step
-//
-void  CReservoir::UpdateStage(const double &new_stage,const double &res_outflow,const res_constraint &constr,const double *aQstruct_new,const optStruct &Options,const time_struct &tt)
-{
-  _stage_last=_stage;
-  _stage     =new_stage;
-
-  _constraint=constr;
-
-  _Qout_last =_Qout;
-  _Qout      =res_outflow;
-  for (int i = 0; i < _nControlStructures; i++) {
-    _aQstruct_last[i]=_aQstruct[i];
-    _aQstruct[i]=aQstruct_new[i];
-  }
-
-  _DAscale_last=_DAscale;
-  _DAscale   =1.0;
-}
-//////////////////////////////////////////////////////////////////
-/// \brief returns AET [mm/d], meant to be called at end of time step
-//
-double CReservoir::GetAET() const
-{
-  if(_pHRU!=NULL) {
-    double Evap=_pHRU->GetForcingFunctions()->OW_PET;//mm/d
-    if(_pHRU->GetSurfaceProps()->lake_PET_corr>=0.0) {
-      Evap*=_pHRU->GetSurfaceProps()->lake_PET_corr;
-    }
-    return Evap*0.5*(GetArea(_stage)+GetArea(_stage_last))/(_pHRU->GetArea()*M2_PER_KM2); //normalized to HRU area
-  }
-  else {
-    return 0.0;
-  }
-}
-//////////////////////////////////////////////////////////////////
-/// \brief updates current mass balance (called at end of time step)
-/// \param tt [in] current time step information
-/// \param tstep [in] time step, in days
-//
-void CReservoir::UpdateMassBalance(const time_struct &tt,const double &tstep)
-{
-  _MB_losses=0.0; //all losses outside the system
-
-  if (_pHRU!=NULL){
-    _AET = GetAET()*(_pHRU->GetArea()*M2_PER_KM2)/ MM_PER_METER * tstep; //m3;
-  }
-  else {
-    _AET = 0.0;
-  }
-  _MB_losses+=_AET;
-
-  if(_seepage_const>0) {
-    _GW_seepage=_seepage_const*(0.5*(_stage+_stage_last)-_local_GW_head)*SEC_PER_DAY*tstep;
-    _MB_losses+=_GW_seepage;
-  }
-  if(_pExtractTS!=NULL){
-    int nn        =(int)((tt.model_time+TIME_CORRECTION)/tstep);//current timestep index
-    _MB_losses+=_pExtractTS->GetSampledValue(nn)*SEC_PER_DAY*tstep;
-  }
-
-}
-
-//////////////////////////////////////////////////////////////////
-/// \brief updates rating curves based upon the time and assimilates lake stage
-/// \notes can later support quite generic temporal changes to treatmetn of outflow-volume-area-stage relations
-/// \param tt [in] current model time
-/// \param Options [in] model options structure
-//
-void CReservoir::UpdateReservoir(const time_struct &tt, const optStruct &Options)
-{
-  // update flow rules-----------------------------------
-  if (_nDates != 0){
-    int vv=_nDates-1;
-    for (int v = 0; v < _nDates; v++){
-      if (tt.julian_day >= _aDates[v]){vv=v; }
-    }
-    for (int i = 0; i < _Np; i++){
-      _aQ[i] = _aQ_back[vv][i];
-    }
-  }
-
-  // Assimilate lake stage-------------------------------
-  if(_assimilate_stage)
-  {
-    _assim_blank=true;
-    if(tt.model_time>Options.assimilation_start-Options.timestep/2.0)
-    {
-      int nn=(int)((tt.model_time+TIME_CORRECTION)/Options.timestep)+1;//end-of timestep index
-
-      double weir_adj=0.0;
-      if(_pWeirHeightTS!=NULL) {
-        weir_adj=_pWeirHeightTS->GetValue(nn);
-      }
-
-      double obs_stage=_pObsStage->GetValue(nn);
-      if(obs_stage!=RAV_BLANK_DATA) {
-        _stage=obs_stage;
-        _Qout =GetWeirOutflow(_stage,weir_adj);//[m3/s]
-        _assim_blank=false;
-      }
-    }
-    //Calculate change in reservoir mass
-    // \todo[funct] - correct mass balance for assimlating lake stage
-  }
-
-  return;
-}
-//////////////////////////////////////////////////////////////////
-/// \brief initialize stage,volume, area to specified initial inflow
-/// \param initQ [in] initial inflow
-/// \note - ignores extraction and PET ; won't work for initQ=0, which could be non-uniquely linked to stage
-//
-void  CReservoir::SetInitialFlow(const double &initQ,const double &initQlast,const time_struct &tt,const optStruct& Options)
-{
-  if(initQ!=initQlast) {//reading from .rvc file
-    _Qout=initQ;
-    _Qout_last=initQlast;
-    return;
-  }
-  const double RES_TOLERANCE=0.001; //[m]
-  const int RES_MAXITER=20;
-  double dh=0.0001;
-  double h_guess=0.1;
-
-  double weir_adj=0.0;
-  if(_pWeirHeightTS!=NULL){
-    weir_adj=_pWeirHeightTS->GetValue(tt.model_time);
-  }
-
-  for (int i=0;i<_Np;i++)
-  {
-    if (_aQ[i]>0.0){h_guess=_min_stage+(double)(i)/(double)(_Np)*(_max_stage-_min_stage);break;}//initialize to just topping over crest
-  }
-  int    iter=0;
-  double change=0;
-  double Q,dQdh,Qi;
-
-  do //Newton's method with discrete approximation of dQ/dh
-  {
-    if(_pDZTR==NULL) {
-      Q    =GetWeirOutflow(h_guess,   weir_adj);//[m3/s]
-      dQdh=(GetWeirOutflow(h_guess+dh,weir_adj)-Q)/dh;
-      for (int i = 0; i < _nControlStructures; i++) {
-        Qi=_pControlStructures[i]->GetOutflow(h_guess,h_guess,_aQstruct_last[i],tt);
-        Q+=Qi;
-        dQdh+=(_pControlStructures[i]->GetOutflow(h_guess+dh,h_guess+dh,_aQstruct_last[i],tt)-Qi)/dh;
-      }
-    }
-    else if(_pDZTR!=NULL) {
-      Q =GetDZTROutflow(GetVolume(h_guess),initQ,tt,Options);
-      dQdh=(GetDZTROutflow(GetVolume(h_guess+dh),initQ,tt,Options)-Q)/dh;
-    }
-
-    change=-(Q-initQ)/dQdh;//[m]
-    if (dh==0.0){change=1e-7;}
-    h_guess+=change;
-
-    //cout <<iter<<": "<<h_guess<<" "<<Q<<" "<<dQdh<<" "<<change<<endl;
-    iter++;
-  } while ((iter<RES_MAXITER) && (fabs(change)>RES_TOLERANCE));
-
-  if (iter==RES_MAXITER){
-    string warn="CReservoir::SetInitialFlow did not converge after "+to_string(RES_MAXITER)+"  iterations for basin "+to_string(_SBID);
-    WriteWarning(warn,false);
-  }
-
-  _stage=h_guess;
-  //if(_pDZTR==NULL) {
-  _Qout=GetWeirOutflow(_stage,weir_adj);
-  for (int i = 0; i < _nControlStructures; i++) {
-    _aQstruct[i]=_pControlStructures[i]->GetOutflow(_stage,_stage,_aQstruct_last[i],tt);
-  }
-  //}
-  //else if(_pDZTR!=NULL) {
-  //  _Qout=GetDZTROutflow(GetVolume(_stage),initQ,tt,Options);
-  //}
-
-  _stage_last=_stage;
-  _Qout_last =_Qout;
-}
-
-//////////////////////////////////////////////////////////////////
-/// \brief sets flow rates of control structure i
-/// \param i [in] control structure index (assumed between 0...nControlStructures)
-/// \param Q [in] initial flow rate [m3/s]
-/// \param Qlast [in] flow rate [m3/s] at start of time step
-//
-void CReservoir::SetControlFlow(const int i, const double& Q, const double& Qlast)
-{
-   //assumes we are reading from .rvc file
-  _aQstruct[i]=Q;
-  _aQstruct_last[i]=Qlast;
-}
-
-//////////////////////////////////////////////////////////////////
-/// \brief sets initial stage
-/// \param ht [in] reservoir stage elevation
-//
-void  CReservoir::SetReservoirStage(const double &ht,const double &ht_last)
-{
-  _stage_last=ht_last;
-  _stage     =ht;
-}
-
-//////////////////////////////////////////////////////////////////
-/// \brief sets minimum stage
-/// \param min_z [in] minimum elevation with respect to arbitrary datum
-//
-void  CReservoir::SetMinStage(const double &min_z)
-{
-  _min_stage=min_z;
-}
-
-//////////////////////////////////////////////////////////////////
-/// \brief Routes water through reservoir
-/// \param Qin_old [in] inflow at start of timestep
-/// \param Qin_new [in] inflow at end of timestep
-/// \param tstep [in] numerical timestep
-/// \param res_ouflow [out] outflow at end of timestep
-/// \returns estimate of new stage at end of timestep
-//
-double  CReservoir::RouteWater(const double &Qin_old,
-                               const double &Qin_new,
-                               const CModelABC* pModel,
-                               const time_struct &tt,
-                               double &res_outflow,
-                               res_constraint &constraint,
-                               double *aQstruct) const
-{
-<<<<<<< HEAD
-  const optStruct *Options = pModel->GetOptStruct();
-=======
-  if ((_assimilate_stage) && (!_assim_blank))
-  {
-    res_outflow=_Qout; 
-    return _stage;
-  }
-
->>>>>>> 8e71794d
-  const double RES_TOLERANCE=0.0001; //[m]
-  const int    RES_MAXITER  =100;
-
-  double tstep      = Options->timestep;
-  double stage_new  = 0.0;
-
-  double stage_limit=ALMOST_INF;
-  double weir_adj   =0.0;
-  double Qoverride  =RAV_BLANK_DATA;
-  double min_stage  =-ALMOST_INF;
-  double Qminstage  =0.0;
-  double Qmin       =0.0;
-  double Qmax       =ALMOST_INF;
-  double Qtarget    =RAV_BLANK_DATA;
-  double htarget    =RAV_BLANK_DATA;
-  double Qdelta     =ALMOST_INF;
-  double Qdelta_dec =ALMOST_INF;
-  double Qshift     =RAV_BLANK_DATA;
-
-  int nn=(int)((tt.model_time+TIME_CORRECTION)/tstep);//current timestep index
-
-  if(_pWeirHeightTS  !=NULL){ weir_adj   =_pWeirHeightTS->  GetSampledValue(nn);}
-  if(_pMaxStageTS    !=NULL){ stage_limit=_pMaxStageTS->    GetSampledValue(nn);}
-  if(_pOverrideQ     !=NULL){ Qoverride  =_pOverrideQ->     GetSampledValue(nn);}
-  if(_pMinStageTS    !=NULL){ min_stage  =_pMinStageTS->    GetSampledValue(nn);}
-  if(_pMinStageFlowTS!=NULL){ Qminstage  =_pMinStageFlowTS->GetSampledValue(nn);}
-  if(_pTargetStageTS !=NULL){ htarget    =_pTargetStageTS-> GetSampledValue(nn);}
-  if(_pMaxQIncreaseTS!=NULL){ Qdelta     =_pMaxQIncreaseTS->GetSampledValue(nn);}
-  if(_pMaxQDecreaseTS!=NULL){ Qdelta_dec =_pMaxQDecreaseTS->GetSampledValue(nn);}
-  if(_pQminTS        !=NULL){ Qmin       =_pQminTS->        GetSampledValue(nn);}
-  if(_pQmaxTS        !=NULL){ Qmax       =_pQmaxTS->        GetSampledValue(nn);}
-
-  // Downstream flow targets
-  if(_pQdownTS!=NULL)
-  {
-    double Qdown_targ      =_pQdownTS->GetSampledValue(nn);
-    double Qdown_act       =_pQdownSB->GetOutflowRate();
-    //Qshift=max(min((Qdown_targ-Qdown_act)/(_QdownRange*0.5),1.0),-1.0)*(Qdown_targ-Qdown_act);
-
-    //smoothly shift towards target - far away moves towards range edge, in zone moves towards target
-    double alpha=exp(-fabs(Qdown_targ-Qdown_act)/(_QdownRange*0.5));
-    if (_QdownRange==0){alpha=0.0;}
-    if(Qdown_act<Qdown_targ) {Qshift=0.8*((Qdown_targ-(1.0-alpha)*(_QdownRange*0.5))-Qdown_act);}
-    else                     {Qshift=0.8*((Qdown_targ+(1.0-alpha)*(_QdownRange*0.5))-Qdown_act);}
-  }
-
-  // Downstream irrigation demand
-  for(int i=0;i<_nDemands;i++) {
-    if(IsInDateRange(tt.julian_day,_aDemands[i]->julian_start,_aDemands[i]->julian_end)){
-      Qmin+=(_aDemands[i]->pDownSB->GetIrrigationDemand(tt.model_time)*_aDemands[i]->percent);
-      Qmin+= _aDemands[i]->pDownSB->GetEnviroMinFlow   (tt.model_time)*1.0; //assume 100% of environmental min flow must be met
-    }
-  }
-
-  // ======================================================================================
-  // Mass balance on reservoir over time step:
-  //
-  // dV(h)/dt=(Q_in(n)+Q_in(n+1))/2-(Q_out(n)+Q_out(n+1)(h))/2+Precip-ET*(A(n)+A(n+1))/2 -> solve for h_(n+1)
-  //   non-linear w.r.t., h : rewritten as f(h)-gamma=0 for Newton's method solution
-  //
-  // ======================================================================================
-  double dh        =0.001; //[m]
-  double V_old     =GetVolume(_stage);
-  double A_old     =GetArea(_stage);
-  double h_guess   =_stage;
-  int    iter      =0;
-  double change    =0;
-  double f,dfdh,out,out2;
-  double ET      (0.0);               //[m/s]
-  double precip  (0.0);               //[m3/s]
-  double ext_old (0.0),ext_new (0.0); //[m3/s]
-  double seep_old(0.0);
-  double outflow_nat,stage_nat;       //[m],[m3/s]
-
-  //if HRU is NULL, precip shows up as runoff from HRUs, ET calculated from open water evap from HRUs (or neglected if no such process exists)
-  //Otherwise, these processes are handled as seen here
-  if(_pHRU!=NULL)
-  {
-    ET=_pHRU->GetForcingFunctions()->OW_PET/SEC_PER_DAY/MM_PER_METER; //average for timestep, in m/s
-    if(_pHRU->GetSurfaceProps()->lake_PET_corr>=0.0) {
-      ET*=_pHRU->GetSurfaceProps()->lake_PET_corr;
-    }
-    precip=_Precip/Options->timestep/SEC_PER_DAY; //[m3]->[m3/s]
-  }
-  if(_seepage_const>0) {
-    seep_old=_seepage_const*(_stage-_local_GW_head); //[m3/s]
-  }
-  if(_pExtractTS!=NULL)
-  {
-    ext_old=_pExtractTS->GetSampledValue(nn);
-    ext_new=_pExtractTS->GetSampledValue(nn); //steady rate over time step
-  }
-
-  double gamma=V_old+((Qin_old+Qin_new)-_Qout+2.0*precip-ET*A_old-seep_old-(ext_old+ext_new))/2.0*(tstep*SEC_PER_DAY);//[m3]
-  if(gamma<0)
-  {//reservoir dried out; no solution available. (f is always >0, so gamma must be as well)
-   //only remaining filling action is via seepage, which is likely not enough, and Q_out_new can't be negative
-    string warn="CReservoir::RouteWater: basin "+to_string(_SBID)+ " dried out on " +tt.date_string;
-    WriteWarning(warn,false);
-    constraint=RC_DRY_RESERVOIR;
-    res_outflow=0.0;
-    return _min_stage;
-  }
-
-  //double hg[RES_MAXITER],ff[RES_MAXITER],fff[RES_MAXITER];//retain for debugging
-  double relax=1.0;
-  do //Newton's method with discrete approximation of df/dh
-  {
-    out=out2=0.0;
-    if     (_pDZTR==NULL) {
-      out =GetWeirOutflow(h_guess,   weir_adj);//[m3/s]
-      out2=GetWeirOutflow(h_guess+dh,weir_adj);//[m3/s]
-      for(int i=0; i<_nControlStructures; i++) {
-        out +=_pControlStructures[i]->GetOutflow(h_guess   ,_stage_last, _aQstruct_last[i],tt);
-        out2+=_pControlStructures[i]->GetOutflow(h_guess+dh,_stage_last, _aQstruct_last[i],tt);
-      }
-    }
-    else if(_pDZTR!=NULL) {
-      out =GetDZTROutflow(GetVolume(h_guess   ), Qin_old, tt, *Options);
-      out2=GetDZTROutflow(GetVolume(h_guess+dh), Qin_old, tt, *Options);
-    }
-    out +=ET*GetArea(h_guess   )+_seepage_const*(h_guess   -_local_GW_head);//[m3/s]
-    out2+=ET*GetArea(h_guess+dh)+_seepage_const*(h_guess+dh-_local_GW_head);//[m3/s]
-
-    f   = (GetVolume(h_guess   )+out /2.0*(tstep*SEC_PER_DAY)); //[m3]
-    dfdh=((GetVolume(h_guess+dh)+out2/2.0*(tstep*SEC_PER_DAY))-f)/dh; //[m3/m]
-
-    //hg[iter]=relax*h_guess; ff[iter]=f-gamma; fff[iter]=f;//retain for debugging
-
-    change=-(f-gamma)/dfdh;//[m]
-    if(dfdh==0) { change=1e-7; }
-
-    if(iter>3) { relax *=0.98; }
-    h_guess+=relax*change;
-    iter++;
-  } while((iter<RES_MAXITER) && (fabs(change/relax)>RES_TOLERANCE));
-
-  stage_new=h_guess;
-
-  if(iter==RES_MAXITER) {
-    string warn="CReservoir::RouteWater did not converge after "+to_string(RES_MAXITER)+"  iterations for basin "+to_string(_SBID)+" on "+tt.date_string;;
-    WriteWarning(warn,false);
-    /*for(int i = 0; i < iter; i++) {
-      string warn = to_string(this->GetSubbasinID())+"["+to_string(i)+"] "+to_string(hg[i]) + " " + to_string(ff[i])+ " "+ to_string(fff[i])+ " "+to_string(gamma);WriteWarning(warn,false);
-    }*/
-  }
-
-  //standard case - outflow determined through stage-discharge curve
-  //---------------------------------------------------------------------------------------------
-  if(_pDZTR==NULL) {
-    res_outflow=GetWeirOutflow(stage_new,weir_adj);
-    for(int i=0; i<_nControlStructures; i++) {
-      aQstruct[i]=_pControlStructures[i]->GetOutflow(stage_new,_stage_last,_aQstruct_last[i],tt);
-      res_outflow +=aQstruct[i];
-    }
-    constraint =RC_NATURAL;
-  }
-  else if(_pDZTR!=NULL) {
-    res_outflow =GetDZTROutflow(GetVolume(stage_new), Qin_old, tt, *Options);
-    constraint = RC_DZTR;
-  }
-
-  outflow_nat=res_outflow; //saved for special max stage constraint
-  stage_nat  =stage_new;
-
-  //special correction - minimum stage reached or target flow- flow overriden (but forced override takes priority)
-  //---------------------------------------------------------------------------------------------
-  double w = pModel->GetGlobalParams()->GetParams()->reservoir_relax;
-  if(htarget!=RAV_BLANK_DATA) {
-    double V_targ=GetVolume(htarget);
-    double A_targ=GetArea(htarget);
-    double seep_targ = _seepage_const*(htarget-_local_GW_head);
-    Qtarget = -2 * (V_targ - V_old) / (tstep*SEC_PER_DAY) + (-_Qout + (Qin_old + Qin_new) +2.0*precip - ET*(A_old + A_targ) - (seep_old+seep_targ) - (ext_old + ext_new));//[m3/s]
-    Qtarget=max(Qtarget,Qminstage);
-    if(Qtarget>_Qout) {
-      Qtarget = w*Qtarget+(1-w)*_Qout; //softer move towards goal - helps with stage undershoot -you can always remove more...
-    }
-    constraint=RC_TARGET; //target stage
-  }
-
-  if((Qshift!=RAV_BLANK_DATA) && (Qoverride==RAV_BLANK_DATA)) {
-    //or (maybe) Qtarget+=Qshift if Qtarget!=RAV_BLANK_DATA)
-    Qtarget=res_outflow+Qshift;
-    constraint=RC_DOWNSTREAM_FLOW; //Downstream flow correction
-  }
-
-  if(Qoverride==RAV_BLANK_DATA)
-  {
-    if(stage_new<min_stage)
-    {
-      Qoverride=Qminstage;
-      constraint=RC_MIN_STAGE;
-    }
-    else if(Qtarget!=RAV_BLANK_DATA)
-    {
-      if((Qtarget-_Qout)/tstep>Qdelta) {
-        Qtarget=_Qout+Qdelta*tstep; //maximum flow increase
-        constraint=RC_MAX_FLOW_INCREASE;
-      }
-      else if((Qtarget-_Qout)/tstep<-Qdelta_dec) {
-        Qtarget=_Qout-Qdelta_dec*tstep; //maximum flow decrease
-        constraint=RC_MAX_FLOW_DECREASE; //max flow decrease
-      }
-      Qoverride=(Qtarget+_Qout)/2.0;//converts from end of time step to average over timestep
-    }
-  }
-
-  //special correction - flow overridden or minimum/maximum flow violated - minimum/maximum flow takes priority
-  //---------------------------------------------------------------------------------------------
-  if ((Qoverride!=RAV_BLANK_DATA) || (res_outflow<Qmin) || (res_outflow>Qmax))
-  {
-    if(Qoverride!=RAV_BLANK_DATA) {
-      if((constraint!=RC_MAX_FLOW_INCREASE) &&
-         (constraint!=RC_MAX_FLOW_DECREASE) &&
-         (constraint!=RC_MIN_STAGE)) { constraint=RC_OVERRIDE_FLOW; } //Specified override flow
-      res_outflow=max(2*Qoverride-_Qout,Qminstage); //Qoverride is avg over dt, res_outflow is end of dt
-    }
-
-    if((constraint==RC_MIN_STAGE) && (_minStageDominant)) {
-      //In this case, min stage constraint overrides min flow constraint; nothing done
-    }
-    else
-    {
-      if (res_outflow<Qmin){ //overwrites any other specified or target flow
-        res_outflow=Qmin;
-        constraint=RC_MIN_FLOW; //minimum flow
-      }
-
-      if(res_outflow>Qmax) { //overwrites any other specified or target flow
-        res_outflow=Qmax;
-        constraint=RC_MAX_FLOW; //maximum flow
-      }
-
-      double A_guess=A_old;
-      double A_last,V_new;
-      double seep_guess = seep_old;
-      do {
-        V_new= V_old+((Qin_old+Qin_new)-(_Qout+res_outflow)+2.0*precip-ET*(A_old+A_guess)-(seep_old+seep_guess)-(ext_old+ext_new))/2.0*(tstep*SEC_PER_DAY);
-        if(V_new<0) {
-          V_new=0;
-          constraint=RC_DRY_RESERVOIR; //drying out reservoir
-          res_outflow = -2.0 * (V_new - V_old) / (tstep*SEC_PER_DAY) + (-_Qout + 2.0*precip + (Qin_old + Qin_new) - ET*(A_old + 0.0) - (ext_old + ext_new));//[m3/s] //dry it out
-        }
-        stage_new=InterpolateCurve(V_new,_aVolume,_aStage,_Np,false);
-        A_last     = A_guess;
-        A_guess    = GetArea(stage_new);
-        seep_guess = _seepage_const*(stage_new-_local_GW_head);
-      } while(fabs(1.0-A_guess/A_last)>0.00001); //0.1% area error - done in one iter for constant area case
-    }
-  }
-
-
-  //special correction : exceeded limiting stage; fix stage and re-calculate reservoir outflow
-  //---------------------------------------------------------------------------------------------
-  if(stage_new>stage_limit) {
-    constraint=RC_MAX_STAGE; //max stage exceedance
-    stage_new=stage_limit;
-    double V_limit =GetVolume(stage_limit);
-    double A_limit =GetArea(stage_limit);
-    double seep_lim=_seepage_const*(stage_limit-_local_GW_head);
-    res_outflow = -2.0 * (V_limit - V_old) / (tstep*SEC_PER_DAY) + (-_Qout + (Qin_old + Qin_new) + 2.0*precip - ET*(A_old + A_limit) - (seep_old+seep_lim) - (ext_old + ext_new));//[m3/s]
-  }
-
-  //other option - returns to stage-discharge curve once max stage exceeded
-  if((Options->res_overflowmode == OVERFLOW_NATURAL) && (stage_nat > stage_limit)) {
-    res_outflow = outflow_nat;
-    stage_new  = stage_nat;
-  }
-  // ======================================================================================
-
-  double total_outflow=res_outflow;
-  int downID=DOESNT_EXIST;
-  if (_pDownSB!=NULL){downID=_pDownSB->GetID();}
-  for(int i=0; i<_nControlStructures; i++)
-  {
-    if(outflow_nat!=0) {
-      aQstruct[i]*=(total_outflow/outflow_nat); //correct for applied reservoir rules; assumes fractions unchanged -doesn't really work for stage constraints.
-    }
-    if (_pControlStructures[i]->GetTargetBasinID()!=downID){
-      res_outflow-=aQstruct[i]; //adjust main outflow for diversions elsewhere
-    }
-  }
-
-  return stage_new;
-}
-
-//////////////////////////////////////////////////////////////////
-/// \brief writes state variables to solution file
-//
-void CReservoir::WriteToSolutionFile (ofstream &RVC) const
-{
-  RVC<<"    :ResFlow, "<<_Qout<<","<<_Qout_last<<endl;
-  RVC<<"    :ResStage, "<<_stage<<","<<_stage_last<<endl;
-  if(_DAscale_last!=1.0) {
-    RVC<<"    :ResDAscale, "<<_DAscale<<","<<_DAscale_last<<endl;
-  }
-  for (int i = 0; i < _nControlStructures; i++) {
-    RVC<<"    :ControlFlow, "<<i<<","<<_aQstruct[i]<<","<<_aQstruct_last[i]<<endl;
-  }
-}
-//////////////////////////////////////////////////////////////////
-/// \brief interpolates the volume from the volume-stage rating curve
-/// \param ht [in] reservoir stage
-/// \returns reservoir volume [m3] corresponding to stage ht
-//
-double     CReservoir::GetVolume(const double &ht) const
-{
-  return InterpolateCurve(ht,_aStage,_aVolume,_Np,true);
-}
-//////////////////////////////////////////////////////////////////
-/// \brief interpolates the surface area from the area-stage rating curve
-/// \param ht [in] reservoir stage
-/// \returns reservoir surface area [m2] corresponding to stage ht
-//
-double     CReservoir::GetArea  (const double &ht) const
-{
-  return InterpolateCurve(ht,_aStage,_aArea,_Np,false);
-}
-//////////////////////////////////////////////////////////////////
-/// \brief interpolates the discharge from the outflow-stage rating curve
-/// \param ht [in] reservoir stage
-/// \returns reservoir outflow [m3/s] corresponding to stage ht
-/// \note assumes regular spacing between min and max stage
-//
-double     CReservoir::GetWeirOutflow(const double &ht, const double &adj) const
-{
-  double underflow=InterpolateCurve(ht,_aStage,_aQunder,_Np,false); //no adjustments
-  return InterpolateCurve(ht-adj,_aStage,_aQ,_Np,false)+underflow;
-}
-//////////////////////////////////////////////////////////////////
-/// \brief clears all time series data for re-read of .rvt file
-/// \remark Called only in ensemble mode
-///
-/// \param &Options [in] Global model options information
-//
-void CReservoir::ClearTimeSeriesData(const optStruct& Options)
-{
-  delete _pExtractTS;_pExtractTS=NULL;
-  delete _pWeirHeightTS;_pWeirHeightTS=NULL;
-  delete _pMaxStageTS;_pMaxStageTS=NULL;
-  delete _pOverrideQ;_pOverrideQ=NULL;
-  delete _pMinStageTS;_pMinStageTS=NULL;
-  delete _pMinStageFlowTS;_pMinStageFlowTS=NULL;
-  delete _pTargetStageTS;_pTargetStageTS=NULL;
-  delete _pMaxQIncreaseTS;_pMaxQIncreaseTS=NULL;
-  delete _pMaxQDecreaseTS;_pMaxQDecreaseTS=NULL;
-  delete _pDroughtLineTS; _pDroughtLineTS=NULL;
-  delete _pQminTS; _pQminTS=NULL;
-  delete _pQmaxTS; _pQmaxTS=NULL;
-  delete _pQdownTS; _pQdownTS=NULL;
-}
+/*----------------------------------------------------------------
+  Raven Library Source Code
+  Copyright (c) 2008-2023 the Raven Development Team
+  ----------------------------------------------------------------*/
+#include "Reservoir.h"
+#include "Model.h"     // needed to define CModel
+
+//////////////////////////////////////////////////////////////////
+/// \brief Base Constructor for reservoir called by all other constructors
+/// \param Name [in] Nickname for reservoir
+/// \param SubID [in] subbasin ID
+/// \param typ [in] reservoir type
+/// \details needed because versions of c++ prior to v11 don't necessaarily support delegating constructors
+//
+void CReservoir::BaseConstructor(const string Name,const long SubID)
+{
+  _name=Name;
+  _SBID=SubID;
+
+  _pDownSB=NULL;
+
+  _lakebed_thick=1.0;
+  _lakebed_cond =0.0;
+  _lake_convcoeff=2.0;
+
+  _stage     =0.0;
+  _stage_last=0.0;
+  _min_stage =0.0;
+  _max_stage =0.0;
+  _Qout      =0.0;
+  _Qout_last =0.0;
+  _MB_losses =0.0;
+  _AET		   =0.0;
+  _Precip    =0.0;
+  _GW_seepage=0.0;
+  _aQstruct=NULL;
+  _aQstruct_last=NULL;
+
+  _pHRU=NULL;
+  _pExtractTS=NULL;
+  _pWeirHeightTS=NULL;
+  _pMaxStageTS=NULL;
+  _pOverrideQ=NULL;
+  _pMinStageTS=NULL;
+  _pMinStageFlowTS=NULL;
+  _pTargetStageTS=NULL;
+  _pMaxQIncreaseTS=NULL;
+  _pMaxQDecreaseTS=NULL;
+  _pDroughtLineTS=NULL;
+  _pQmaxTS=NULL;
+  _pQminTS=NULL;
+  _pQdownTS=NULL;
+  _QdownRange=0.0;
+  _pQdownSB=NULL;
+  _nDemands=0;
+  _aDemands=NULL;
+  _demand_mult=1.0;
+
+  _pDZTR=NULL;
+
+  _minStageDominant=false;
+
+  _crest_ht=0.0;
+  _crest_width=DOESNT_EXIST;
+
+  _max_capacity=0.0;
+
+  _aQ_back=NULL;
+  _nDates=0;
+  _aDates=NULL;
+
+  _Np=0;
+  _aStage  =NULL;
+  _aQ      =NULL;
+  _aQunder =NULL;
+  _aArea   =NULL;
+  _aVolume =NULL;
+
+  _nControlStructures=0;
+  _pControlStructures=NULL;
+
+  _seepage_const=0;
+  _local_GW_head=0.0;
+
+  _assimilate_stage=false;
+  _assim_blank=true;
+  _pObsStage=NULL;
+  _DAscale=1.0;
+  _DAscale_last=1.0;
+}
+
+//////////////////////////////////////////////////////////////////
+/// \brief Base Constructor for reservoir
+/// \param Name [in] Nickname for reservoir
+/// \param SubID [in] subbasin ID
+/// \param typ [in] reservoir type
+//
+CReservoir::CReservoir(const string Name,const long SubID)
+{
+  BaseConstructor(Name,SubID);
+}
+
+//////////////////////////////////////////////////////////////////
+/// \brief Constructor for reservoir using power law rating curves
+/// \param Name [in] Nickname for reservoir
+/// \param SBID [in] subbasin ID
+/// \param a_V [in] volume of reservoir/lake when stage at absolute crest height [m3]
+/// \param b_V [in] power law exponent for volume rating curve [-]
+/// \param a_Q [in] power law coefficient for discharge rating curve [m3/s*m^-b_Q]
+/// \param b_Q [in] power law exponent for discharge rating curve [-]
+/// \param a_A[in] surface area of reservoir/lake when stage at absolute crest height [m2]
+/// \param b_A [in] power law exponent for area rating curve [-] (0 for prismatic reservoir)
+
+//
+CReservoir::CReservoir(const string Name, const long SBID,
+                       const double a_V,  const double b_V,
+                       const double a_Q,  const double b_Q,
+                       const double a_A,  const double b_A,
+                       const double crestht,const double depth)
+{
+  BaseConstructor(Name,SBID);
+
+  _Np=100;
+  _aStage =new double[_Np];
+  _aQ     =new double[_Np];
+  _aQunder=new double[_Np];
+  _aArea  =new double[_Np];
+  _aVolume=new double[_Np];
+  ExitGracefullyIf(_aVolume==NULL,"CReservoir::constructor",OUT_OF_MEMORY);
+
+  double aA=a_A;
+  double bA=b_A;
+  if(aA==AUTO_COMPUTE) {aA=a_V/depth*b_V;}
+  if(bA==AUTO_COMPUTE) {bA=b_V-1.0;      }
+
+  double ht,dh;
+  _crest_ht  =crestht;       // zero by default
+  _min_stage =_crest_ht-depth;
+  _max_stage =_crest_ht+6.0; // a postive value relative to _crest_ht
+  dh=(_max_stage-_min_stage)/(double)(_Np-1);
+
+  for(int i=0;i<_Np;i++)
+  {
+    ht  =_min_stage+(double)(i)*dh;
+    if (((ht+dh)-_crest_ht)*(ht-_crest_ht)<0.0){ht=_crest_ht;}//ensures zero discharge point included
+    double ht_above_bottom=ht-_min_stage;
+    _aStage [i]=ht;
+    _aQ     [i]=a_Q*pow(max(ht-_crest_ht,0.0),b_Q);
+    _aArea  [i]=aA *pow(ht_above_bottom/depth,bA );
+    _aVolume[i]=a_V*pow(ht_above_bottom/depth,b_V);
+    _aQunder[i]=0.0;
+  }
+  _max_capacity=_aVolume[_Np-1];
+}
+//////////////////////////////////////////////////////////////////
+/// \brief Constructor for reservoir using lookup table rating curves
+/// \param Name [in] Nickname for reservoir
+/// \param SubID [in] subbasin ID
+/// \param a_ht[] [in] array of reservoir stages [size: nPoints]
+/// \param a_Q[] [in] array of reservoir discharges [size: nPoints]
+/// \param a_A[] [in] array of reservoir volumes [size: nPoints]
+/// \param a_V[] [in] array of reservoir areas [size: nPoints]
+//
+CReservoir::CReservoir(const string Name, const long SubID,
+                       const double *a_ht,
+                       const double *a_Q, const double *a_Qund,const double *a_A, const double *a_V,
+                       const int     nPoints)
+{
+   BaseConstructor(Name,SubID);
+
+  _min_stage =ALMOST_INF;
+  _max_stage=-ALMOST_INF;
+
+  _Np=nPoints;
+  ExitGracefullyIf(_Np<2,"CReservoir::constructor: must have more than 1 data point in stage relations",BAD_DATA_WARN);
+
+  _aStage =new double [_Np];
+  _aQ     =new double [_Np];
+  _aQunder=new double [_Np];
+  _aArea  =new double [_Np];
+  _aVolume=new double [_Np];
+  ExitGracefullyIf(_aVolume==NULL,"CReservoir::constructor (2)",OUT_OF_MEMORY);
+
+  string warn;
+  for (int i=0;i<_Np;i++)
+  {
+    _aStage [i]=a_ht[i];
+    lowerswap(_min_stage,_aStage[i]);
+    upperswap(_max_stage,_aStage[i]);
+    _aQ     [i]=a_Q[i];
+    _aArea  [i]=a_A[i];
+    _aVolume[i]=a_V[i];
+    if(a_Qund==NULL){ _aQunder[i]=0.0; }
+    else            { _aQunder[i]=a_Qund[i];   }
+
+    // QA/QC:
+    if ((i > 0) && ((_aStage[i]-_aStage[i-1])<0)){
+      warn = "CReservoir::constructor: stage relations must be specified in order of increasing stage. [bad reservoir: " + _name + " "+to_string(SubID)+"]";
+      ExitGracefully(warn.c_str(),BAD_DATA_WARN);
+    }
+    if ((i > 0) && ((_aVolume[i] - _aVolume[i-1]) <= -REAL_SMALL)){
+      warn = "CReservoir::constructor: volume-stage relationships must be monotonically increasing for all stages. [bad reservoir: " + _name + " "+to_string(SubID)+"]";
+      ExitGracefully(warn.c_str(),BAD_DATA_WARN);
+    }
+    if ((i > 0) && ((_aQ[i] - _aQ[i-1]) < -REAL_SMALL)){
+      warn = "CReservoir::constructor: stage-discharge relationships must be increasing or flat for all stages. [bad reservoir: " + _name + " "+to_string(SubID)+ "]";
+      ExitGracefully(warn.c_str(),BAD_DATA_WARN);
+    }
+    if ((i > 0) && ((_aQunder[i] - _aQunder[i-1]) < -REAL_SMALL)){
+      warn = "CReservoir::constructor: stage-discharge (underflow) relationships must be increasing or flat for all stages. [bad reservoir: " + _name + " "+to_string(SubID)+ "]";
+      ExitGracefully(warn.c_str(),BAD_DATA_WARN);
+    }
+  }
+  _max_capacity=_aVolume[_Np-1];
+}
+
+//////////////////////////////////////////////////////////////////
+/// \brief Constructor for reservoir using VARYING lookup table rating curves
+/// \param Name [in] Nickname for reservoir
+/// \param SubID [in] subbasin ID
+/// \param nDates [in] # of flow rating curves
+/// \param aDates [in] array of julian days (integer <366) at which rating curve changes
+/// \param a_ht[] [in] array of reservoir stages [size: nPoints]
+/// \param a_QQ[][] [in] 2-D array of reservoir discharges [size: nDates * nPoints]
+/// \param a_A[] [in] array of reservoir volumes [size: nPoints]
+/// \param a_V[] [in] array of reservoir areas [size: nPoints]
+//
+CReservoir::CReservoir(const string Name, const long SubID,
+                       const int my_nDates, const int *my_aDates,
+                       const double *a_ht,
+                       double      **a_QQ,
+                       const double *a_Qund,
+                       const double *a_A,
+                       const double *a_V,
+                       const int     nPoints)
+{
+  BaseConstructor(Name,SubID);
+
+  _nDates=my_nDates;
+  _aDates = new int[_nDates];
+  for (int v = 0; v<_nDates; v++){
+    _aDates[v] = my_aDates[v]-1; //Julian Days in Raven from 0 to 365, not 1 to 366
+  }
+
+  _min_stage =ALMOST_INF;
+  _max_stage=-ALMOST_INF; //reasonable default?
+
+  _Np=nPoints;
+  ExitGracefullyIf(_Np<2,"CReservoir::constructor: must have more than 1 data point in stage relations",BAD_DATA_WARN);
+
+  _aStage =new double [_Np];
+  _aQ     =new double [_Np];
+  _aQunder=new double [_Np];
+  _aArea  =new double [_Np];
+  _aQ_back = new double *[_nDates];
+  for (int v = 0; v<_nDates; v++){ _aQ_back[v] = new double[_Np]; }
+  _aVolume=new double [_Np];
+  ExitGracefullyIf(_aVolume==NULL,"CReservoir::constructor (2)",OUT_OF_MEMORY);
+
+  string warn;
+  for (int i=0;i<_Np;i++)
+  {
+    _aStage [i]=a_ht[i];
+    lowerswap(_min_stage,_aStage[i]);
+    upperswap(_max_stage,_aStage[i]);
+    _aQ     [i]=a_QQ[0][i];
+    _aQunder[i]=0.0;if(a_Qund!=NULL){ _aQunder[i]=a_Qund[i]; }
+    _aArea  [i]=a_A[i];
+    _aVolume[i]=a_V[i];
+    for (int v = 0; v < _nDates; v++){
+      _aQ_back[v][i] = a_QQ[v][i];
+      if ((i > 0) && ((_aQ_back[v][i] - _aQ_back[v][i-1]) < -REAL_SMALL)){
+        warn = "CReservoir::constructor: stage-discharge relationships must be increasing or flat for all stages. [bad varying reservoir: " + _name + " "+to_string(SubID)+ "]";
+        ExitGracefully(warn.c_str(),BAD_DATA_WARN);
+      }
+    }
+    if ((i > 0) && ((_aVolume[i] - _aVolume[i-1]) <= -REAL_SMALL)){
+      warn = "CReservoir::constructor: volume-stage relationships must be monotonically increasing for all stages. [bad reservoir: " + _name + " "+to_string(SubID)+"]";
+      ExitGracefully(warn.c_str(),BAD_DATA_WARN);
+    }
+    if ((i > 0) && ((_aQ[i] - _aQ[i-1]) < -REAL_SMALL)){
+      warn = "CReservoir::constructor: stage-discharge relationships must be increasing or flat for all stages. [bad reservoir: " + _name + " "+to_string(SubID)+ "]";
+      ExitGracefully(warn.c_str(),BAD_DATA_WARN);
+    }
+    if ((i > 0) && ((_aQunder[i] - _aQunder[i-1]) < -REAL_SMALL)){
+      warn = "CReservoir::constructor: stage-discharge relationships (underflow) must be increasing or flat for all stages. [bad reservoir: " + _name + " "+to_string(SubID)+ "]";
+      ExitGracefully(warn.c_str(),BAD_DATA_WARN);
+    }
+  }
+  _max_capacity=_aVolume[_Np-1];
+}
+//////////////////////////////////////////////////////////////////
+/// \brief Constructor for Prismatic lake reservoir controlled by weir coefficient
+/// \param Name [in] Nickname for reservoir
+/// \param SubID [in] subbasin ID
+/// \param weircoeff [in] weir coefficient, <1.0
+/// \param crestw [in] width of crest, [m]
+/// \param A  [in] area of reservoir [m2]
+/// \param depth [in] maximum depth of prismatic reservoir
+//
+CReservoir::CReservoir(const string Name,
+                       const long   SubID,
+                       const double weircoeff,
+                       const double crestw,
+                       const double crestht,
+                       const double A,
+                       const double depth)
+{
+   BaseConstructor(Name,SubID);
+
+  _crest_width=crestw;
+  _crest_ht   =crestht;
+  _min_stage  =-depth+_crest_ht;
+  _max_stage  =5.0+_crest_ht; //reasonable default?
+  ExitGracefullyIf(depth <=0, "CReservoir::Constructor (Lake): cannot have negative maximum lake depth",BAD_DATA_WARN);
+  ExitGracefullyIf(A     <=0, "CReservoir::Constructor (Lake): cannot have negative or zero lake area", BAD_DATA_WARN);
+  ExitGracefullyIf(crestw<=0, "CReservoir::Constructor (Lake): cannot have negative or zero crest width", BAD_DATA_WARN);
+  ExitGracefullyIf(weircoeff <= 0, "CReservoir::Constructor (Lake): cannot have negative or zero weir discharge coefficient", BAD_DATA_WARN);
+  if (weircoeff>1.0){
+    WriteWarning( "CReservoir::Constructor (Lake): weir discharge coefficient should be less than 1.0", true);
+  }
+  _Np=102;
+  _aStage =new double [_Np];
+  _aQ     =new double [_Np];
+  _aQunder=new double [_Np];
+  _aArea  =new double [_Np];
+  _aVolume=new double [_Np];
+  ExitGracefullyIf(_aVolume==NULL,"CReservoir::constructor (4)",OUT_OF_MEMORY);
+
+  double dh;
+  string warn;
+  dh=(_max_stage-_crest_ht)/(_Np-2); //spacing = 0.05m
+  _aStage [0]=_min_stage; //first point is for dry reservoir, linear interpolation of volume between this and crest height
+  _aQ     [0]=0.0;
+  _aQunder[0]=0.0;
+  _aArea  [0]=A;
+  _aVolume[0]=0.0;
+  for (int i=1;i<_Np;i++) // - Edited by KL to reference crest height properly
+  {
+    _aStage [i]=_crest_ht+(i-1)*dh;
+    _aQ     [i]=2.0/3.0*weircoeff*sqrt(2*GRAVITY)*crestw*pow((_aStage[i]-_crest_ht),1.5); //Overflow weir equation
+    _aQunder[i]=0.0;
+    _aArea  [i]=A;
+    _aVolume[i]=A*(_aStage[i]-_min_stage);
+  }
+  _max_capacity=_aVolume[_Np-1];
+}
+
+//////////////////////////////////////////////////////////////////
+/// \brief Default destructor
+//
+CReservoir::~CReservoir()
+{
+  delete [] _aQ;      _aQ    =NULL;
+  delete [] _aQunder; _aQunder=NULL;
+  delete [] _aArea;   _aArea =NULL;
+  delete [] _aVolume; _aVolume=NULL;
+  for (int v = 0; v<_nDates; v++){ delete[] _aQ_back[v]; } delete [] _aQ_back; _aQ_back=NULL;
+  delete[] _aDates; _aDates=NULL;
+
+  delete _pExtractTS;_pExtractTS=NULL;
+  delete _pWeirHeightTS;_pWeirHeightTS=NULL;
+  delete _pMaxStageTS;_pMaxStageTS=NULL;
+  delete _pOverrideQ;_pOverrideQ=NULL;
+  delete _pMinStageTS;_pMinStageTS=NULL;
+  delete _pMinStageFlowTS;_pMinStageFlowTS=NULL;
+  delete _pTargetStageTS;_pTargetStageTS=NULL;
+  delete _pMaxQIncreaseTS;_pMaxQIncreaseTS=NULL;
+  delete _pMaxQDecreaseTS;_pMaxQDecreaseTS=NULL;
+  delete _pDroughtLineTS; _pDroughtLineTS=NULL;
+  delete _pQminTS; _pQminTS=NULL;
+  delete _pQmaxTS; _pQmaxTS=NULL;
+  delete _pQdownTS; _pQdownTS=NULL;
+
+  delete _aQstruct; _aQstruct=NULL;
+  delete _aQstruct_last; _aQstruct_last=NULL;
+
+  for (int i=0;i<_nControlStructures;i++){delete _pControlStructures[i];} delete [] _pControlStructures; _pControlStructures=NULL;
+}
+
+//////////////////////////////////////////////////////////////////
+/// \returns Subbasin ID
+//
+long  CReservoir::GetSubbasinID          () const { return _SBID; }
+
+//////////////////////////////////////////////////////////////////
+/// \returns reservoir storage [m3]
+//
+double  CReservoir::GetStorage           () const { return GetVolume(_stage); }
+
+//////////////////////////////////////////////////////////////////
+/// \returns current stage [m]
+//
+double  CReservoir::GetResStage          () const { return _stage; }
+
+//////////////////////////////////////////////////////////////////
+/// \returns previous stage [m]
+//
+double  CReservoir::GetOldStage          () const { return _stage_last; }
+
+//////////////////////////////////////////////////////////////////
+/// \returns current surface area [m2]
+//
+double  CReservoir::GetSurfaceArea       () const { return GetArea(_stage); }
+
+//////////////////////////////////////////////////////////////////
+/// \returns start-of-timestep surface area [m2]
+//
+double  CReservoir::GetOldSurfaceArea    () const { return GetArea(_stage_last); }
+
+//////////////////////////////////////////////////////////////////
+/// \returns lakebed thickness [m]
+//
+double  CReservoir::GetLakebedThickness() const { return _lakebed_thick; }
+
+//////////////////////////////////////////////////////////////////
+/// \returns lakebed thermal conductivity [MJ/m/K/d]
+//
+double  CReservoir::GetLakebedConductivity() const { return _lakebed_cond; }
+
+//////////////////////////////////////////////////////////////////
+/// \returns lake thermal convection coefficient [MJ/m2/d/K]
+//
+double  CReservoir::GetLakeConvectionCoeff() const { return _lake_convcoeff; }
+
+//////////////////////////////////////////////////////////////////
+/// \returns current outflow rate [m3/s]
+//
+double  CReservoir::GetOutflowRate       () const { return _DAscale*_Qout; }
+
+//////////////////////////////////////////////////////////////////
+/// \returns previous outflow rate [m3/s]
+//
+double CReservoir::GetOldOutflowRate     () const { return _DAscale_last*_Qout_last; }
+
+//////////////////////////////////////////////////////////////////
+/// \returns current outflow rate from control structure i[m3/s]
+//
+double  CReservoir::GetControlOutflow    (const int i) const { return _aQstruct[i]; }
+
+//////////////////////////////////////////////////////////////////
+/// \returns outflow integrated over timestep [m3/d]
+//
+double  CReservoir::GetIntegratedOutflow(const double& tstep) const
+{
+  return 0.5*(_DAscale*_Qout+_DAscale_last*_Qout_last)*(tstep*SEC_PER_DAY); //integrated
+}
+
+//////////////////////////////////////////////////////////////////
+/// \returns control structure outflow integrated over timestep [m3/d]
+//
+double  CReservoir::GetIntegratedControlOutflow(const int i, const double& tstep) const
+{
+  return 0.5*(_aQstruct[i]+_aQstruct_last[i])*(tstep*SEC_PER_DAY); //integrated
+}
+//////////////////////////////////////////////////////////////////
+/// \returns previous storage [m3]
+//
+double CReservoir::GetOldStorage() const{return GetVolume(_stage_last);}
+
+//////////////////////////////////////////////////////////////////
+/// \returns evaporative losses integrated over previous timestep [m3]
+//
+double  CReservoir::GetReservoirLosses(const double &tstep) const
+{
+  return _MB_losses;
+}
+//////////////////////////////////////////////////////////////////
+/// \returns evaporative losses only integrated over previous timestep [m3]
+//
+double  CReservoir::GetReservoirEvapLosses(const double &tstep) const
+{
+	return _AET;
+}
+//////////////////////////////////////////////////////////////////
+/// \returns evaporative losses only integrated over previous timestep [m3]
+//
+double  CReservoir::GetReservoirPrecipGains(const double& tstep) const
+{
+  return _Precip;
+}
+//////////////////////////////////////////////////////////////////
+/// \returns seepage losses only integrated over previous timestep [m3]
+//
+double  CReservoir::GetReservoirGWLosses(const double &tstep) const
+{
+  return _GW_seepage;
+}
+//////////////////////////////////////////////////////////////////
+/// \returns global HRU index (or DOESNT_EXIST) if no HRU is linked to reservoir
+//
+int CReservoir::GetHRUIndex() const
+{
+  if(_pHRU==NULL){return DOESNT_EXIST;}
+  return _pHRU->GetGlobalIndex();
+}
+//////////////////////////////////////////////////////////////////
+/// \returns number of control structures
+//
+int CReservoir::GetNumControlStructures() const
+{
+  return _nControlStructures;
+}
+//////////////////////////////////////////////////////////////////
+/// \returns crest width, in meters
+//
+double CReservoir::GetCrestWidth() const
+{
+  return _crest_width;
+}
+//////////////////////////////////////////////////////////////////
+/// \brief gets max capacity
+/// \returns capacity, in m3
+//
+double  CReservoir::GetMaxCapacity() const
+{
+  return _max_capacity;
+}
+//////////////////////////////////////////////////////////////////
+/// \brief gets demand multiplier
+/// \returns reservoir demand multiplier
+//
+double CReservoir::GetDemandMultiplier() const
+{
+  return _demand_mult;
+}
+//////////////////////////////////////////////////////////////////
+/// \returns multiplies discharge curve by correction factor
+//
+void CReservoir::MultiplyFlow(const double &mult)
+{
+  for(int i=0;i<_Np;i++) {
+      _aQ[i]*=mult;
+  }
+}
+//////////////////////////////////////////////////////////////////
+/// \brief returns current active regime name
+/// \param i [in] control structure index (must be in range from 0...nControlStructures)
+/// \param tt [in] current time structure
+/// returns current active regime name (or "NONE" if none active)
+//
+string CReservoir::GetRegimeName(const int i,const time_struct &tt) const
+{
+  return _pControlStructures[i]->GetCurrentRegimeName(tt);
+}
+
+//////////////////////////////////////////////////////////////////
+/// \brief returns subbasin ID of recipient of control structure i's outflow
+/// \param i [in] control structure index (must be in range from 0...nControlStructures)
+//
+long   CReservoir::GetControlFlowTarget(const int i) const
+{
+  return _pControlStructures[i]->GetTargetBasinID();
+}
+//////////////////////////////////////////////////////////////////
+/// \brief returns name of  control structure i
+/// \param i [in] control structure index (must be in range from 0...nControlStructures)
+//
+string CReservoir::GetControlName(const int i) const
+{
+  return _pControlStructures[i]->GetName();
+}
+
+//////////////////////////////////////////////////////////////////
+/// \brief initializes reservoir variables
+/// \param Options [in] model options structure
+//
+void CReservoir::Initialize(const optStruct &Options)
+{
+  double model_start_day=Options.julian_start_day;
+  int    model_start_yr =Options.julian_start_year;
+  double model_duration =Options.duration;
+  double timestep       =Options.timestep;
+  if(_pExtractTS!=NULL)
+  {
+    _pExtractTS->Initialize(model_start_day,model_start_yr,model_duration,timestep,false,Options.calendar);
+  }
+  if(_pWeirHeightTS!=NULL)
+  {
+    _pWeirHeightTS->Initialize(model_start_day,model_start_yr,model_duration,timestep,false,Options.calendar);
+  }
+  if(_pMaxStageTS!=NULL)
+  {
+    _pMaxStageTS->Initialize(model_start_day,model_start_yr,model_duration,timestep,false,Options.calendar);
+  }
+  if(_pOverrideQ!=NULL)
+  {
+    _pOverrideQ->Initialize(model_start_day,model_start_yr,model_duration,timestep,false,Options.calendar);
+  }
+  if(_pMinStageTS!=NULL)
+  {
+    _pMinStageTS->Initialize(model_start_day,model_start_yr,model_duration,timestep,false,Options.calendar);
+  }
+  if(_pMinStageFlowTS!=NULL)
+  {
+    _pMinStageFlowTS->Initialize(model_start_day,model_start_yr,model_duration,timestep,false,Options.calendar);
+  }
+  if(_pTargetStageTS!=NULL)
+  {
+    _pTargetStageTS->Initialize(model_start_day,model_start_yr,model_duration,timestep,false,Options.calendar);
+  }
+  if(_pMaxQIncreaseTS!=NULL)
+  {
+    _pMaxQIncreaseTS->Initialize(model_start_day,model_start_yr,model_duration,timestep,false,Options.calendar);
+  }
+  if(_pMaxQDecreaseTS!=NULL)
+  {
+    _pMaxQDecreaseTS->Initialize(model_start_day,model_start_yr,model_duration,timestep,false,Options.calendar);
+  }
+  if(_pDroughtLineTS!=NULL)
+  {
+    _pDroughtLineTS->Initialize(model_start_day,model_start_yr,model_duration,timestep,false,Options.calendar);
+  }
+  if(_pQminTS!=NULL)
+  {
+    _pQminTS->Initialize(model_start_day,model_start_yr,model_duration,timestep,false,Options.calendar);
+  }
+  if(_pQmaxTS!=NULL)
+  {
+    _pQmaxTS->Initialize(model_start_day,model_start_yr,model_duration,timestep,false,Options.calendar);
+  }
+  if(_pQdownTS!=NULL)
+  {
+    _pQdownTS->Initialize(model_start_day,model_start_yr,model_duration,timestep,false,Options.calendar);
+  }
+
+  _aQstruct     =new double [_nControlStructures];
+  _aQstruct_last=new double [_nControlStructures];
+  for (int i = 0; i < _nControlStructures; i++) {
+    _aQstruct[i]=_aQstruct_last[i]=0.0;
+  }
+}
+
+//////////////////////////////////////////////////////////////////
+/// \brief Adds extraction history
+/// \param *pOutflow Outflow time series to be added
+//
+void    CReservoir::AddExtractionTimeSeries (CTimeSeries *pOutflow)
+{
+  ExitGracefullyIf(_pExtractTS!=NULL,
+                   "CReservoir::AddExtractionTimeSeries: only one extraction hydrograph may be specified per reservoir",BAD_DATA_WARN);
+  _pExtractTS=pOutflow;
+}
+//////////////////////////////////////////////////////////////////
+/// \brief Adds weir height time series [m]
+/// \param *pWH weir height time series to be added
+//
+void    CReservoir::AddWeirHeightTS (CTimeSeries *pWH)
+{
+  ExitGracefullyIf(_pWeirHeightTS!=NULL,
+                   "CReservoir::AddWeirHeightTS: only one weir height time series may be specified per reservoir",BAD_DATA_WARN);
+  _pWeirHeightTS=pWH;
+}
+//////////////////////////////////////////////////////////////////
+/// \brief Adds maximum stage time series
+/// \param *pMS maximum stage time series [m]
+//
+void    CReservoir::AddMaxStageTimeSeries(CTimeSeries *pMS)
+{
+  ExitGracefullyIf(_pMaxStageTS!=NULL,
+                   "CReservoir::AddWeirHeightTS: only one weir height time series may be specified per reservoir",BAD_DATA_WARN);
+  _pMaxStageTS=pMS;
+}
+//////////////////////////////////////////////////////////////////
+/// \brief Adds override flow time series
+/// \param *pQ override flow time series [m3/s]
+//
+void    CReservoir::AddOverrideQTimeSeries(CTimeSeries *pQ){
+  ExitGracefullyIf(_pOverrideQ!=NULL,
+                   "CReservoir::AddOverrideQTimeSeries: only one overridden flow time series may be specified per reservoir",BAD_DATA_WARN);
+  _pOverrideQ=pQ;
+}
+//////////////////////////////////////////////////////////////////
+/// \brief Adds minimum stage time series
+/// \param *pMS minimum stage time series [m]
+//
+void    CReservoir::AddMinStageTimeSeries(CTimeSeries *pMS){
+  ExitGracefullyIf(_pMinStageTS!=NULL,
+                   "CReservoir::AddMinStageTimeSeries: only one minimum stage time series may be specified per reservoir",BAD_DATA_WARN);
+  _pMinStageTS=pMS;
+}
+//////////////////////////////////////////////////////////////////
+/// \brief Adds minimum stage flow time series
+/// \param *pQ minimum stage flow time series [m3/s]
+//
+void    CReservoir::AddMinStageFlowTimeSeries(CTimeSeries *pQ){
+  ExitGracefullyIf(_pMinStageFlowTS!=NULL,
+                   "CReservoir::AddMinStageFlowTimeSeries: only one minimum stage flow time series may be specified per reservoir",BAD_DATA_WARN);
+  _pMinStageFlowTS=pQ;
+}
+//////////////////////////////////////////////////////////////////
+/// \brief Adds target stage time series
+/// \param *pTS target stage flow time series [m3/s]
+//
+void    CReservoir::AddTargetStageTimeSeries(CTimeSeries *pTS){
+  ExitGracefullyIf(_pTargetStageTS!=NULL,
+                   "CReservoir::AddTargetStageTimeSeries: only one target stage time series may be specified per reservoir",BAD_DATA_WARN);
+  _pTargetStageTS=pTS;
+}
+//////////////////////////////////////////////////////////////////
+/// \brief Adds drought line time series
+/// \param *pTS drought linee flow time series [m3/s]
+//
+void    CReservoir::AddDroughtLineTimeSeries(CTimeSeries *pTS){
+  ExitGracefullyIf(_pDroughtLineTS!=NULL,
+                   "CReservoir::AddDroughtLineTimeSeries: only one target stage time series may be specified per reservoir",BAD_DATA_WARN);
+  _pDroughtLineTS=pTS;
+}
+//////////////////////////////////////////////////////////////////
+/// \brief Adds maximum flow increase time series
+/// \param *pQ maximum flow increase time series [m3/s/d]
+//
+void    CReservoir::AddMaxQIncreaseTimeSeries(CTimeSeries *pQdelta){
+  ExitGracefullyIf(_pMaxQIncreaseTS!=NULL,
+                   "CReservoir::AddMaxQIncreaseTimeSeries: only one maximum flow increase time series may be specified per reservoir",BAD_DATA_WARN);
+  _pMaxQIncreaseTS=pQdelta;
+}
+//////////////////////////////////////////////////////////////////
+/// \brief Adds maximum flow decrease time series
+/// \param *pQ maximum flow decrease time series [m3/s/d]
+//
+void    CReservoir::AddMaxQDecreaseTimeSeries(CTimeSeries *pQdelta) {
+  ExitGracefullyIf(_pMaxQDecreaseTS!=NULL,
+    "CReservoir::AddMaxQDecreaseTimeSeries: only one maximum flow decrease time series may be specified per reservoir",BAD_DATA_WARN);
+  _pMaxQDecreaseTS=pQdelta;
+}
+//////////////////////////////////////////////////////////////////
+/// \brief Adds minimum flow  time series
+/// \param *pQmin minimum flow  time series [m3/s]
+//
+void    CReservoir::AddMinQTimeSeries(CTimeSeries *pQmin) {
+  ExitGracefullyIf(_pQminTS!=NULL,
+    "CReservoir::AddMinQTimeSeries: only one minimum flow time series may be specified per reservoir",BAD_DATA_WARN);
+  _pQminTS=pQmin;
+}
+//////////////////////////////////////////////////////////////////
+/// \brief Adds maximum flow  time series
+/// \param *pQmax maximum flow  time series [m3/s]
+//
+void    CReservoir::AddMaxQTimeSeries(CTimeSeries *pQmax) {
+  ExitGracefullyIf(_pQmaxTS!=NULL,
+    "CReservoir::AddMinQTimeSeries: only one minimum flow time series may be specified per reservoir",BAD_DATA_WARN);
+  _pQmaxTS=pQmax;
+}
+//////////////////////////////////////////////////////////////////
+/// \brief Adds downstream target flow  time series
+/// \param *pQ downstream target flow  time series [m3/s]
+/// \param SBIDdown downstream target flow basin ID
+/// \param Qrange downstream target flow range [m3/s]
+//
+void    CReservoir::AddDownstreamTargetQ(CTimeSeries *pQ,const CSubBasin *pSB, const double &Qrange)
+{
+  ExitGracefullyIf(_pQdownTS!=NULL,
+    "CReservoir::AddDownstreamTargetQ: only one downstream flow time series may be specified per reservoir",BAD_DATA_WARN);
+  _pQdownTS=pQ;
+  _pQdownSB=pSB;
+  _QdownRange=Qrange;
+}
+//////////////////////////////////////////////////////////////////
+/// \brief Adds reservoir downstream demand
+/// \param SBID subbasin ID of demand location or AUTO_COMPUTE_LONG
+/// \param pct percentage of flow demand to be satisfied by reservoir as fraction [0..1] or AUTO_COMPUTE
+//
+void  CReservoir::AddDownstreamDemand(const CSubBasin *pSB,const double pct, const int julian_start, const int julian_end)
+{
+  down_demand *pDemand;
+  pDemand=new down_demand;
+  pDemand->pDownSB     =pSB;
+  pDemand->percent     =pct;
+  pDemand->julian_start=julian_start;
+  pDemand->julian_end  =julian_end;
+  if(!DynArrayAppend((void**&)(_aDemands),(void*)(pDemand),_nDemands)) {
+    ExitGracefully("CReservoir::AddDownstreamDemand: adding NULL source",RUNTIME_ERR);
+  }
+}
+//////////////////////////////////////////////////////////////////
+/// \brief Adds control structure outlet to Reservoir
+/// \param pCS [in] pointer to valid control structure object
+//
+void  CReservoir::AddControlStructure(const CControlStructure* pCS)
+{
+  if (!DynArrayAppend((void**&)_pControlStructures, (void*)pCS, _nControlStructures)) {
+    ExitGracefully("CReservoir::AddControlStructure: adding null control structure",BAD_DATA_WARN);
+  }
+}
+
+//////////////////////////////////////////////////////////////////
+/// \brief links reservoir to HRU
+/// \param *pHRUpointer HRU to link to
+//
+void  CReservoir::SetHRU(const CHydroUnit *pHRUpointer)
+{
+  _pHRU=pHRUpointer;
+  ExitGracefullyIf(_pHRU->GetArea()<=0,"CReservoir::SetHRU: reservoir cannot be linked to a zero-area HRU.",BAD_DATA_WARN);
+}
+//////////////////////////////////////////////////////////////////
+/// sets crest width, in meters
+//
+void CReservoir::SetCrestWidth(const double& width)
+{
+  if(_crest_width==DOESNT_EXIST) {
+    WriteWarning("CReservoir::SetCrestWidth: - trying to change crest width of non-lake reservoir",true);
+    return;
+  }
+  else {
+    MultiplyFlow(width/_crest_width);
+    _crest_width=width;
+  }
+}
+//////////////////////////////////////////////////////////////////
+/// \brief sets max capacity
+/// \param capacity, in m3
+//
+void  CReservoir::SetMaxCapacity(const double &max_cap)
+{
+  _max_capacity=max_cap;
+}
+//////////////////////////////////////////////////////////////////
+/// \brief sets total incoming precip volume, in m3, for timestep
+/// \param precip_m3: precip, in m3
+//
+void  CReservoir::SetPrecip(const double& precip_m3)
+{
+  _Precip=precip_m3;
+}
+//////////////////////////////////////////////////////////////////
+/// \brief sets subbasin to which flows from main outlet go
+//
+void  CReservoir::SetDownstreamBasin(const CSubBasin* pDownBasin) {
+  _pDownSB=pDownBasin;
+}
+//////////////////////////////////////////////////////////////////
+/// \brief sets lakebed thickness
+//
+void CReservoir::SetLakebedThickness(const double& thick){
+  _lakebed_thick=thick;
+}
+//////////////////////////////////////////////////////////////////
+/// \brief sets lakebed thermal conductivity
+//
+void CReservoir::SetLakebedConductivity(const double& cond) {
+  _lakebed_cond=cond;
+}
+//////////////////////////////////////////////////////////////////
+/// \brief sets lake convection coeff
+//
+void CReservoir::SetLakeConvectionCoeff(const double& conv) {
+  _lake_convcoeff=conv;
+}
+//////////////////////////////////////////////////////////////////
+/// \brief gets current constraint name
+/// \returns current constraint applied to estimate stage/flow
+//
+string CReservoir::GetCurrentConstraint() const {
+  switch(_constraint)
+  {
+  case(RC_MAX_STAGE):         {return "MAX_STAGE"; }
+  case(RC_MIN_STAGE):         {return "RC_MIN_STAGE"; }
+  case(RC_NATURAL):           {return "RC_NATURAL"; }
+  case(RC_TARGET):            {return "RC_TARGET"; }
+  case(RC_DOWNSTREAM_FLOW):   {return "RC_DOWNSTREAM_FLOW"; }
+  case(RC_MAX_FLOW_INCREASE): {return "RC_MAX_FLOW_INCREASE"; }
+  case(RC_MIN_FLOW):          {return "RC_MIN_FLOW"; }
+  case(RC_MAX_FLOW):          {return "RC_MAX_FLOW"; }
+  case(RC_OVERRIDE_FLOW):     {return "RC_OVERRIDE_FLOW"; }
+  case(RC_DRY_RESERVOIR):     {return "RC_DRY_RESERVOIR"; }
+  default:                    {return ""; }
+  };
+}
+//////////////////////////////////////////////////////////////////
+/// \brief overrides volume stage curve for Lake-type reservoirs (if known)
+/// \param a_ht[] - array of stage values
+/// \param a_V[] array of volumes
+/// \param nPoints - number of points in array
+//
+
+void CReservoir::SetVolumeStageCurve(const double *a_ht,const double *a_V,const int nPoints)
+{
+  for(int i=0;i<_Np;i++)
+  {
+    _aVolume[i]=InterpolateCurve(_aStage[i],a_ht,a_V,nPoints,false);
+    if((i > 0) && ((_aVolume[i] - _aVolume[i-1]) <= -REAL_SMALL)) {
+      string warn = "CReservoir::SetVolumeStageCurve: volume-stage relationships must be monotonically increasing for all stages. [bad reservoir: " + _name + " "+to_string(_SBID)+"]";
+      ExitGracefully(warn.c_str(),BAD_DATA_WARN);
+    }
+  }
+}
+//////////////////////////////////////////////////////////////////
+/// \brief overrides area stage curve for Lake-type reservoirs (if known)
+/// \param a_ht[] - array of stage values
+/// \param a_A[] array of areas
+/// \param nPoints - number of points in array
+//
+
+void CReservoir::SetAreaStageCurve(const double *a_ht,const double *a_A,const int nPoints)
+{
+  for(int i=0;i<_Np;i++)
+  {
+    _aArea[i]=InterpolateCurve(_aStage[i],a_ht,a_A,nPoints,false);
+    if((i > 0) && ((_aArea[i] - _aArea[i-1]) <= -REAL_SMALL)) {
+      string warn = "CReservoir::SetAreaStageCurve: area-stage relationships must be monotonically increasing for all stages. [bad reservoir: " + _name + " "+to_string(_SBID)+"]";
+      ExitGracefully(warn.c_str(),BAD_DATA_WARN);
+    }
+  }
+}
+//////////////////////////////////////////////////////////////////
+/// \brief sets minmum stage constraint to dominant
+//
+void CReservoir::SetMinStageDominant()
+{
+  _minStageDominant=true;
+}
+//////////////////////////////////////////////////////////////////
+/// \brief sets minmum stage constraint to dominant
+//
+void CReservoir::SetDemandMultiplier(const double &value)
+{
+  _demand_mult=value;
+}
+//////////////////////////////////////////////////////////////////
+/// \brief sets data assimilation scale factors (read from .rvc file)
+//
+void CReservoir::SetDataAssimFactors(const double& da_scale,const double& da_scale_last)
+{
+  _DAscale     =da_scale;
+  _DAscale_last=da_scale_last;
+}
+
+//////////////////////////////////////////////////////////////////
+/// \brief enables lake stage assimilation
+/// \param pObs -time series of observed lake stage (can have NULL entries)
+//
+void CReservoir::TurnOnAssimilation(CTimeSeriesABC *pObs)
+{
+  _assimilate_stage=true;
+  _pObsStage=pObs;
+}
+
+//////////////////////////////////////////////////////////////////
+/// \brief sets parameters for Dynamically zoned target release model
+//
+void CReservoir::SetDZTRModel(const double Qmc,const double Smax,
+                              const double Sci[12],const double Sni[12],const double Smi[12],
+                              const double Qci[12],const double Qni[12],const double Qmi[12])
+{
+  _pDZTR=new DZTRmodel();
+  _pDZTR->Qmc=Qmc;
+  _pDZTR->Vmax=Smax;
+
+  for(int i=0;i<12;i++)
+  {
+    _pDZTR->Vci[i]=Sci[i];     _pDZTR->Vni[i]=Sni[i];     _pDZTR->Vmi[i]=Smi[i];
+    _pDZTR->Qci[i]=Qci[i];     _pDZTR->Qni[i]=Qni[i];     _pDZTR->Qmi[i]=Qmi[i];
+
+    if((Sci[i]>Sni[i]) || (Sni[i]>Smi[i]) || (Smi[i]>Smax)) {
+      WriteWarning("CReservoir::SetDZTRModel: storage ordering is off. Vci<Vni<Vmi<Vmax",false);
+    }
+  }
+}
+//////////////////////////////////////////////////////////////////
+/// \brief gets flows from DZTR model of Yassin et al., 2019
+/// Yassin et al., Representation and improved parameterization of reservoir operation in hydrological and land-surface models
+/// Hydrol. Earth Syst. Sci., 23, 3735-3764, 2019 https://doi.org/10.5194/hess-23-3735-2019
+//
+double CReservoir::GetDZTROutflow(const double &V, const double &Qin, const time_struct &tt, const optStruct &Options) const
+{
+  double Vci=InterpolateMo(_pDZTR->Vci,tt,Options);
+  double Vni=InterpolateMo(_pDZTR->Vni,tt,Options);
+  double Vmi=InterpolateMo(_pDZTR->Vmi,tt,Options);
+  double Qci=InterpolateMo(_pDZTR->Qci,tt,Options);
+  double Qni=InterpolateMo(_pDZTR->Qni,tt,Options);
+  double Qmi=InterpolateMo(_pDZTR->Qmi,tt,Options);
+  double Vmin=0.1*_pDZTR->Vmax;
+  double Qmc=_pDZTR->Qmc;
+  double tstep=Options.timestep*SEC_PER_DAY;
+
+  if      (V<Vmin){return 0.0;}
+  else if (V<Vci ){return min(Qci,(V-Vmin)/tstep); }
+  else if (V<Vni ){return Qci+(Qni-Qci)*(V-Vci)/(Vni-Vci);}
+  else if (V<Vmi ){return Qni+max((Qin-Qni),(Qmi-Qni))*(V-Vni)/(Vmi-Vni); }
+  else            {return min(Qmc,max(Qmi,(V-Vmi)/tstep));}
+
+}
+//////////////////////////////////////////////////////////////////
+/// \brief sets reservoir groundwater parameters
+/// \param coeff - groundwater exchange coefficient [m3/s/m]
+/// \param h_ref - regional groundwater head [same vertical coordinate system as stage, m]
+//
+void CReservoir::SetGWParameters(const double &coeff,const double &h_ref)
+{
+  _local_GW_head=h_ref;
+  _seepage_const=coeff;
+}
+//////////////////////////////////////////////////////////////////
+/// \brief sets all discharges in stage-discharge curve to zero (for overriding with observations)
+//
+void  CReservoir::DisableOutflow()
+{
+  for (int i=0;i<_Np;i++){_aQ[i]=0.0;_aQunder[i]=0.0;}
+}
+//////////////////////////////////////////////////////////////////
+/// \brief scales all internal flows by scale factor (for assimilation/nudging)
+/// \remark Messes with mass balance something fierce!
+///
+/// \return mass added to system [m3]
+//
+double CReservoir::ScaleFlow(const double& scale,const bool overriding, const double& tstep, const double &t)
+{
+  double va=0.0; //volume added
+  double sf=(scale-1.0)/scale;
+
+  _DAscale=scale;
+
+  //Estimate volume added through scaling
+  va+=0.5*(_Qout_last+_Qout)*sf*tstep*SEC_PER_DAY;
+
+  return va;
+}
+
+//////////////////////////////////////////////////////////////////
+/// \brief updates state variable "stage" and other reservoir auxiliary variables at end of computational time step
+/// \param new_stage [in] calculated stage at end of time step
+//
+void  CReservoir::UpdateStage(const double &new_stage,const double &res_outflow,const res_constraint &constr,const double *aQstruct_new,const optStruct &Options,const time_struct &tt)
+{
+  _stage_last=_stage;
+  _stage     =new_stage;
+
+  _constraint=constr;
+
+  _Qout_last =_Qout;
+  _Qout      =res_outflow;
+  for (int i = 0; i < _nControlStructures; i++) {
+    _aQstruct_last[i]=_aQstruct[i];
+    _aQstruct[i]=aQstruct_new[i];
+  }
+
+  _DAscale_last=_DAscale;
+  _DAscale   =1.0;
+}
+//////////////////////////////////////////////////////////////////
+/// \brief returns AET [mm/d], meant to be called at end of time step
+//
+double CReservoir::GetAET() const
+{
+  if(_pHRU!=NULL) {
+    double Evap=_pHRU->GetForcingFunctions()->OW_PET;//mm/d
+    if(_pHRU->GetSurfaceProps()->lake_PET_corr>=0.0) {
+      Evap*=_pHRU->GetSurfaceProps()->lake_PET_corr;
+    }
+    return Evap*0.5*(GetArea(_stage)+GetArea(_stage_last))/(_pHRU->GetArea()*M2_PER_KM2); //normalized to HRU area
+  }
+  else {
+    return 0.0;
+  }
+}
+//////////////////////////////////////////////////////////////////
+/// \brief updates current mass balance (called at end of time step)
+/// \param tt [in] current time step information
+/// \param tstep [in] time step, in days
+//
+void CReservoir::UpdateMassBalance(const time_struct &tt,const double &tstep)
+{
+  _MB_losses=0.0; //all losses outside the system
+
+  if (_pHRU!=NULL){
+    _AET = GetAET()*(_pHRU->GetArea()*M2_PER_KM2)/ MM_PER_METER * tstep; //m3;
+  }
+  else {
+    _AET = 0.0;
+  }
+  _MB_losses+=_AET;
+
+  if(_seepage_const>0) {
+    _GW_seepage=_seepage_const*(0.5*(_stage+_stage_last)-_local_GW_head)*SEC_PER_DAY*tstep;
+    _MB_losses+=_GW_seepage;
+  }
+  if(_pExtractTS!=NULL){
+    int nn        =(int)((tt.model_time+TIME_CORRECTION)/tstep);//current timestep index
+    _MB_losses+=_pExtractTS->GetSampledValue(nn)*SEC_PER_DAY*tstep;
+  }
+
+}
+
+//////////////////////////////////////////////////////////////////
+/// \brief updates rating curves based upon the time and assimilates lake stage
+/// \notes can later support quite generic temporal changes to treatmetn of outflow-volume-area-stage relations
+/// \param tt [in] current model time
+/// \param Options [in] model options structure
+//
+void CReservoir::UpdateReservoir(const time_struct &tt, const optStruct &Options)
+{
+  // update flow rules-----------------------------------
+  if (_nDates != 0){
+    int vv=_nDates-1;
+    for (int v = 0; v < _nDates; v++){
+      if (tt.julian_day >= _aDates[v]){vv=v; }
+    }
+    for (int i = 0; i < _Np; i++){
+      _aQ[i] = _aQ_back[vv][i];
+    }
+  }
+
+  // Assimilate lake stage-------------------------------
+  if(_assimilate_stage)
+  {
+    _assim_blank=true;
+    if(tt.model_time>Options.assimilation_start-Options.timestep/2.0)
+    {
+      int nn=(int)((tt.model_time+TIME_CORRECTION)/Options.timestep)+1;//end-of timestep index
+
+      double weir_adj=0.0;
+      if(_pWeirHeightTS!=NULL) {
+        weir_adj=_pWeirHeightTS->GetValue(nn);
+      }
+
+      double obs_stage=_pObsStage->GetValue(nn);
+      if(obs_stage!=RAV_BLANK_DATA) {
+        _stage=obs_stage;
+        _Qout =GetWeirOutflow(_stage,weir_adj);//[m3/s]
+        _assim_blank=false;
+      }
+    }
+    //Calculate change in reservoir mass
+    // \todo[funct] - correct mass balance for assimlating lake stage
+  }
+
+  return;
+}
+//////////////////////////////////////////////////////////////////
+/// \brief initialize stage,volume, area to specified initial inflow
+/// \param initQ [in] initial inflow
+/// \note - ignores extraction and PET ; won't work for initQ=0, which could be non-uniquely linked to stage
+//
+void  CReservoir::SetInitialFlow(const double &initQ,const double &initQlast,const time_struct &tt,const optStruct& Options)
+{
+  if(initQ!=initQlast) {//reading from .rvc file
+    _Qout=initQ;
+    _Qout_last=initQlast;
+    return;
+  }
+  const double RES_TOLERANCE=0.001; //[m]
+  const int RES_MAXITER=20;
+  double dh=0.0001;
+  double h_guess=0.1;
+
+  double weir_adj=0.0;
+  if(_pWeirHeightTS!=NULL){
+    weir_adj=_pWeirHeightTS->GetValue(tt.model_time);
+  }
+
+  for (int i=0;i<_Np;i++)
+  {
+    if (_aQ[i]>0.0){h_guess=_min_stage+(double)(i)/(double)(_Np)*(_max_stage-_min_stage);break;}//initialize to just topping over crest
+  }
+  int    iter=0;
+  double change=0;
+  double Q,dQdh,Qi;
+
+  do //Newton's method with discrete approximation of dQ/dh
+  {
+    if(_pDZTR==NULL) {
+      Q    =GetWeirOutflow(h_guess,   weir_adj);//[m3/s]
+      dQdh=(GetWeirOutflow(h_guess+dh,weir_adj)-Q)/dh;
+      for (int i = 0; i < _nControlStructures; i++) {
+        Qi=_pControlStructures[i]->GetOutflow(h_guess,h_guess,_aQstruct_last[i],tt);
+        Q+=Qi;
+        dQdh+=(_pControlStructures[i]->GetOutflow(h_guess+dh,h_guess+dh,_aQstruct_last[i],tt)-Qi)/dh;
+      }
+    }
+    else if(_pDZTR!=NULL) {
+      Q =GetDZTROutflow(GetVolume(h_guess),initQ,tt,Options);
+      dQdh=(GetDZTROutflow(GetVolume(h_guess+dh),initQ,tt,Options)-Q)/dh;
+    }
+
+    change=-(Q-initQ)/dQdh;//[m]
+    if (dh==0.0){change=1e-7;}
+    h_guess+=change;
+
+    //cout <<iter<<": "<<h_guess<<" "<<Q<<" "<<dQdh<<" "<<change<<endl;
+    iter++;
+  } while ((iter<RES_MAXITER) && (fabs(change)>RES_TOLERANCE));
+
+  if (iter==RES_MAXITER){
+    string warn="CReservoir::SetInitialFlow did not converge after "+to_string(RES_MAXITER)+"  iterations for basin "+to_string(_SBID);
+    WriteWarning(warn,false);
+  }
+
+  _stage=h_guess;
+  //if(_pDZTR==NULL) {
+  _Qout=GetWeirOutflow(_stage,weir_adj);
+  for (int i = 0; i < _nControlStructures; i++) {
+    _aQstruct[i]=_pControlStructures[i]->GetOutflow(_stage,_stage,_aQstruct_last[i],tt);
+  }
+  //}
+  //else if(_pDZTR!=NULL) {
+  //  _Qout=GetDZTROutflow(GetVolume(_stage),initQ,tt,Options);
+  //}
+
+  _stage_last=_stage;
+  _Qout_last =_Qout;
+}
+
+//////////////////////////////////////////////////////////////////
+/// \brief sets flow rates of control structure i
+/// \param i [in] control structure index (assumed between 0...nControlStructures)
+/// \param Q [in] initial flow rate [m3/s]
+/// \param Qlast [in] flow rate [m3/s] at start of time step
+//
+void CReservoir::SetControlFlow(const int i, const double& Q, const double& Qlast)
+{
+   //assumes we are reading from .rvc file
+  _aQstruct[i]=Q;
+  _aQstruct_last[i]=Qlast;
+}
+
+//////////////////////////////////////////////////////////////////
+/// \brief sets initial stage
+/// \param ht [in] reservoir stage elevation
+//
+void  CReservoir::SetReservoirStage(const double &ht,const double &ht_last)
+{
+  _stage_last=ht_last;
+  _stage     =ht;
+}
+
+//////////////////////////////////////////////////////////////////
+/// \brief sets minimum stage
+/// \param min_z [in] minimum elevation with respect to arbitrary datum
+//
+void  CReservoir::SetMinStage(const double &min_z)
+{
+  _min_stage=min_z;
+}
+
+//////////////////////////////////////////////////////////////////
+/// \brief Routes water through reservoir
+/// \param Qin_old [in] inflow at start of timestep
+/// \param Qin_new [in] inflow at end of timestep
+/// \param tstep [in] numerical timestep
+/// \param res_ouflow [out] outflow at end of timestep
+/// \returns estimate of new stage at end of timestep
+//
+double  CReservoir::RouteWater(const double &Qin_old,
+                               const double &Qin_new,
+                               const CModelABC* pModel,
+                               const time_struct &tt,
+                               double &res_outflow,
+                               res_constraint &constraint,
+                               double *aQstruct) const
+{
+  if ((_assimilate_stage) && (!_assim_blank))
+  {
+    res_outflow=_Qout; 
+    return _stage;
+  }
+
+  const optStruct *Options = pModel->GetOptStruct();
+
+  const double RES_TOLERANCE=0.0001; //[m]
+  const int    RES_MAXITER  =100;
+
+  double tstep      = Options->timestep;
+  double stage_new  = 0.0;
+
+  double stage_limit=ALMOST_INF;
+  double weir_adj   =0.0;
+  double Qoverride  =RAV_BLANK_DATA;
+  double min_stage  =-ALMOST_INF;
+  double Qminstage  =0.0;
+  double Qmin       =0.0;
+  double Qmax       =ALMOST_INF;
+  double Qtarget    =RAV_BLANK_DATA;
+  double htarget    =RAV_BLANK_DATA;
+  double Qdelta     =ALMOST_INF;
+  double Qdelta_dec =ALMOST_INF;
+  double Qshift     =RAV_BLANK_DATA;
+
+  int nn=(int)((tt.model_time+TIME_CORRECTION)/tstep);//current timestep index
+
+  if(_pWeirHeightTS  !=NULL){ weir_adj   =_pWeirHeightTS->  GetSampledValue(nn);}
+  if(_pMaxStageTS    !=NULL){ stage_limit=_pMaxStageTS->    GetSampledValue(nn);}
+  if(_pOverrideQ     !=NULL){ Qoverride  =_pOverrideQ->     GetSampledValue(nn);}
+  if(_pMinStageTS    !=NULL){ min_stage  =_pMinStageTS->    GetSampledValue(nn);}
+  if(_pMinStageFlowTS!=NULL){ Qminstage  =_pMinStageFlowTS->GetSampledValue(nn);}
+  if(_pTargetStageTS !=NULL){ htarget    =_pTargetStageTS-> GetSampledValue(nn);}
+  if(_pMaxQIncreaseTS!=NULL){ Qdelta     =_pMaxQIncreaseTS->GetSampledValue(nn);}
+  if(_pMaxQDecreaseTS!=NULL){ Qdelta_dec =_pMaxQDecreaseTS->GetSampledValue(nn);}
+  if(_pQminTS        !=NULL){ Qmin       =_pQminTS->        GetSampledValue(nn);}
+  if(_pQmaxTS        !=NULL){ Qmax       =_pQmaxTS->        GetSampledValue(nn);}
+
+  // Downstream flow targets
+  if(_pQdownTS!=NULL)
+  {
+    double Qdown_targ      =_pQdownTS->GetSampledValue(nn);
+    double Qdown_act       =_pQdownSB->GetOutflowRate();
+    //Qshift=max(min((Qdown_targ-Qdown_act)/(_QdownRange*0.5),1.0),-1.0)*(Qdown_targ-Qdown_act);
+
+    //smoothly shift towards target - far away moves towards range edge, in zone moves towards target
+    double alpha=exp(-fabs(Qdown_targ-Qdown_act)/(_QdownRange*0.5));
+    if (_QdownRange==0){alpha=0.0;}
+    if(Qdown_act<Qdown_targ) {Qshift=0.8*((Qdown_targ-(1.0-alpha)*(_QdownRange*0.5))-Qdown_act);}
+    else                     {Qshift=0.8*((Qdown_targ+(1.0-alpha)*(_QdownRange*0.5))-Qdown_act);}
+  }
+
+  // Downstream irrigation demand
+  for(int i=0;i<_nDemands;i++) {
+    if(IsInDateRange(tt.julian_day,_aDemands[i]->julian_start,_aDemands[i]->julian_end)){
+      Qmin+=(_aDemands[i]->pDownSB->GetIrrigationDemand(tt.model_time)*_aDemands[i]->percent);
+      Qmin+= _aDemands[i]->pDownSB->GetEnviroMinFlow   (tt.model_time)*1.0; //assume 100% of environmental min flow must be met
+    }
+  }
+
+  // ======================================================================================
+  // Mass balance on reservoir over time step:
+  //
+  // dV(h)/dt=(Q_in(n)+Q_in(n+1))/2-(Q_out(n)+Q_out(n+1)(h))/2+Precip-ET*(A(n)+A(n+1))/2 -> solve for h_(n+1)
+  //   non-linear w.r.t., h : rewritten as f(h)-gamma=0 for Newton's method solution
+  //
+  // ======================================================================================
+  double dh        =0.001; //[m]
+  double V_old     =GetVolume(_stage);
+  double A_old     =GetArea(_stage);
+  double h_guess   =_stage;
+  int    iter      =0;
+  double change    =0;
+  double f,dfdh,out,out2;
+  double ET      (0.0);               //[m/s]
+  double precip  (0.0);               //[m3/s]
+  double ext_old (0.0),ext_new (0.0); //[m3/s]
+  double seep_old(0.0);
+  double outflow_nat,stage_nat;       //[m],[m3/s]
+
+  //if HRU is NULL, precip shows up as runoff from HRUs, ET calculated from open water evap from HRUs (or neglected if no such process exists)
+  //Otherwise, these processes are handled as seen here
+  if(_pHRU!=NULL)
+  {
+    ET=_pHRU->GetForcingFunctions()->OW_PET/SEC_PER_DAY/MM_PER_METER; //average for timestep, in m/s
+    if(_pHRU->GetSurfaceProps()->lake_PET_corr>=0.0) {
+      ET*=_pHRU->GetSurfaceProps()->lake_PET_corr;
+    }
+    precip=_Precip/Options->timestep/SEC_PER_DAY; //[m3]->[m3/s]
+  }
+  if(_seepage_const>0) {
+    seep_old=_seepage_const*(_stage-_local_GW_head); //[m3/s]
+  }
+  if(_pExtractTS!=NULL)
+  {
+    ext_old=_pExtractTS->GetSampledValue(nn);
+    ext_new=_pExtractTS->GetSampledValue(nn); //steady rate over time step
+  }
+
+  double gamma=V_old+((Qin_old+Qin_new)-_Qout+2.0*precip-ET*A_old-seep_old-(ext_old+ext_new))/2.0*(tstep*SEC_PER_DAY);//[m3]
+  if(gamma<0)
+  {//reservoir dried out; no solution available. (f is always >0, so gamma must be as well)
+   //only remaining filling action is via seepage, which is likely not enough, and Q_out_new can't be negative
+    string warn="CReservoir::RouteWater: basin "+to_string(_SBID)+ " dried out on " +tt.date_string;
+    WriteWarning(warn,false);
+    constraint=RC_DRY_RESERVOIR;
+    res_outflow=0.0;
+    return _min_stage;
+  }
+
+  //double hg[RES_MAXITER],ff[RES_MAXITER],fff[RES_MAXITER];//retain for debugging
+  double relax=1.0;
+  do //Newton's method with discrete approximation of df/dh
+  {
+    out=out2=0.0;
+    if     (_pDZTR==NULL) {
+      out =GetWeirOutflow(h_guess,   weir_adj);//[m3/s]
+      out2=GetWeirOutflow(h_guess+dh,weir_adj);//[m3/s]
+      for(int i=0; i<_nControlStructures; i++) {
+        out +=_pControlStructures[i]->GetOutflow(h_guess   ,_stage_last, _aQstruct_last[i],tt);
+        out2+=_pControlStructures[i]->GetOutflow(h_guess+dh,_stage_last, _aQstruct_last[i],tt);
+      }
+    }
+    else if(_pDZTR!=NULL) {
+      out =GetDZTROutflow(GetVolume(h_guess   ), Qin_old, tt, *Options);
+      out2=GetDZTROutflow(GetVolume(h_guess+dh), Qin_old, tt, *Options);
+    }
+    out +=ET*GetArea(h_guess   )+_seepage_const*(h_guess   -_local_GW_head);//[m3/s]
+    out2+=ET*GetArea(h_guess+dh)+_seepage_const*(h_guess+dh-_local_GW_head);//[m3/s]
+
+    f   = (GetVolume(h_guess   )+out /2.0*(tstep*SEC_PER_DAY)); //[m3]
+    dfdh=((GetVolume(h_guess+dh)+out2/2.0*(tstep*SEC_PER_DAY))-f)/dh; //[m3/m]
+
+    //hg[iter]=relax*h_guess; ff[iter]=f-gamma; fff[iter]=f;//retain for debugging
+
+    change=-(f-gamma)/dfdh;//[m]
+    if(dfdh==0) { change=1e-7; }
+
+    if(iter>3) { relax *=0.98; }
+    h_guess+=relax*change;
+    iter++;
+  } while((iter<RES_MAXITER) && (fabs(change/relax)>RES_TOLERANCE));
+
+  stage_new=h_guess;
+
+  if(iter==RES_MAXITER) {
+    string warn="CReservoir::RouteWater did not converge after "+to_string(RES_MAXITER)+"  iterations for basin "+to_string(_SBID)+" on "+tt.date_string;;
+    WriteWarning(warn,false);
+    /*for(int i = 0; i < iter; i++) {
+      string warn = to_string(this->GetSubbasinID())+"["+to_string(i)+"] "+to_string(hg[i]) + " " + to_string(ff[i])+ " "+ to_string(fff[i])+ " "+to_string(gamma);WriteWarning(warn,false);
+    }*/
+  }
+
+  //standard case - outflow determined through stage-discharge curve
+  //---------------------------------------------------------------------------------------------
+  if(_pDZTR==NULL) {
+    res_outflow=GetWeirOutflow(stage_new,weir_adj);
+    for(int i=0; i<_nControlStructures; i++) {
+      aQstruct[i]=_pControlStructures[i]->GetOutflow(stage_new,_stage_last,_aQstruct_last[i],tt);
+      res_outflow +=aQstruct[i];
+    }
+    constraint =RC_NATURAL;
+  }
+  else if(_pDZTR!=NULL) {
+    res_outflow =GetDZTROutflow(GetVolume(stage_new), Qin_old, tt, *Options);
+    constraint = RC_DZTR;
+  }
+
+  outflow_nat=res_outflow; //saved for special max stage constraint
+  stage_nat  =stage_new;
+
+  //special correction - minimum stage reached or target flow- flow overriden (but forced override takes priority)
+  //---------------------------------------------------------------------------------------------
+  double w = pModel->GetGlobalParams()->GetParams()->reservoir_relax;
+  if(htarget!=RAV_BLANK_DATA) {
+    double V_targ=GetVolume(htarget);
+    double A_targ=GetArea(htarget);
+    double seep_targ = _seepage_const*(htarget-_local_GW_head);
+    Qtarget = -2 * (V_targ - V_old) / (tstep*SEC_PER_DAY) + (-_Qout + (Qin_old + Qin_new) +2.0*precip - ET*(A_old + A_targ) - (seep_old+seep_targ) - (ext_old + ext_new));//[m3/s]
+    Qtarget=max(Qtarget,Qminstage);
+    if(Qtarget>_Qout) {
+      Qtarget = w*Qtarget+(1-w)*_Qout; //softer move towards goal - helps with stage undershoot -you can always remove more...
+    }
+    constraint=RC_TARGET; //target stage
+  }
+
+  if((Qshift!=RAV_BLANK_DATA) && (Qoverride==RAV_BLANK_DATA)) {
+    //or (maybe) Qtarget+=Qshift if Qtarget!=RAV_BLANK_DATA)
+    Qtarget=res_outflow+Qshift;
+    constraint=RC_DOWNSTREAM_FLOW; //Downstream flow correction
+  }
+
+  if(Qoverride==RAV_BLANK_DATA)
+  {
+    if(stage_new<min_stage)
+    {
+      Qoverride=Qminstage;
+      constraint=RC_MIN_STAGE;
+    }
+    else if(Qtarget!=RAV_BLANK_DATA)
+    {
+      if((Qtarget-_Qout)/tstep>Qdelta) {
+        Qtarget=_Qout+Qdelta*tstep; //maximum flow increase
+        constraint=RC_MAX_FLOW_INCREASE;
+      }
+      else if((Qtarget-_Qout)/tstep<-Qdelta_dec) {
+        Qtarget=_Qout-Qdelta_dec*tstep; //maximum flow decrease
+        constraint=RC_MAX_FLOW_DECREASE; //max flow decrease
+      }
+      Qoverride=(Qtarget+_Qout)/2.0;//converts from end of time step to average over timestep
+    }
+  }
+
+  //special correction - flow overridden or minimum/maximum flow violated - minimum/maximum flow takes priority
+  //---------------------------------------------------------------------------------------------
+  if ((Qoverride!=RAV_BLANK_DATA) || (res_outflow<Qmin) || (res_outflow>Qmax))
+  {
+    if(Qoverride!=RAV_BLANK_DATA) {
+      if((constraint!=RC_MAX_FLOW_INCREASE) &&
+         (constraint!=RC_MAX_FLOW_DECREASE) &&
+         (constraint!=RC_MIN_STAGE)) { constraint=RC_OVERRIDE_FLOW; } //Specified override flow
+      res_outflow=max(2*Qoverride-_Qout,Qminstage); //Qoverride is avg over dt, res_outflow is end of dt
+    }
+
+    if((constraint==RC_MIN_STAGE) && (_minStageDominant)) {
+      //In this case, min stage constraint overrides min flow constraint; nothing done
+    }
+    else
+    {
+      if (res_outflow<Qmin){ //overwrites any other specified or target flow
+        res_outflow=Qmin;
+        constraint=RC_MIN_FLOW; //minimum flow
+      }
+
+      if(res_outflow>Qmax) { //overwrites any other specified or target flow
+        res_outflow=Qmax;
+        constraint=RC_MAX_FLOW; //maximum flow
+      }
+
+      double A_guess=A_old;
+      double A_last,V_new;
+      double seep_guess = seep_old;
+      do {
+        V_new= V_old+((Qin_old+Qin_new)-(_Qout+res_outflow)+2.0*precip-ET*(A_old+A_guess)-(seep_old+seep_guess)-(ext_old+ext_new))/2.0*(tstep*SEC_PER_DAY);
+        if(V_new<0) {
+          V_new=0;
+          constraint=RC_DRY_RESERVOIR; //drying out reservoir
+          res_outflow = -2.0 * (V_new - V_old) / (tstep*SEC_PER_DAY) + (-_Qout + 2.0*precip + (Qin_old + Qin_new) - ET*(A_old + 0.0) - (ext_old + ext_new));//[m3/s] //dry it out
+        }
+        stage_new=InterpolateCurve(V_new,_aVolume,_aStage,_Np,false);
+        A_last     = A_guess;
+        A_guess    = GetArea(stage_new);
+        seep_guess = _seepage_const*(stage_new-_local_GW_head);
+      } while(fabs(1.0-A_guess/A_last)>0.00001); //0.1% area error - done in one iter for constant area case
+    }
+  }
+
+
+  //special correction : exceeded limiting stage; fix stage and re-calculate reservoir outflow
+  //---------------------------------------------------------------------------------------------
+  if(stage_new>stage_limit) {
+    constraint=RC_MAX_STAGE; //max stage exceedance
+    stage_new=stage_limit;
+    double V_limit =GetVolume(stage_limit);
+    double A_limit =GetArea(stage_limit);
+    double seep_lim=_seepage_const*(stage_limit-_local_GW_head);
+    res_outflow = -2.0 * (V_limit - V_old) / (tstep*SEC_PER_DAY) + (-_Qout + (Qin_old + Qin_new) + 2.0*precip - ET*(A_old + A_limit) - (seep_old+seep_lim) - (ext_old + ext_new));//[m3/s]
+  }
+
+  //other option - returns to stage-discharge curve once max stage exceeded
+  if((Options->res_overflowmode == OVERFLOW_NATURAL) && (stage_nat > stage_limit)) {
+    res_outflow = outflow_nat;
+    stage_new  = stage_nat;
+  }
+  // ======================================================================================
+
+  double total_outflow=res_outflow;
+  int downID=DOESNT_EXIST;
+  if (_pDownSB!=NULL){downID=_pDownSB->GetID();}
+  for(int i=0; i<_nControlStructures; i++)
+  {
+    if(outflow_nat!=0) {
+      aQstruct[i]*=(total_outflow/outflow_nat); //correct for applied reservoir rules; assumes fractions unchanged -doesn't really work for stage constraints.
+    }
+    if (_pControlStructures[i]->GetTargetBasinID()!=downID){
+      res_outflow-=aQstruct[i]; //adjust main outflow for diversions elsewhere
+    }
+  }
+
+  return stage_new;
+}
+
+//////////////////////////////////////////////////////////////////
+/// \brief writes state variables to solution file
+//
+void CReservoir::WriteToSolutionFile (ofstream &RVC) const
+{
+  RVC<<"    :ResFlow, "<<_Qout<<","<<_Qout_last<<endl;
+  RVC<<"    :ResStage, "<<_stage<<","<<_stage_last<<endl;
+  if(_DAscale_last!=1.0) {
+    RVC<<"    :ResDAscale, "<<_DAscale<<","<<_DAscale_last<<endl;
+  }
+  for (int i = 0; i < _nControlStructures; i++) {
+    RVC<<"    :ControlFlow, "<<i<<","<<_aQstruct[i]<<","<<_aQstruct_last[i]<<endl;
+  }
+}
+//////////////////////////////////////////////////////////////////
+/// \brief interpolates the volume from the volume-stage rating curve
+/// \param ht [in] reservoir stage
+/// \returns reservoir volume [m3] corresponding to stage ht
+//
+double     CReservoir::GetVolume(const double &ht) const
+{
+  return InterpolateCurve(ht,_aStage,_aVolume,_Np,true);
+}
+//////////////////////////////////////////////////////////////////
+/// \brief interpolates the surface area from the area-stage rating curve
+/// \param ht [in] reservoir stage
+/// \returns reservoir surface area [m2] corresponding to stage ht
+//
+double     CReservoir::GetArea  (const double &ht) const
+{
+  return InterpolateCurve(ht,_aStage,_aArea,_Np,false);
+}
+//////////////////////////////////////////////////////////////////
+/// \brief interpolates the discharge from the outflow-stage rating curve
+/// \param ht [in] reservoir stage
+/// \returns reservoir outflow [m3/s] corresponding to stage ht
+/// \note assumes regular spacing between min and max stage
+//
+double     CReservoir::GetWeirOutflow(const double &ht, const double &adj) const
+{
+  double underflow=InterpolateCurve(ht,_aStage,_aQunder,_Np,false); //no adjustments
+  return InterpolateCurve(ht-adj,_aStage,_aQ,_Np,false)+underflow;
+}
+//////////////////////////////////////////////////////////////////
+/// \brief clears all time series data for re-read of .rvt file
+/// \remark Called only in ensemble mode
+///
+/// \param &Options [in] Global model options information
+//
+void CReservoir::ClearTimeSeriesData(const optStruct& Options)
+{
+  delete _pExtractTS;_pExtractTS=NULL;
+  delete _pWeirHeightTS;_pWeirHeightTS=NULL;
+  delete _pMaxStageTS;_pMaxStageTS=NULL;
+  delete _pOverrideQ;_pOverrideQ=NULL;
+  delete _pMinStageTS;_pMinStageTS=NULL;
+  delete _pMinStageFlowTS;_pMinStageFlowTS=NULL;
+  delete _pTargetStageTS;_pTargetStageTS=NULL;
+  delete _pMaxQIncreaseTS;_pMaxQIncreaseTS=NULL;
+  delete _pMaxQDecreaseTS;_pMaxQDecreaseTS=NULL;
+  delete _pDroughtLineTS; _pDroughtLineTS=NULL;
+  delete _pQminTS; _pQminTS=NULL;
+  delete _pQmaxTS; _pQmaxTS=NULL;
+  delete _pQdownTS; _pQdownTS=NULL;
+}