/*----------------------------------------------------------------
  Raven Library Source Code
  Copyright (c) 2008-2024 the Raven Development Team
  ----------------------------------------------------------------*/

#include "ParseLib.h"
#include "RavenInclude.h"

inline int      s_to_i (char *s1)            {return (int)atof(s1);   }
inline double   s_to_d (char *s1)            {return atof(s1);        }
inline bool     s_to_b (char *s1)            {return ((int)atof(s1)!=0);   }

/*----------------------------------------------------------------
  Constructor
  -----------------------------------------------------------------------*/
CParser::CParser(ifstream &FILE, const int i)
{
  _filename="";
  _INPUT =&FILE;
  _lineno=i;
  _comma_only=false;
  _parsing_math_exp=false;
}
//-----------------------------------------------------------------------
CParser::CParser(ifstream &FILE, string filename, const int i)
{
  _filename=filename;
  _INPUT =&FILE;
  _lineno=i;
  _comma_only=false;
  _parsing_math_exp=false;
}
/*----------------------------------------------------------------
  Basic Member Functions
  -----------------------------------------------------------------------*/
void   CParser::SetLineCounter(int i)    {_lineno=i;}
//-----------------------------------------------------------------------
int    CParser::GetLineNumber ()         {return _lineno;}
//-----------------------------------------------------------------------
string CParser::GetFilename   ()         {return _filename;}
//-----------------------------------------------------------------------
void   CParser::NextIsMathExp ()         {_parsing_math_exp=true;}
//-----------------------------------------------------------------------
string CParser::Peek()
{

// return first word of current line in INPUT without proceeding forward in the file
    std::streampos place;
    int Len;
    bool eof;
    char *s[MAXINPUTITEMS];

    place=_INPUT->tellg(); // Get current position
    eof=Tokenize(s,Len);   //read and parse whole line
    _lineno--;             //otherwise line number incremented upon peeking
    
    string firstword = "";
    if (Len > 0) {firstword=s[0];}
    if (!eof){
<<<<<<< HEAD
      INPUT->seekg(place ,std::ios_base::beg);    // Return to position before peeked line
=======
      _INPUT->seekg(place ,std::ios_base::beg);    // Return to position before peeked line 
>>>>>>> 5ac99b5a
    }
    return firstword;
}
//////////////////////////////////////////////////////////////////
/// \brief takes expression string and adds spaces to help with expression tokenization
/// \param line [in] - string
/// \returns same line but with spaces to left and right of operators
//
string CParser::AddSpacesBeforeOps(string line) const
{
  string tmp;
  for (int i = 0; i < line.size(); i++) {
    char o=line[i];//).c_str();
    if      ((o == '/') || (o == '*') || (o == '+') || (o == '-') || (o == '=') || (o == '~') || (o == '<') || (o == '>')){
      tmp+=" "+to_string(line[i])+" ";
    }
    else {
      tmp+=to_string(line[i]);
    }
  }
  return tmp;
}
/*----------------------------------------------------------------
  Tokenize
  ----------------------------------------------------------------
  tokenizes a sentence delimited by  spaces, tabs & return characters

  parameters:
  out is the array of strings in the line
  numwords is the number of strings in the line
  returns true if file has ended
  -------------------------------------------------------------------------*/
bool CParser::Tokenize(char **out, int &numwords){

  static char wholeline     [MAXCHARINLINE];
  static char *tempwordarray[MAXINPUTITEMS];
  char *p;
  int ct(0),w;
  char delimiters[6];
  delimiters[0]=' '; //space
  delimiters[1]='\t';//tab
  delimiters[2]=','; //comma
  delimiters[3]='\r';//carriage return (ignored in visual c++)
  delimiters[4]='\n';//newline -necc?
  delimiters[5]='\0';//last delimiter
  if (_comma_only){
    delimiters[0]=delimiters[1]=',';
  }
  if (_parsing_math_exp) {
     delimiters[2]=' ';//don't use commas
  }
  (*wholeline)=0;
  if (_INPUT->eof()){return true;}
  _INPUT->getline(wholeline,MAXCHARINLINE);            //get entire line as 1 string
  if (_INPUT->fail()){
    //cout<<"failed: "<<filename<<" line "<<l<<"|"<<wholeline<<"|"<<INPUT->ios::eofbit<<endl;
    //ExitGracefully("Too many characters in line or (maybe) using Mac-style carriage return line endings.",BAD_DATA);
  }
 
  _lineno++;
  if ((parserdebug) && ((*wholeline)!=0)){cout <<wholeline<<endl;}
 
  if ((*wholeline) == 0) {
    numwords=0;
    out[0]="";
    return false;
  }
   
  if (_parsing_math_exp) {
    string line;
    line=AddSpacesBeforeOps(wholeline); //NOT WORKING
    strcpy(wholeline,line.c_str());
    _parsing_math_exp=false;
  }

  p=strtok(wholeline, delimiters);
  while (p){                                         //sift through words, place in temparray, count line length
    tempwordarray[ct]=p;
    //p=strtok_s(NULL, delimiters,&junk);
    p=strtok(NULL, delimiters);
    ct++;
    if ((p!=NULL) && (p[0]=='#')){break;} //ignore all content after '#'
  }
  for (w=0; w<ct; w++){                              //copy temp array of words into out[]
    if (w>MAXINPUTITEMS){numwords=ct;
      string warn="Tokenizeline:: exceeded maximum number of items in single line in file "+_filename;
      ExitGracefully(warn.c_str(),BAD_DATA);
      return true;
    }
    out[w]=tempwordarray[w];
    //cout<<out[w]<<"|";
  }
  //cout <<endl;
  numwords=ct;
  return false;
}
/*----------------------------------------------------------------*/
void   CParser::ImproperFormat(char **s)
{
  cout <<"line "<< _lineno << " in file "<<_filename<< " is wrong length"<<endl; //FOR NOW
  cout <<"line "<< _lineno << ": "<<s[0]<<endl;
}
/*----------------------------------------------------------------*/
void CParser::SkipLine()
{
  int      Len;
  char    *s[MAXINPUTITEMS];
  if (Tokenize(s,Len)){}
}
/*----------------------------------------------------------------
  Parse_dbl
  ----------------------------------------------------------------
  Parses a single line from an input file expected to have 1,2, or 3 DOUBLE
  input parameters
  ----------------------------------------------------------------*/
parse_error CParser::Parse_dbl(double &v1)
{
  int      Len;
  char    *s[MAXINPUTITEMS];

  if (Tokenize(s,Len))                     {return PARSE_EOF;   }

  if      (Len==1) {v1=s_to_d(s[0]);                              return PARSE_GOOD;}
  else             {ImproperFormat(s);            return PARSE_BAD;       }
}
//------------------------------------------------------------------------------
parse_error CParser::Parse_dbl(double &v1, double &v2)
{
  int      Len;
  char    *s[MAXINPUTITEMS];

  if (Tokenize(s,Len))                     {return PARSE_EOF;   }

  if      (Len==2) {v1=s_to_d(s[0]);
    v2=s_to_d(s[1]);                                return PARSE_GOOD;}
  else             {ImproperFormat(s);            return PARSE_BAD;       }
}
//------------------------------------------------------------------------------
parse_error CParser::Parse_dbl(double &v1, double &v2, double &v3)
{
  int      Len;
  char    *s[MAXINPUTITEMS];

  if (Tokenize(s,Len))                     {return PARSE_EOF;   }

  if      (Len==3) {v1=s_to_d(s[0]);
    v2=s_to_d(s[1]);
    v3=s_to_d(s[2]);                                return PARSE_GOOD;}
  else             {ImproperFormat(s);            return PARSE_BAD;       }

}
//------------------------------------------------------------------------------
parse_error CParser::Parse_dbl(double &v1, double &v2, double &v3, double &v4)
{
  int      Len;
  char    *s[MAXINPUTITEMS];

  if (Tokenize(s,Len))                     {return PARSE_EOF;   }

  if      (Len==4) {v1=s_to_d(s[0]);
    v2=s_to_d(s[1]);
    v3=s_to_d(s[2]);
    v4=s_to_d(s[3]);        return PARSE_GOOD;}
  else             {ImproperFormat(s);            return PARSE_BAD;       }

}
//------------------------------------------------------------------------------
parse_error CParser::Parse_intdbldbl(int &v1, double &v2, double &v3)
{
  int      Len;
  char    *s[MAXINPUTITEMS];

  if (Tokenize(s,Len))                     {return PARSE_EOF;   }

  if      (Len==3) {v1=s_to_i(s[0]);
    v2=s_to_d(s[1]);
    v3=s_to_d(s[2]);                                return PARSE_GOOD;}
  else             {ImproperFormat(s);            return PARSE_BAD;       }

}
//------------------------------------------------------------------------------
parse_error CParser::Parse_int(int &v1)
{
  int      Len;
  char    *s[MAXINPUTITEMS];

  if (Tokenize(s,Len))                     {return PARSE_EOF;   }

  if   (Len==1){v1=s_to_i(s[0]);                          return PARSE_GOOD;}
  else         {ImproperFormat(s);                return PARSE_BAD;       }
}
//------------------------------------------------------------------------------
parse_error CParser::Parse_int(int &v1, int &v2)
{
  int      Len;
  char    *s[MAXINPUTITEMS];

  if (Tokenize(s,Len))                     {return PARSE_EOF;   }

  if      (Len==2) {v1=s_to_i(s[0]);
    v2=s_to_i(s[1]);                                return PARSE_GOOD;}
  else             {ImproperFormat(s);            return PARSE_BAD;       }
}
/*-------------------------------------------------------------------------
  ParseArray_dbl
  -------------------------------------------------------------------------
  Parses a set of numv lines from an input file, each expected to have 1,2, or 3 DOUBLE
  input parameters
  Ended with "&" [optint]
  Ex.:
  0.1 2.3 4.5
  0.1 2.3 4.5
  0.1 2.3 4.5
  0.1 2.3 4.5
  & 5
  -------------------------------------------------------------------------*/
parse_error      CParser::ParseArray_dbl   (Writeable1DArray v,  int numv, int &optfollow)
{
  bool             done(false);
  int                      count(0),Len;
  char    *s[MAXINPUTITEMS];

  do
  {
    if (Tokenize(s,Len)){return PARSE_EOF;  }

    if ((Len==2) && (!strcmp(s[0],"&")))
    {
      optfollow=s_to_i(s[1]);
      done=true;
    }
    else if  ((Len==1) && (strcmp(s[0],"&")))
    {
      if (count>=numv){return PARSE_TOO_MANY;}
      v[count]=s_to_d(s[0]);
      count++;
    }
    else if ((Len==1) && (!strcmp(s[0],"&")))
    {
      done=true;
    }
    else if  (Len!=0)
    {
      ImproperFormat(s); return PARSE_BAD;
    }
  } while (!done);

  if (count!=numv){return PARSE_NOT_ENOUGH;}

  return PARSE_GOOD;
}
//------------------------------------------------------------------------------
parse_error      CParser::ParseArray_dbl   (Writeable1DArray v1,
                                            Writeable1DArray v2, int numv, int &optfollow)
{
  bool             done(false);
  int                      count(0),Len;
  char    *s[MAXINPUTITEMS];

  do
  {
    if (Tokenize(s,Len)){return PARSE_EOF;  }

    if ((Len==2) && (!strcmp(s[0],"&")))
    {
      optfollow=s_to_i(s[1]);
      done=true;
    }
    else if  (Len==2)
    {
      if (count>=numv){return PARSE_TOO_MANY;}
      v1[count]=s_to_d(s[0]);
      v2[count]=s_to_d(s[1]);
      count++;
    }
    else if ((Len==1) && (!strcmp(s[0],"&")))
    {
      done=true;
    }

    else if  (Len!=0)
    {
      ImproperFormat(s); return PARSE_BAD;
    }
  } while (!done);

  if (count!=numv){return PARSE_NOT_ENOUGH;}

  return PARSE_GOOD;
}
//------------------------------------------------------------------------------
parse_error      CParser::ParseArray_dbl (Writeable1DArray v1,
                                          Writeable1DArray v2,
                                          Writeable1DArray v3, int numv, int &optfollow){
  bool             done(false);
  int                      count(0),Len;
  char    *s[MAXINPUTITEMS];

  do
  {
    if (Tokenize(s,Len)){return PARSE_EOF;  }

    if  (Len==3)
    {
      if (count>=numv){return PARSE_TOO_MANY;}
      v1[count]=s_to_d(s[0]);
      v2[count]=s_to_d(s[1]);
      v3[count]=s_to_d(s[2]);
      count++;
    }
    else if ((Len==1) && (!strcmp(s[0],"&")))
    {
      done=true;
    }
    else if ((Len==2) && (!strcmp(s[0],"&")))
    {
      optfollow=s_to_i(s[1]);
      done=true;
    }
    else if  (Len!=0)
    {
      ImproperFormat(s); return PARSE_BAD;
    }
  } while (!done);

  if (count!=numv){return PARSE_NOT_ENOUGH;}

  return PARSE_GOOD;
}

/*-------------------------------------------------------------------------
  ParseBigArray_dbl
  -------------------------------------------------------------------------
  Parses an unknown number lines (max length=20) from an input file until numv items have been read
  list ends with "&
  Ended with "&" [optint]
  Ex.:
  0.1 2.3 4.5
  0.1 2.3 4.5 6.7
  0.1 2.3 4.5 6.7 7.8
  0.1
  &
  -------------------------------------------------------------------------*/
parse_error CParser::ParseBigArray_dbl(Writeable1DArray v, int numv)
{
  bool             done(false);
  int                      count(0),Len,i;
  char    *s[MAXINPUTITEMS];

  do
  {
    if (Tokenize(s,Len)){return PARSE_EOF;  }

    if  ((Len<=20) && (Len>=1) && (strcmp(s[0],"&")))
    {
      for (i=0;i<Len;i++)
      {
        if (count>=numv){return PARSE_TOO_MANY;}
        v[count]=s_to_d(s[i]);
        count++;
      }
    }
    else if ((Len==1) && (!strcmp(s[0],"&")))
    {
      if (count!=numv){return PARSE_NOT_ENOUGH;}
      done=true;
    }
    else if  (Len!=0)
    {
      ImproperFormat(s); return PARSE_BAD;
    }

  } while (!done);

  return PARSE_GOOD;
}
/*-------------------------------------------------------------------------
  Parse2DArray_dbl
  -------------------------------------------------------------------------*
  Parses an known number lines (length=2+numcol) from an input file until numv items have been read
  list ends with "&
  Ended with "&" [optint]
  Ex.:
  0.1 2.3 4.5 4.5 4.5 4.5
  0.1 2.3 4.5 4.5 4.5 4.5
  0.1 2.3 4.5 4.5 4.5 4.5
  & 6
  (for numv=3, numcol=4)
  -------------------------------------------------------------------------*/
parse_error  CParser::Parse2DArray_dbl  (Writeable1DArray v1,
                                         Writeable1DArray v2,
                                         Writeable2DArray v3, int numv, int numcol, int &optfollow){
  bool             done(false);
  int                      count(0),Len;
  char    *s[MAXINPUTITEMS];
  do
  {
    if (Tokenize(s,Len))  {return PARSE_EOF;};
    if (IsComment(s[0],Len)){}
    else if  (Len==(2+numcol)){
      if (count>=numv){return PARSE_TOO_MANY;}
      v1[count]=s_to_d(s[0]);
      v2[count]=s_to_d(s[1]);
      for (int j=0;j<numcol;j++){
        v3[count][j]=s_to_d(s[2+j]);
      }
      count++;
    }
    else if ((Len==1) && (!strcmp(s[0],"&"))) {
      if (count!=numv){return PARSE_NOT_ENOUGH;}
      done=true;
    }
    else if ((Len==2) && (!strcmp(s[0],"&"))) {
      if (count!=numv){return PARSE_NOT_ENOUGH;}
      optfollow=s_to_i(s[1]);
      done=true;
    }
    else if  (Len!=0){
      return PARSE_BAD;
    }
  } while (!done);

  return PARSE_GOOD;
}
/*-------------------------------------------------------------------------
  Parse2DArray_dbl
  -------------------------------------------------------------------------
  Parses an known number lines (length=numcol) from an input file until numv items have been read
  list ends with "&
  Ended with "&" [optint]
  Ex.:
  4.5 4.5 4.5 4.5
  4.5 4.5 4.5 4.5
  4.5 4.5 4.5 4.5
  & 6
  (for numv=3, numcol=4)
  -------------------------------------------------------------------------*/
parse_error  CParser::Parse2DArray_dbl  (Writeable2DArray v3, int numv, int numcol, int &optfollow){
  bool             done(false);
  int                      count(0),Len;
  char    *s[MAXINPUTITEMS];
  do
  {
    if (Tokenize(s,Len))  {return PARSE_EOF;};
    if  (Len==(numcol)){
      if (count>=numv){return PARSE_TOO_MANY;}
      for (int j=0;j<numcol;j++){
        v3[count][j]=s_to_d(s[j]);
      }
      count++;
    }
    else if ((Len==1) && (!strcmp(s[0],"&"))) {
      if (count!=numv){return PARSE_NOT_ENOUGH;}
      done=true;
    }
    else if ((Len==2) && (!strcmp(s[0],"&"))) {
      if (count!=numv){return PARSE_NOT_ENOUGH;}
      optfollow=s_to_i(s[1]);
      done=true;
    }
    else if  (Len!=0){
      return PARSE_BAD;
    }
  } while (!done);

  return PARSE_GOOD;
}
parse_error     CParser::ParseArray_dbl_dyn(Writeable1DArray v, int &numv, const int maxv, int &optfollow)
{
  bool             done(false);
  int                      count(0),Len;
  char    *s[MAXINPUTITEMS];

  do
  {
    if (Tokenize(s,Len)){return PARSE_EOF;};
    if  ((Len==1) && (strcmp(s[0],"&")))
    {
      if (count>=maxv)    {return PARSE_TOO_MANY;}
      v[count]=s_to_d(s[0]);
      count++;
    }
    else if ((Len<=2) && (!strcmp(s[0],"&")))
    {
      if (Len==2){
        optfollow= s_to_i(s[1]);
      }
      done=true;
    }
    else if (Len!=0)
    {
      ImproperFormat(s);
      return PARSE_BAD;
    }
  } while (!done);

  numv=count;
  return PARSE_GOOD;
}
parse_error     CParser::ParseArray_dbldbl_dyn(Writeable1DArray v1,
                                               Writeable1DArray v2,
                                               int &numv,
                                               const int maxv,
                                               int &optfollow)
{
  bool             done(false);
  int                      count(0),Len;
  char    *s[MAXINPUTITEMS];

//      cout <<"ParseArray_dbldbl_dyn"<<endl;
  do
  {
    if (Tokenize(s,Len)){return PARSE_EOF;};
    if  ((Len==2) && (strcmp(s[0],"&")))
    {
//                      cout <<"len=2!"<<endl;
      if (count>=maxv)    {return PARSE_TOO_MANY;}
      v1[count]=s_to_d(s[0]);
      v2[count]=s_to_d(s[1]);
      count++;
    }
    else if ((Len<=2) && (!strcmp(s[0],"&")))
    {
      if (Len==2){
        optfollow= s_to_i(s[1]);
      }
      done=true;
    }
    else if (Len!=0)
    {
      ImproperFormat(s);
      return PARSE_BAD;
    }
  } while (!done);

  numv=count;
  return PARSE_GOOD;
}<|MERGE_RESOLUTION|>--- conflicted
+++ resolved
@@ -57,11 +57,7 @@
     string firstword = "";
     if (Len > 0) {firstword=s[0];}
     if (!eof){
-<<<<<<< HEAD
-      INPUT->seekg(place ,std::ios_base::beg);    // Return to position before peeked line
-=======
       _INPUT->seekg(place ,std::ios_base::beg);    // Return to position before peeked line 
->>>>>>> 5ac99b5a
     }
     return firstword;
 }
