--- conflicted
+++ resolved
@@ -37,14 +37,8 @@
 #CXXFLAGS += -D_LPSOLVE_
 #LDLIBS   += -L../lib/lp_solve_unix -llpsolve55
 
-<<<<<<< HEAD
-# include netcdf
-CXXFLAGS += -Dnetcdf                # if netcdf is installed use "CXXFLAGS += -Dnetcdf",                    else "CXXFLAGS += "
-LDLIBS   := -L/usr/local -lnetcdf   # if netcdf is installed give first path "-L<PATH>"and then "-lnetcdf", else "LDLIBS   := "  
-=======
 # OPTION 2b) include lp_solve for water management optimization- for newer MacOS with Apple Silicon (use with option 2 also uncommented):
 #LDLIBS   += -L/opt/homebrew/lib
->>>>>>> 0cd8f50e
 
 # OPTION 3) if you use a OSX/BSD system, uncomment the LDFLAGS line below
 # this is to allow for use a 1Gb stack, see http://linuxtoosx.blogspot.ca/2010/10/stack-overflow-increasing-stack-limit.html
