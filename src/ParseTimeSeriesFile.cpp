﻿/*----------------------------------------------------------------
  Raven Library Source Code
  Copyright (c) 2008-2024 the Raven Development Team
  ----------------------------------------------------------------*/
#include "RavenInclude.h"
#include "Model.h"
#include "TimeSeries.h"
#include "IrregularTimeSeries.h"
#include "ParseLib.h"

void AllocateReservoirDemand(CModel *&pModel,const optStruct &Options,long SBID, long SBIDres,double pct_met,int jul_start,int jul_end);
bool IsContinuousFlowObs2(const CTimeSeriesABC* pObs,long SBID);
void GetNetCDFStationArray(const int ncid, const string filename,int &stat_dimid,int &stat_varid, long *&aStations, string *&aStat_string,int &nStations);
//////////////////////////////////////////////////////////////////
/// \brief Parse input time series file, model.rvt
///
/// \param *&pModel [out] Reference to the model object
/// \param Options [in] Global model options
/// \return True if operation was successful
//
bool ParseTimeSeriesFile(CModel *&pModel, const optStruct &Options)
{

  CTimeSeries *pTimeSer;
  CGauge *pGage=NULL;
  CForcingGrid  *pGrid=NULL;

  int   code;
  int   Len,line(0);
  char *s[MAXINPUTITEMS];
  double monthdata[12];
  string warn;
  bool   in_ifmode_statement=false;
  int    ncid=-9;
  string const_name;

  bool ended            = false;
  bool has_irrig        = false;
  bool grid_initialized = false;
  bool is_3D            = false;  // true if gridded forcing is 3D

  ifstream RVT;
  ifstream INPUT2;           //For Secondary input
  CParser* pMainParser=NULL; //for storage of main parser while reading secondary files

  if (Options.in_bmi_mode && (strcmp(Options.rvt_filename.c_str(), "") == 0)) {  // an RVT may not be specified for a BMI run
    return (true);
  }

  RVT.open(Options.rvt_filename.c_str());
  if (RVT.fail()){
    cout << "ERROR opening *.rvt file: "<<Options.rvt_filename<<endl; return false;}

  CParser *p=new CParser(RVT,Options.rvt_filename,line);

  if (Options.noisy)
  {
    cout <<"==========================================================="<<endl;
    cout << "Parsing Forcing Data File " << Options.rvt_filename <<"..."<<endl;
    cout <<"==========================================================="<<endl;
  }

  //--Sift through file-----------------------------------------------
  bool end_of_file=p->Tokenize(s,Len);
  while (!end_of_file)
  {
    if (ended){break;}
    if (Options.noisy){ cout << "reading line " << p->GetLineNumber() << ": ";}

    code=0;
    //---------------------SPECIAL -----------------------------
    if       (Len==0)                                       {code=-1; }
    else if  (IsComment(s[0],Len))                          {code=-2; }//comment
    else if  (!strcmp(s[0],":End"                         )){code=-4; }//premature end of file
    else if  (!strcmp(s[0],":IfModeEquals"                )){code=-5; }
    else if  (in_ifmode_statement)                          {code=-6; }
    else if  (!strcmp(s[0],":EndIfModeEquals"             )){code=-2; }//treat as comment - unused mode
    else if  (!strcmp(s[0],":RedirectToFile"              )){code=-3; }//redirect to secondary file
    //--------------------GAUGE BASIC DATA- --------------------
    else if  (!strcmp(s[0],":Gauge"                       )){code=1;  }
    else if  (!strcmp(s[0],":EndGauge"                    )){code=2;  }
    else if  (!strcmp(s[0],":Latitude"                    )){code=9;  }
    else if  (!strcmp(s[0],":Longitude"                   )){code=10; }
    else if  (!strcmp(s[0],":Elevation"                   )){code=11; }
    else if  (!strcmp(s[0],":MeasurementHeight"           )){code=16; }
    //--------------------FORCING FUNCTIONS --------------------
    else if  (!strcmp(s[0],":Data"                        )){code=12; }
    else if  (!strcmp(s[0],":MultiData"                   )){code=13; }
    else if  (!strcmp(s[0],":GaugeDataTable"              )){code=15; }
    else if  (!strcmp(s[0],":EnsimTimeSeries"             )){code=20; }
    //----------GAUGE-SPECIFIC CORRECTION TERMS / PARAMETERS----
    else if  (!strcmp(s[0],":RainCorrection"              )){code=30; }
    else if  (!strcmp(s[0],":SnowCorrection"              )){code=31; }
    else if  (!strcmp(s[0],":CloudTempRanges"             )){code=32; }
    else if  (!strcmp(s[0],":TemperatureCorrection"       )){code=33;}
    //-------------------OBSERVATIONS---------------------------
    else if  (!strcmp(s[0],":ObservationData"             )){code=40; }
    else if  (!strcmp(s[0],":IrregularObservations"       )){code=41; }
    else if  (!strcmp(s[0],":ObservationWeights"          )){code=42; }
    else if  (!strcmp(s[0],":IrregularWeights"            )){code=43; }
    //----------HYDROGRAPHS /RESERVOIR PARAMS -------------------
    else if  (!strcmp(s[0],":BasinInflowHydrograph"       )){code=50; }
    else if  (!strcmp(s[0],":BasinInflowHydrograph2"      )){code=51; }
    else if  (!strcmp(s[0],":ReservoirExtraction"         )){code=52; }
    else if  (!strcmp(s[0],":ReservoirDemand"             )){code=52; }
    else if  (!strcmp(s[0],":VariableWeirHeight"          )){code=53; }
    else if  (!strcmp(s[0],":ReservoirMaxStage"           )){code=54; }
    else if  (!strcmp(s[0],":ReservoirMinStage"           )){code=55; }
    else if  (!strcmp(s[0],":ReservoirMinStageFlow"       )){code=56; }
    else if  (!strcmp(s[0],":ReservoirTargetStage"        )){code=57; }
    else if  (!strcmp(s[0],":ReservoirMaxQDelta"          )){code=58; }
    else if  (!strcmp(s[0],":ReservoirMaxQDecrease"       )){code=59; }
    else if  (!strcmp(s[0],":ReservoirMinFlow"            )){code=60; }
    else if  (!strcmp(s[0],":ReservoirMaxFlow"            )){code=61; }
    else if  (!strcmp(s[0],":OverrideReservoirFlow"       )){code=62; }
    //----------DEMAND PARAMS ----------------------------------
    else if  (!strcmp(s[0],":IrrigationDemand"            )){code=63; }
    else if  (!strcmp(s[0],":WaterDemand"                 )){code=63; }
    else if  (!strcmp(s[0],":ReservoirDownstreamFlow"     )){code=64; }
    else if  (!strcmp(s[0],":ReservoirDownstreamDemand"   )){code=65; }
    else if  (!strcmp(s[0],":FlowDiversion"               )){code=66; }
    else if  (!strcmp(s[0],":FlowDiversionLookupTable"    )){code=67; }
    else if  (!strcmp(s[0],":EnvironmentalMinFlow"        )){code=68; }
    else if  (!strcmp(s[0],":UnusableFlowPercentage"      )){code=69; }
    //--------------------Other --------------------------------
    else if  (!strcmp(s[0],":MonthlyAveTemperature"       )){code=70; }
    else if  (!strcmp(s[0],":MonthlyAveEvaporation"       )){code=71; }
    else if  (!strcmp(s[0],":MonthlyEvapFactor"           )){code=71; }
    else if  (!strcmp(s[0],":MonthlyMinTemperature"       )){code=72; }
    else if  (!strcmp(s[0],":MonthlyMaxTemperature"       )){code=73; }
    else if  (!strcmp(s[0],":UserTimeSeries"              )){code=74; }
    //-----------------CONTROLS ---------------------------------
    else if  (!strcmp(s[0],":OverrideStreamflow"          )){code=100;}
    else if  (!strcmp(s[0],":AssimilateStreamflow"        )){code=101;}
    else if  (!strcmp(s[0],":SpecifyGaugeForHRU"          )){code=102;}
    //-----------------TRANSPORT--------------------------------
    else if  (!strcmp(s[0],":FixedConcentrationTimeSeries")){code=300; const_name=s[1];}
    else if  (!strcmp(s[0],":FixedTemperatureTimeSeries"  )){code=300; const_name="TEMPERATURE";}
    else if  (!strcmp(s[0],":MassFluxTimeSeries"          )){code=301;}
    else if  (!strcmp(s[0],":SpecifiedInflowConcentration")){code=302;}
    else if  (!strcmp(s[0],":SpecifiedInflowTemperature"  )){code=303;}
    else if  (!strcmp(s[0],":MassLoading"                 )){code=304;}
    //---------GRIDDED INPUT (lat,lon,time)---------------------
    else if  (!strcmp(s[0],":GriddedForcing"              )){code=400;}
    else if  (!strcmp(s[0],":ForcingType"                 )){code=401;}
    else if  (!strcmp(s[0],":FileNameNC"                  )){code=402;}
    else if  (!strcmp(s[0],":VarNameNC"                   )){code=403;}
    else if  (!strcmp(s[0],":DimNamesNC"                  )){code=404;}
    else if  (!strcmp(s[0],":GridWeights"                 )){code=405;}
    else if  (!strcmp(s[0],":EndGriddedForcing"           )){code=406;}
    else if  (!strcmp(s[0],":Deaccumulate"                )){code=407;}
    else if  (!strcmp(s[0],":TimeShift"                   )){code=408;}
    else if  (!strcmp(s[0],":LinearTransform"             )){code=409;}
    else if  (!strcmp(s[0],":PeriodEndingNC"              )){code=410;}
    else if  (!strcmp(s[0],":LatitudeVarNameNC"           )){code=411;}
    else if  (!strcmp(s[0],":LongitudeVarNameNC"          )){code=412;}
    else if  (!strcmp(s[0],":ElevationVarNameNC"          )){code=413;}
    else if  (!strcmp(s[0],":GridWeightsByAttribute"      )){code=414;}
    else if  (!strcmp(s[0],":StationElevationsByAttribute")){code=415;}
    else if  (!strcmp(s[0],":StationIDNameNC"             )){code=416;}
    else if  (!strcmp(s[0],":StationElevationsByIdx"      )){code=417;}
    else if  (!strcmp(s[0],":MapStationsTo"               )){code=418;}//Alternate to :GridWeights for :StationForcing command

    //---------STATION DATA INPUT AS NETCDF (stations,time)------
    //             code 401-405 & 407-414 are shared between
    //             GriddedForcing and StationForcing
    else if  (!strcmp(s[0],":StationForcing"              )){code=500;}
    else if  (!strcmp(s[0],":EndStationForcing"           )){code=506;}

    switch(code)
    {
    case(-1):  //----------------------------------------------
    {/*Blank Line*/
      if (Options.noisy) {cout <<""<<endl;}break;
    }
    case(-2):  //----------------------------------------------
    {/*Comment*/
      if (Options.noisy) {cout <<"*"<<endl;} break;
    }
    case(-3):  //----------------------------------------------
    {/*:RedirectToFile*/
      string filename="";
      for (int i=1;i<Len;i++){filename+=s[i]; if(i<Len-1){filename+=' ';}}
      if (Options.noisy) {cout <<"Redirect to file: "<<filename<<endl;}

      filename =CorrectForRelativePath(filename ,Options.rvt_filename);

      INPUT2.open(filename.c_str());
      if (INPUT2.fail()){
        warn=":RedirectToFile: Cannot find file "+filename;
        ExitGracefully(warn.c_str(),BAD_DATA);
      }
      else{
        if (pMainParser != NULL) {
          ExitGracefully("ParseTimeSeriesFile::nested :RedirectToFile commands (in already redirected files) are not allowed.",BAD_DATA);
        }
        pMainParser=p;    //save pointer to primary parser
        p=new CParser(INPUT2,filename,line);//open new parser
      }
      break;
    }
    case(-4):  //----------------------------------------------
    {/*:End*/
      if (Options.noisy) {cout <<"EOF"<<endl;} ended=true; break;
    }
    case(-5):  //----------------------------------------------
    {/*:IfModeEquals [mode] {mode2} {mode3}*/
      if(Len>1) {
        if(Options.noisy) { cout <<"Mode statement start..."<<endl; }
        bool mode_match=false;
        for(int i=1; i<Len; i++) {
          if(s[i][0]==Options.run_mode) { mode_match=true; }
        }
        if(!mode_match) { in_ifmode_statement=true; }
      }
      break;
    }
    case(-6):  //----------------------------------------------
    {/*in_ifmode_statement*/
      if(Options.noisy) { cout <<"* skip"<<endl; }
      if(!strcmp(s[0],":EndIfModeEquals"))
      {
        if(Options.noisy) { cout <<"...Mode statement end"<<endl; }
        in_ifmode_statement=false;
      }
      break;
    }
    case(1):  //----------------------------------------------
    {/*:Gauge [optional name (no spaces)]*/
      if (Options.noisy) {cout <<"Gauge Information Begin"<<endl;}
      char tmp[64];
      sprintf(tmp, "Gauge%i", pModel->GetNumGauges()+1);
      string gName = tmp;
      if (Len > 1){                 // A gauge name may have been specified
        if ((char)*(s[1]) != '#'){  // first character a '#' comment character?
          gName = s[1];             // Valid gauge name, so we use it
        }
      }
      pGage=new CGauge(gName,NOT_SPECIFIED,NOT_SPECIFIED,0.0);
      pModel->AddGauge(pGage);
      break;
    }
    case(2):  //----------------------------------------------
    {/*:EndGauge*/
      if (Options.noisy) {cout <<"End Gauge"<<endl;}
      if(pGage == NULL)
      {
        ExitGracefully("ParseTimeSeriesFile:: :EndGauge encountered before :Gauge",BAD_DATA);
      }
      else
      {
        ExitGracefullyIf(pGage->GetLocation().latitude==NOT_SPECIFIED,
                         "ParseTimeSeriesFile::latitude not specified for gauge station",BAD_DATA);
        ExitGracefullyIf(pGage->GetLocation().longitude==NOT_SPECIFIED,
                         "ParseTimeSeriesFile::longitude not specified for gauge station",BAD_DATA);
      }
      break;
    }
    case(9):  //----------------------------------------------
    {/*:Latitude*/
      if (Options.noisy) {cout <<"Gauge latitude"<<endl;}
      ExitGracefullyIf(pGage==NULL,
                       "ParseTimeSeriesFile::Latitude specified outside of a :Gauge-:EndGauge statement",BAD_DATA);
      ExitGracefullyIf(Len<=1,"ParseTimeSeriesFile - no value provided after :Latitude command",BAD_DATA_WARN);
      pGage->SetLatitude(s_to_d(s[1]));
      break;
    }
    case(10):  //----------------------------------------------
    {/*:Longitude*/
      if (Options.noisy) {cout <<"Gauge longitude"<<endl;}
      ExitGracefullyIf(pGage==NULL,
                       "ParseTimeSeriesFile::Longitude specified outside of a :Gauge-:EndGauge statement",BAD_DATA);
      ExitGracefullyIf(Len<=1,"ParseTimeSeriesFile - no value provided after :Longitude command",BAD_DATA_WARN);
      pGage->SetLongitude(s_to_d(s[1]));
      break;
    }
    case(11):  //----------------------------------------------
    {/*:Elevation*/
      if (Options.noisy) {cout <<"Gauge elevation"<<endl;}
      ExitGracefullyIf(pGage==NULL,
                       "ParseTimeSeriesFile::Elevation specified outside of a :Gauge-:EndGauge statement",BAD_DATA);
      ExitGracefullyIf(Len<=1,"ParseTimeSeriesFile - no value provided after :Elevation command",BAD_DATA_WARN);
      pGage->SetElevation(s_to_d(s[1]));
      break;
    }
    case(12):  //----------------------------------------------
    {/*:Data [DATA TYPE] {units string}
       {yyyy-mm-dd hh:mm:ss double tstep int nMeasurements}
       {double values} x nMeasurements
       :EndData

       or

       :Data [DATA TYPE] {units string}
          :ReadFromNetCDF
             :FileNameNC     {NetCDF file name}
             :VarNameNC      {name of variable in NetCDF file; variable must be 2D (nstations x ntime) or (ntime x nstations)}
             :DimNamesNC     {dimension name of stations ; dimension name of time}
             #:RedirectToFile {weights of station contribution to each HRU; usually redirect to txt-file}  --> is coming from Interp_from_file (*.rvi)
          :EndReadFromNetCDF
       :EndData
     */
      if(Options.noisy) { cout <<"Time Series Data: "<<s[1]<<endl; }
      string name=to_string(s[1]);
      ExitGracefullyIf(pGage==NULL,
        "ParseTimeSeriesFile::Time Series Data added outside of a :Gage-:EndGauge statement",BAD_DATA);
      pTimeSer=CTimeSeries::Parse(p,true,name,DOESNT_EXIST,pGage->GetName(),Options);
      forcing_type ftype=GetForcingTypeFromString(name);
      if(ftype==F_UNRECOGNIZED) { ExitGracefully("Unrecognized forcing type string in :Data command",BAD_DATA_WARN); }
      if(pGage==NULL){ExitGracefully("ParseTimeSeriesFile:: :Data command must be within a :Gauge-:EndGauge block.",BAD_DATA_WARN); }
      else {
        pGage->AddTimeSeries(pTimeSer,ftype);
      }
      break;
    }
    case(13):  //----------------------------------------------
    {/*:MultiData
       {yyyy-mm-dd hh:mm:ss double tstep int nMeasurements}
       :Parameters, PARAM_TAG_1, PARAM_TAG_2, ...
       :Units, unit1, unit2,...
       {double p1, double p2, ... } x nMeasurements [mm/d]
       :EndMultiData
     */
      if (Options.noisy) {cout <<"Multiple Time Series"<<endl;}
      ExitGracefullyIf(pGage==NULL,
                       "ParseTimeSeriesFile:: :MultiData command added before specifying a gauge station and its properties",BAD_DATA);

      int nSeries=0;
      CTimeSeries **pTimeSerArray=NULL;
      forcing_type       aTypes[MAX_MULTIDATA];
      for (int i=0;i<MAX_MULTIDATA;i++){aTypes[i]=F_UNRECOGNIZED;}

      pTimeSerArray=CTimeSeries::ParseMultiple(p,nSeries,aTypes,true,Options);

      ExitGracefullyIf(nSeries<=0,"Parse :Multidata command - no series specified",BAD_DATA);
      if(pGage==NULL) { ExitGracefully("ParseTimeSeriesFile:: :MultiData command must be within a :Gauge-:EndGauge block.",BAD_DATA_WARN); }
      else {
        for(int i=0; i<nSeries; i++)
        {
          pGage->AddTimeSeries(pTimeSerArray[i],aTypes[i]);
        }
      }
      break;
    }
    case(16):  //----------------------------------------------
    {/*:MeasurementHeight [value] */
      if (Options.noisy) {cout <<"Gauge measurement height (above land surface)"<<endl;}
      ExitGracefullyIf(pGage==NULL,
                       "ParseTimeSeriesFile::MeasurementHeight specified outside of a :Gauge-:EndGauge statement",BAD_DATA);
      pGage->SetMeasurementHt(s_to_d(s[1]));
      break;
    }
    case(20):  //----------------------------------------------
    {/*:EnsimTimeSeries*/
      ExitGracefullyIf(pGage==NULL,
                       "ParseTimeSeriesFile:: ensim time series file specified before specifying a gauge station and its properties",BAD_DATA);

      int nSeries=0;
      CTimeSeries **pTimeSerArray=NULL;
      forcing_type       aTypes[MAX_MULTIDATA];
      for (int i=0;i<MAX_MULTIDATA;i++){aTypes[i]=F_UNRECOGNIZED;}

      string filename;
      for (int i=1;i<Len;i++){filename+=s[i]; if(i<Len-1){filename+=' ';}}
      if (Options.noisy) {cout <<"Ensim Time Series: "<<filename<<endl;}

      filename =CorrectForRelativePath(filename ,Options.rvt_filename);

      pTimeSerArray=CTimeSeries::ParseEnsimTb0(filename,nSeries,aTypes,Options);

      ExitGracefullyIf(nSeries<=0,"Parse :EnsimTimeSeries command - no series specified- likely incorrect .tb0 format",BAD_DATA);
      for (int i=0; i<nSeries; i++)
      {
        pGage->AddTimeSeries(pTimeSerArray[i],aTypes[i]);
      }
      break;
    }
    case(30):  //----------------------------------------------
    {/* :RainCorrection [double value] */
      if (Options.noisy) {cout <<"Rainfall Correction"<<endl;}
      ExitGracefullyIf(pGage==NULL && pGrid==NULL,
                       "ParseTimeSeriesFile::Precipitation correction added before specifying a gauge station/ gridded forcing and its properties",BAD_DATA);
      if (Len<2){p->ImproperFormat(s); break;}
      if (pGage != NULL) { pGage->SetGaugeProperty("RAINFALL_CORR",s_to_d(s[1])); }
      if (pGrid != NULL) { pGrid->SetRainfallCorr(s_to_d(s[1])); }
      break;
    }
    case(31):  //----------------------------------------------
    {/* :SnowCorrection [double value] */
      if (Options.noisy) {cout <<"Snowfall Correction"<<endl;}
      ExitGracefullyIf(pGage==NULL && pGrid==NULL,
                       "ParseTimeSeriesFile::Snowfall correction added before specifying a gauge station/ gridded forcing and its properties",BAD_DATA);
      if (Len<2){p->ImproperFormat(s); break;}
      if (pGage != NULL) { pGage->SetGaugeProperty("SNOWFALL_CORR",s_to_d(s[1])); }
      if (pGrid != NULL) { pGrid->SetSnowfallCorr(s_to_d(s[1])); }
      break;
    }
    case(32):  //----------------------------------------------
    {/* :CloudTempRanges [double cloud_temp_min C] [cloud_temp_max C] */
      if (Options.noisy) {cout <<"Cloud cover temperature ranges"<<endl;}
      ExitGracefullyIf(pGage==NULL,
                       "ParseTimeSeriesFile::Cloudcover temperature ranges added before specifying a gauge station and its properties",BAD_DATA);
      if (Len<3){p->ImproperFormat(s); break;}
      pGage->SetGaugeProperty("CLOUD_MIN_RANGE",s_to_d(s[1]));
      pGage->SetGaugeProperty("CLOUD_MAX_RANGE",s_to_d(s[2]));
      break;
    }
    case(33):  //----------------------------------------------
    {/* :TemperatureCorrection [double value] */
        if (Options.noisy) { cout << "Temperature Correction" << endl; }
        ExitGracefullyIf(pGage == NULL && pGrid == NULL,
            "ParseTimeSeriesFile::Temperature correction added before specifying a gauge station/ gridded forcing and its properties", BAD_DATA);
        if (Len < 2) { p->ImproperFormat(s); break; }
        if (pGage != NULL) { pGage->SetGaugeProperty("TEMP_CORR", s_to_d(s[1])); }
        if (pGrid != NULL) { pGrid->SetTemperatureCorr(s_to_d(s[1])); }
        break;
    }
    case (40): //---------------------------------------------
    {/*:ObservationData [data type] [long SBID or int HRUID] {constituent name if data type=STREAM_CONCENTRATION }
       {yyyy-mm-dd} {hh:mm:ss.0} {double timestep} {int nMeasurements}
       {double value} x nMeasurements
       :EndObservationData
     */
      if (Options.noisy) {cout <<"Observation data"<<endl;}
      if (Len<3){p->ImproperFormat(s); break;}

      bool ishyd      =!strcmp(s[1], "HYDROGRAPH");
      bool isstage    =!strcmp(s[1], "RESERVOIR_STAGE");
      bool isinflow   =!strcmp(s[1], "RESERVOIR_INFLOW");
      bool isnetinflow=!strcmp(s[1], "RESERVOIR_NETINFLOW");
      bool isconc     =!strcmp(s[1], "STREAM_CONCENTRATION");
      bool istemp     =!strcmp(s[1], "STREAM_TEMPERATURE");
      bool islevel    =!strcmp(s[1], "WATER_LEVEL");
      bool islakearea =!strcmp(s[1], "LAKE_AREA");
      bool invalidSB=(pModel->GetSubBasinByID(s_to_l(s[2]))==NULL);

      bool period_ending =ishyd;
      //Hydrographs are internally stored as period-ending!

      pTimeSer=CTimeSeries::Parse(p,true,to_string(s[1]),s_to_l(s[2]),"none",Options,period_ending);

      if(isconc) {
        ExitGracefullyIf(Len<4,"ParseTimeSeriesFile: STREAM_CONCENTRATION observation must include constituent name",BAD_DATA_WARN);
        int c = pModel->GetTransportModel()->GetConstituentIndex(s[3]);
        if(c==DOESNT_EXIST) {
          warn="ParseTimeSeries:: Invalid/unused constituent name in observation stream concentration time series ["+pTimeSer->GetSourceFile()+"]. Will be ignored";
          WriteWarning(warn.c_str(),Options.noisy); break;
        }
        pTimeSer->SetConstitInd(c);
      }
      else if(istemp) {
        int c = pModel->GetTransportModel()->GetConstituentIndex("TEMPERATURE");
        pTimeSer->SetConstitInd(c);
      }

      if (ishyd && invalidSB){
        warn="ParseTimeSeries:: Invalid subbasin ID in observation hydrograph time series ["+pTimeSer->GetSourceFile()+"]. Will be ignored";
        WriteWarning(warn.c_str(),Options.noisy); break;
      }
      if(isstage && invalidSB){
        warn="ParseTimeSeries:: Invalid subbasin ID in observed reservoir stage time series ["+pTimeSer->GetSourceFile()+"]. Will be ignored";
        WriteWarning(warn.c_str(),Options.noisy); break;
      }
      if(isinflow && invalidSB){
        warn="ParseTimeSeries:: Invalid subbasin ID in observed reservoir inflow time series ["+pTimeSer->GetSourceFile()+"]. Will be ignored";
        WriteWarning(warn.c_str(),Options.noisy); break;
      }
      if(isnetinflow && invalidSB){
        warn="ParseTimeSeries:: Invalid subbasin ID in observed reservoir net inflow time series ["+pTimeSer->GetSourceFile()+"]. Will be ignored";
        WriteWarning(warn.c_str(),Options.noisy);  break;
      }
      if(islevel && invalidSB){
        warn="ParseTimeSeries:: Invalid subbasin ID in observed water level time series ["+pTimeSer->GetSourceFile()+"]. Will be ignored";
        WriteWarning(warn.c_str(),Options.noisy);  break;
      }
      if(islakearea && invalidSB){
        warn="ParseTimeSeries:: Invalid subbasin ID in observed lake area time series ["+pTimeSer->GetSourceFile()+"]. Will be ignored";
        WriteWarning(warn.c_str(),Options.noisy); break;
      }
      pModel->AddObservedTimeSeries(pTimeSer);
      break;
    }
    case (41): //---------------------------------------------
    {/*:IrregularObservations {data type} {long SBID or int HRUID} {int nMeasurements}
       {yyyy-mm-dd} {hh:mm:ss.0} {double value} x nMeasurements
       :EndIrregularObservations
     */
      if (Options.noisy) {cout <<"Irregular Observation"<<endl;}
      if (Len<4){p->ImproperFormat(s); break;}
      CTimeSeriesABC *pIrregTimeSers;
      pIrregTimeSers=CIrregularTimeSeries::Parse(p,to_string(s[1]),s_to_l(s[2]),s_to_i(s[3]));
      pModel->AddObservedTimeSeries(pIrregTimeSers);
      break;
    }
    case (42): //---------------------------------------------
    {/*:ObservationWeights {data type} {long SBID or int HRUID}  {constituent name if data type=STREAM_CONCENTRATION }
       {yyyy-mm-dd} {hh:mm:ss.0} {double timestep} {int nMeasurements}
       {double value} x nMeasurements
       :EndObservationWeights
     */
      if (Options.noisy) {cout <<"Observation weights"<<endl;}
      if (Len<3){p->ImproperFormat(s); break;}

      bool ishyd      =!strcmp(s[1], "HYDROGRAPH");
      bool isstage    =!strcmp(s[1], "RESERVOIR_STAGE");
      bool isinflow   =!strcmp(s[1], "RESERVOIR_INFLOW");
      bool isnetinflow=!strcmp(s[1], "RESERVOIR_NETINFLOW");
      bool isconc     =!strcmp(s[1], "STREAM_CONCENTRATION");
      bool istemp     =!strcmp(s[1], "STREAM_TEMPERATURE");
      bool islevel    =!strcmp(s[1], "WATER_LEVEL");
      bool islakearea =!strcmp(s[1], "LAKE_AREA");
      bool invalidSB=(pModel->GetSubBasinByID(s_to_l(s[2]))==NULL);

      pTimeSer=CTimeSeries::Parse(p,true,to_string(s[1]),s_to_l(s[2]),"none",Options);

      if(isconc) {
        ExitGracefullyIf(Len<4,"ParseTimeSeriesFile: STREAM_CONCENTRATION observation must include constituent name",BAD_DATA_WARN);
        int c = pModel->GetTransportModel()->GetConstituentIndex(s[3]);
        if(c==DOESNT_EXIST) {
          warn="ParseTimeSeries:: Invalid/unused constituent name in observation stream concentration time series ["+pTimeSer->GetSourceFile()+"]. Will be ignored";
          WriteWarning(warn.c_str(),Options.noisy); break;
        }
        pTimeSer->SetConstitInd(c);
      }
      else if(istemp) {
        int c = pModel->GetTransportModel()->GetConstituentIndex("TEMPERATURE");
        pTimeSer->SetConstitInd(c);
      }

      if (ishyd && invalidSB){
        warn="ParseTimeSeries:: Invalid subbasin ID in observation hydrograph weights time series ["+pTimeSer->GetSourceFile()+"]. Will be ignored";
        WriteWarning(warn.c_str(),Options.noisy); break;
      }
      if(isstage && invalidSB){
        warn="ParseTimeSeries:: Invalid subbasin ID in observed reservoir stage weights time series ["+pTimeSer->GetSourceFile()+"]. Will be ignored";
        WriteWarning(warn.c_str(),Options.noisy); break;
      }
      if(isinflow && invalidSB){
        warn="ParseTimeSeries:: Invalid subbasin ID in observed reservoir inflow weights time series ["+pTimeSer->GetSourceFile()+"]. Will be ignored";
        WriteWarning(warn.c_str(),Options.noisy); break;
      }
      if(isnetinflow && invalidSB){
        warn="ParseTimeSeries:: Invalid subbasin ID in observed reservoir net inflow weights time series ["+pTimeSer->GetSourceFile()+"]. Will be ignored";
        WriteWarning(warn.c_str(),Options.noisy);  break;
      }
      if(islevel && invalidSB){
        warn="ParseTimeSeries:: Invalid subbasin ID in observed water level weights time series ["+pTimeSer->GetSourceFile()+"]. Will be ignored";
        WriteWarning(warn.c_str(),Options.noisy);  break;
      }
      if(islakearea && invalidSB){
        warn="ParseTimeSeries:: Invalid subbasin ID in observed lake area weights time series ["+pTimeSer->GetSourceFile()+"]. Will be ignored";
        WriteWarning(warn.c_str(),Options.noisy);  break;
      }
      pModel->AddObservedWeightsTS(pTimeSer);
      break;
    }
    case (43): //---------------------------------------------
    {/*:IrregularWeights {data type} {long SBID or int HRUID} {int nMeasurements}
       {yyyy-mm-dd} {hh:mm:ss.0} {double weight} x nMeasurements
       :EndIrregularWeights
     */
      if (Options.noisy) {cout <<"Irregular weights"<<endl;}
      if (Len<4){p->ImproperFormat(s); break;}
      CTimeSeriesABC *pIrregTimeSers;
      pIrregTimeSers=CIrregularTimeSeries::Parse(p,to_string(s[1]),s_to_l(s[2]),s_to_i(s[3]));
      pModel->AddObservedWeightsTS(pIrregTimeSers);
      break;
    }
    case (50): //---------------------------------------------
    {/*:BasinInflowHydrograph {long SBID}
       {yyyy-mm-dd} {hh:mm:ss.0} {double timestep} {int nMeasurements}
       {double Qin} x nMeasurements [m3/s]
       :EndBasinInflowHydrograph
     */
      if (Options.noisy) {cout <<"Basin Inflow Hydrograph"<<endl;}
      long SBID=DOESNT_EXIST;
      CSubBasin *pSB;
      if (Len>=2){SBID=s_to_l(s[1]);}

      pSB=pModel->GetSubBasinByID(SBID);
      pTimeSer=CTimeSeries::Parse(p,false,"Inflow_Hydrograph_"+to_string(SBID),SBID,"none",Options);
      if (pSB!=NULL){
        pSB->AddInflowHydrograph(pTimeSer);
      }
      else
      {
        warn=":BasinInflowHydrograph Subbasin "+to_string(SBID)+" not in model, cannot set inflow hydrograph";
        WriteWarning(warn,Options.noisy);
      }
      break;
    }
    case (51): //---------------------------------------------
    {/*:BasinInflowHydrograph2 {long Basincode}
       {yyyy-mm-dd} {hh:mm:ss.0} {double timestep} {int nMeasurements}
       {double Qin} x nMeasurements [m3/s]
       :EndBasinInflowHydrograph2
     */
      if (Options.noisy) {cout <<"Basin Inflow Hydrograph(2)"<<endl;}
      long SBID=DOESNT_EXIST;
      CSubBasin *pSB;
      if (Len>=2){SBID=s_to_l(s[1]);}
      pSB=pModel->GetSubBasinByID(SBID);
      pTimeSer=CTimeSeries::Parse(p,false,"Inflow_Hydrograph_"+to_string(SBID),SBID,"none",Options);
      if (pSB!=NULL){
        pSB->AddDownstreamInflow(pTimeSer);
      }
      else
      {
        warn=":BasinInflowHydrograph2 Subbasin "+to_string(SBID)+" not in model, cannot set inflow hydrograph";
        WriteWarning(warn,Options.noisy);
      }
      break;
    }
    case (52): //---------------------------------------------
    {/*:ReservoirDemand {long SBID} [int demandID] [string demandName] (or :ReservoirExtraction)
         {yyyy-mm-dd} {hh:mm:ss.0} {double timestep} {int nMeasurements}
         {double Qout} x nMeasurements [m3/s]
       :EndReservoirDemand
     */
      if (Options.noisy) {cout <<"Reservoir Water Demand Time Series"<<endl;}
      long SBID=DOESNT_EXIST;
      int  demand_ID=DOESNT_EXIST;
      string demand_name = "";

      CSubBasin *pSB;
      if (Len>=2){SBID=s_to_l(s[1]);}
      if (Len>=3){demand_ID=s_to_i(s[2]);}
      if (Len>=4){demand_name=s[3];}

      pSB=pModel->GetSubBasinByID(SBID);

      if ((pSB!=NULL) && (pSB->GetReservoir()!=NULL))
      {
	    has_irrig=true;

        pTimeSer=CTimeSeries::Parse(p,true,demand_name,SBID,"none",Options);
        pTimeSer->SetIDTag(demand_ID);

        int ii=pSB->GetReservoir()->GetNumWaterDemands();

<<<<<<< HEAD
        pTimeSer->SetIDTag(demand_ID);
        pSB->GetReservoir()->AddDemandTimeSeries(pTimeSer);

=======
        CDemand *pDem=new CDemand(demand_ID,demand_name,SBID,true,pTimeSer);
        pDem->SetLocalIndex(ii);
        pSB->GetReservoir()->AddDemand(pDem);
>>>>>>> 6b6e4cf5
        if (Options.management_optimization){
          pModel->GetDemandOptimizer()->AddWaterDemand(pDem);
        }
      }
      else
      {
        warn=":ReservoirDemand Subbasin "+to_string(SBID)+" not in model or doesn't have reservoir, cannot set Reservoir Demand";
        WriteWarning(warn,Options.noisy);
      }
      break;
    }
    case (53): //---------------------------------------------
    {/*:VariableWeirHeight {long SBID}
       {yyyy-mm-dd} {hh:mm:ss.0} {double timestep} {int nMeasurements}
       {double delta_h} x nMeasurements [m]
       :EndVariableWeirHeight
     */
      if (Options.noisy) {cout <<"Weir Height Time Series"<<endl;}
      long SBID=DOESNT_EXIST;
      CSubBasin *pSB;
      if (Len>=2){SBID=s_to_l(s[1]);}
      pSB=pModel->GetSubBasinByID(SBID);
      pTimeSer=CTimeSeries::Parse(p,true,"WeirHeight_"+to_string(SBID),SBID,"none",Options);
      if ((pSB!=NULL) && (pSB->GetReservoir()!=NULL)){
        pSB->GetReservoir()->AddWeirHeightTS(pTimeSer);
      }
      else
      {
        warn=":VariableWeirHeight Subbasin "+to_string(SBID)+" not in model or doesn't have reservoir, cannot set Reservoir weir height";
        WriteWarning(warn,Options.noisy);
      }
      break;
    }
    case (54): //---------------------------------------------
    {/*:ReservoirMaxStage {long SBID}
       {yyyy-mm-dd} {hh:mm:ss.0} {double timestep} {int nMeasurements}
       {double stage} x nMeasurements [m]
       :EndReservoirMaxStage
     */
      if (Options.noisy) {cout <<"Maximum stage time series "<<endl;}
      long SBID=DOESNT_EXIST;
      CSubBasin *pSB;
      if (Len>=2){SBID=s_to_l(s[1]);}
      pSB=pModel->GetSubBasinByID(SBID);
      pTimeSer=CTimeSeries::Parse(p,true,"_MaxStage_"+to_string(SBID),SBID,"none",Options);
      if ((pSB!=NULL) && (pSB->GetReservoir()!=NULL)){
        if (pModel->GetDemandOptimizer() != NULL) {
          pModel->GetDemandOptimizer()->AddUserTimeSeries(pTimeSer);
        }
        else {
          pSB->GetReservoir()->AddMaxStageTimeSeries(pTimeSer);
        }
      }
      else
      {
        warn=":ReservoirMaxStage Subbasin "+to_string(SBID)+" not in model or doesn't have reservoir, cannot set Reservoir maximum stage";
        WriteWarning(warn,Options.noisy);
      }
      break;
    }
    case (55): //---------------------------------------------
    {/*:ReservoirMinStage {long SBID}
       {yyyy-mm-dd} {hh:mm:ss.0} {double timestep} {int nMeasurements}
       {double stage} x nMeasurements [m]
       :EndReservoirMinStage
     */
      if (Options.noisy) {cout <<"Reservoir Minimum Stage Time Series"<<endl;}
      long SBID=DOESNT_EXIST;
      CSubBasin *pSB;
      if (Len>=2){SBID=s_to_l(s[1]);}
      pSB=pModel->GetSubBasinByID(SBID);
      pTimeSer=CTimeSeries::Parse(p,true,"_MinStage_"+to_string(SBID),SBID,"none",Options);
      if ((pSB!=NULL) && (pSB->GetReservoir()!=NULL)){
        if (pModel->GetDemandOptimizer() != NULL) {
          pModel->GetDemandOptimizer()->AddUserTimeSeries(pTimeSer);
        }
        else {
          pSB->GetReservoir()->AddMinStageTimeSeries(pTimeSer);
        }
      }
      else
      {
        warn=":ReservoirMinStage Subbasin "+to_string(SBID)+" not in model or doesn't have reservoir, cannot set minimum stage";
        WriteWarning(warn,Options.noisy);
      }
      break;
    }
    case (56): //---------------------------------------------
    {/*:ReservoirMinStageFlow {long SBID}
       {yyyy-mm-dd} {hh:mm:ss.0} {double timestep} {int nMeasurements}
       {double Q_min} x nMeasurements [m3/s]
       :EndReservoirMinStageFlow
     */
      if (Options.noisy) {cout <<"Reservoir Minimum Stage Discharge Time Series"<<endl;}
      long SBID=DOESNT_EXIST;
      CSubBasin *pSB;
      if (Len>=2){SBID=s_to_l(s[1]);}
      pSB=pModel->GetSubBasinByID(SBID);
      pTimeSer=CTimeSeries::Parse(p,true,"_MinStageFlow_"+to_string(SBID),SBID,"none",Options);
      if ((pSB!=NULL) && (pSB->GetReservoir()!=NULL)){
        if (pModel->GetDemandOptimizer() != NULL) {
          pModel->GetDemandOptimizer()->AddUserTimeSeries(pTimeSer);
        }
        else {
          pSB->GetReservoir()->AddMinStageFlowTimeSeries(pTimeSer);
        }
      }
      else
      {
        warn=":ReservoirMinStageFlow Subbasin "+to_string(SBID)+" not in model or doesn't have reservoir, cannot set minimum stage discharge";
        WriteWarning(warn,Options.noisy);
      }
      break;
    }
    case (57): //---------------------------------------------
    {/*:ReservoirTargetStage {long SBID}
       {yyyy-mm-dd} {hh:mm:ss.0} {double timestep} {int nMeasurements}
       {double h_target} x nMeasurements [m]
       :EndReservoirTargetStage
     */
      if (Options.noisy) {cout <<"Reservoir Target Stage Time Series"<<endl;}
      long SBID=DOESNT_EXIST;
      CSubBasin *pSB;
      if (Len>=2){SBID=s_to_l(s[1]);}
      pSB=pModel->GetSubBasinByID(SBID);
      pTimeSer=CTimeSeries::Parse(p,true,"_TargetStage_"+to_string(SBID),SBID,"none",Options);
      if((pSB!=NULL) && (pSB->GetReservoir()!=NULL)) {
        if (pModel->GetDemandOptimizer() != NULL) {
          pModel->GetDemandOptimizer()->AddUserTimeSeries(pTimeSer);
        }
        else {
          pSB->GetReservoir()->AddTargetStageTimeSeries(pTimeSer);
        }
      }
      else
      {
        warn=":ReservoirTargetStage Subbasin "+to_string(SBID)+" not in model or doesnt have reservoir, cannot set target stage";
        WriteWarning(warn,Options.noisy);
      }
      break;
    }
    case (58): //---------------------------------------------
    {/*:ReservoirMaxQDelta {long SBID}
       {yyyy-mm-dd} {hh:mm:ss.0} {double timestep} {int nMeasurements}
       {double Qdelta} x nMeasurements [m3/s/d]
       :EndReservoirMaxQDelta
     */
      if (Options.noisy) {cout <<"Reservoir Maximum Discharge Delta Time Series"<<endl;}
      long SBID=DOESNT_EXIST;
      CSubBasin *pSB;
      if (Len>=2){SBID=s_to_l(s[1]);}
      pSB=pModel->GetSubBasinByID(SBID);
      pTimeSer=CTimeSeries::Parse(p,true,"_MaxQDelta_"+to_string(SBID),SBID,"none",Options);
      if ((pSB!=NULL) && (pSB->GetReservoir()!=NULL)){
        if (pModel->GetDemandOptimizer() != NULL) {
          pModel->GetDemandOptimizer()->AddUserTimeSeries(pTimeSer);
        }
        else {
          pSB->GetReservoir()->AddMaxQIncreaseTimeSeries(pTimeSer);
        }
      }
      else
      {
        warn=":ReservoirMaxQDelta Subbasin "+to_string(SBID)+" not in model or doesn't have reservoir, cannot set maximum Qdelta";
        WriteWarning(warn,Options.noisy);
      }
      break;
    }
    case (59): //---------------------------------------------
    {/*:ReservoirMaxQDecrease {long SBID}
     {yyyy-mm-dd} {hh:mm:ss.0} {double timestep} {int nMeasurements}
     {double Qdelta} x nMeasurements [m3/s/d]
     :EndReservoirMaxQDecrease
     */
      if(Options.noisy) { cout <<"Reservoir Maximum Discharge Decrease Time Series"<<endl; }
      long SBID=DOESNT_EXIST;
      CSubBasin *pSB;
      if(Len>=2) { SBID=s_to_l(s[1]); }
      pSB=pModel->GetSubBasinByID(SBID);
      if((pSB!=NULL) && (pSB->GetReservoir()!=NULL)) {
        pTimeSer=CTimeSeries::Parse(p,true,"_MaxQDecrease_"+to_string(SBID),SBID,"none",Options);
        if (pModel->GetDemandOptimizer() != NULL) {
          pModel->GetDemandOptimizer()->AddUserTimeSeries(pTimeSer);
        }
        else {
          pSB->GetReservoir()->AddMaxQDecreaseTimeSeries(pTimeSer);
        }
      }
      else
      {
        warn=":ReservoirMaxQDecrease Subbasin "+to_string(SBID)+" not in model or doesn't have reservoir, cannot set maximum Qdelta decrease";
        WriteWarning(warn,Options.noisy);
      }
      break;
    }
    case (60): //---------------------------------------------
    {/*:ReservoirMinFlow {long Basincode}
     {yyyy-mm-dd} {hh:mm:ss.0} {double timestep} {int nMeasurements}
     {double Qmin} x nMeasurements [m3/s]
     :EndReservoirMinFlow
     */
      if(Options.noisy) { cout <<"Reservoir Minimum Flow time series"<<endl; }
      long SBID=DOESNT_EXIST;
      CSubBasin *pSB;
      if(Len>=2) { SBID=s_to_l(s[1]); }
      pSB=pModel->GetSubBasinByID(SBID);
      if((pSB!=NULL) && (pSB->GetReservoir()!=NULL)){
        pTimeSer=CTimeSeries::Parse(p,true,"_ResQmin_"+to_string(SBID),SBID,"none",Options);
        if (pModel->GetDemandOptimizer() != NULL) {
          pModel->GetDemandOptimizer()->AddUserTimeSeries(pTimeSer);
        }
        else {
          pSB->GetReservoir()->AddMinQTimeSeries(pTimeSer);
        }
      }
      else
      {
        warn=":ReservoirMinFlow Subbasin "+to_string(SBID)+" not in model or doesn't have reservoir, cannot set minimum flow";
        WriteWarning(warn,Options.noisy);
      }
      break;
    }
    case (61): //---------------------------------------------
    {/*:ReservoirMaxFlow {long Basincode}
     {yyyy-mm-dd} {hh:mm:ss.0} {double timestep} {int nMeasurements}
     {double Qmin} x nMeasurements [m3/s]
     :EndReservoirMinFlow
     */
      if(Options.noisy) { cout <<"Reservoir Maximum Flow time series"<<endl; }
      long SBID=DOESNT_EXIST;
      CSubBasin *pSB;
      if(Len>=2) { SBID=s_to_l(s[1]); }
      pSB=pModel->GetSubBasinByID(SBID);
      if((pSB!=NULL) && (pSB->GetReservoir()!=NULL)) {
        pTimeSer=CTimeSeries::Parse(p,true,"_ResQmax_"+to_string(SBID),SBID,"none",Options);
        if (pModel->GetDemandOptimizer() != NULL) {
          pModel->GetDemandOptimizer()->AddUserTimeSeries(pTimeSer);
        }
        else{
          pSB->GetReservoir()->AddMaxQTimeSeries(pTimeSer);
        }
      }
      else
      {
        warn=":ReservoirMaxFlow Subbasin "+to_string(SBID)+" not in model or doesn't have reservoir, cannot set maximum flow";
        WriteWarning(warn,Options.noisy);
      }
      break;
    }
    case (62): //---------------------------------------------
    {/*:OverrideReservoirFlow {long SBID}
       {yyyy-mm-dd} {hh:mm:ss.0} {double timestep} {int nMeasurements}
       {double Q} x nMeasurements [m3/s]
       :EndOverrideReservoirFlow
     */
      if (Options.noisy) {cout <<"Forced Reservoir Outflow Time Series"<<endl;}
      long SBID=DOESNT_EXIST;
      CSubBasin *pSB;
      if (Len>=2){SBID=s_to_l(s[1]);}
      pSB=pModel->GetSubBasinByID(SBID);
      pTimeSer=CTimeSeries::Parse(p,true,"_ResFlow_"+to_string(SBID),SBID,"none",Options);
      if ((pSB!=NULL) && (pSB->GetReservoir()!=NULL)){
        if (pModel->GetDemandOptimizer() != NULL) {
          pModel->GetDemandOptimizer()->AddUserTimeSeries(pTimeSer);
        }
        else{
          pSB->GetReservoir()->AddOverrideQTimeSeries(pTimeSer);
        }
      }
      else
      {
        warn=":OverrideReservoirFlow Subbasin "+to_string(SBID)+" not in model or doesn't have reservoir, cannot set overriden discharge";
        WriteWarning(warn,Options.noisy);
      }
      break;
    }
    case (63): //---------------------------------------------
    {/*:IrrigationDemand or :WaterDemand {long SBID} [int DemandID] [string demand_name/alias]
       {yyyy-mm-dd} {hh:mm:ss.0} {double timestep} {int nMeasurements}
       {double Qin} x nMeasurements [m3/s]
     :EndIrrigationDemand or :EndWaterDemand
     */
      if(Options.noisy) { cout <<"Irrigation/Water use demand time series "<<endl; }
      long SBID     =DOESNT_EXIST;
      int  demand_ID=DOESNT_EXIST;
      int  ii       =0;
      string demand_name = "";

      if(Len>=2) {SBID       =s_to_l(s[1]); }
      if(Len>=3) {demand_ID  =s_to_i(s[2]);}
      if(Len>=4) {demand_name=s[3];}

      CSubBasin *pSB=pModel->GetSubBasinByID(SBID);
      if (pSB!=NULL) {ii=pSB->GetNumWaterDemands();}
      if (demand_ID   == DOESNT_EXIST) { demand_ID = SBID*10+ii;} //DEFAULT - SBIDx
      if (demand_name == "")           { demand_name = "D"+to_string(SBID)+"abcdefghijklmnopqrstuvwxyz"[ii];} //e.g., D120b; }

      pTimeSer = CTimeSeries::Parse(p, false, demand_name, SBID, "none", Options);
      pTimeSer->SetIDTag(demand_ID);

      if(pSB!=NULL) {
        has_irrig=true;

        CDemand *pDem=new CDemand(demand_ID,demand_name,SBID,false,pTimeSer);
        pDem->SetLocalIndex(ii);
        pSB->AddWaterDemand(pDem);
        if (Options.management_optimization){
          pModel->GetDemandOptimizer()->AddWaterDemand(pDem);
        }
      }
      else
      {
        warn=":IrrigationDemand: Subbasin "+to_string(SBID)+" not in model, cannot set irrigation/water demand time series";
        WriteWarning(warn,Options.noisy);
      }
      break;
    }
    case (64): //---------------------------------------------
    {/*:ReservoirDownstreamFlow {long Basincode} {long downstreamSBID} {double range}
     {yyyy-mm-dd} {hh:mm:ss.0} {double timestep} {int nMeasurements}
     {double Qtarget} x nMeasurements [m3/s]
     :EndReservoirDownstreamFlow
     */
      if(Options.noisy) { cout <<"Reservoir Dowstream Flow  target time series"<<endl; }
      long SBID=DOESNT_EXIST;
      long SBID_down=DOESNT_EXIST;
      CSubBasin *pSB,*pSBdown;
      double range=0;
      if(Len>=4) {
        SBID=s_to_l(s[1]);
        SBID_down=s_to_l(s[2]);
        range=s_to_d(s[3]);
      }
      else {
        ExitGracefully(":ReservoirDownstreamFlow: incorrect number of terms in command",BAD_DATA);
      }
      pSB    =pModel->GetSubBasinByID(SBID);
      pSBdown=pModel->GetSubBasinByID(SBID_down);
      pTimeSer=CTimeSeries::Parse(p,true,"_ResDownQ_"+to_string(SBID),SBID,"none",Options);
      if((pSB!=NULL) && (pSBdown!=NULL) && (pSB->GetReservoir()!=NULL)){
        pSB->GetReservoir()->AddDownstreamTargetQ(pTimeSer,pSBdown,range);
      }
      else
      {
        warn=":ReservoirDownstreamFlow Subbasin "+to_string(SBID)+" or downstream subbasin "+to_string(SBID_down)+" not in model or doesn't have reservoir, cannot set downstream flow target";
        WriteWarning(warn,Options.noisy);
      }
      break;
    }
    case (65): //---------------------------------------------
    {/*:ReservoirDownstreamDemand {long downstream SBID} {long reservoir SBID} {double percent_met} [julian_start] [julian_end]*/
      if(Options.noisy) { cout <<"Reservoir downstream demand"<<endl; }
      long   SBID     =DOESNT_EXIST;
      long   SBIDres  =DOESNT_EXIST;
      int    jul_start=0;
      int    jul_end  =365;
      double pct_met  =0.0;
      if(Len>=4) {
        SBID=s_to_l(s[1]);
        double tmp=AutoOrDouble(s[2]);
        if(tmp==AUTO_COMPUTE) { SBIDres=AUTO_COMPUTE_LONG; }
        else                  { SBIDres=s_to_l(s[2]); }
        pct_met=s_to_d(s[3]);
      }
      if(Len>=6) { //optional date commands
        jul_start=s_to_i(s[4])-1;
        jul_end  =s_to_i(s[5])-1; //converts to internal Raven convention
      }

      AllocateReservoirDemand(pModel,Options,SBID,SBIDres,pct_met,jul_start,jul_end);

      break;
    }

    case (66): //---------------------------------------------
    {/*:FlowDiversion [fromSBID] [toSBID] [fract. diverted] [Qmin] {start_day} {end_day}*/
      if(Options.noisy) { cout <<"Flow diversion"<<endl; }
      long SBID=DOESNT_EXIST;
      CSubBasin *pSB;
      if(Len>=2) { SBID=s_to_l(s[1]); }
      pSB=pModel->GetSubBasinByID(SBID);

      if(pSB!=NULL) {
        int start=0; //default - all year
        int end  =366; //default - all year
        if(Len>=7) { start=s_to_i(s[5]); end=s_to_i(s[6]); }
        int target_p=pModel->GetSubBasinIndex(s_to_l(s[2]));
        if ((s_to_l(s[2])==-1) || (target_p!=DOESNT_EXIST)) {
          pSB->AddFlowDiversion(start,end,target_p,s_to_d(s[4]),s_to_d(s[3])); has_irrig=true;
        }
        else {
          warn=":FlowDiversion command: Target subbasin "+to_string(s_to_l(s[2]))+" not found in model, cannot add diversion";
          WriteWarning(warn,Options.noisy);
        }
      }
      else
      {
        warn=":FlowDiversion command: Subbasin "+to_string(SBID)+" not in model, cannot add diversion";
        WriteWarning(warn,Options.noisy);
      }
      break;
    }
    case (67): //---------------------------------------------
    {/* :FlowDiversionLookupTable [fromSBID] [toSBID] {start_day} {end_day}
     nPoints
     {Qsource_i Qdivert_i} x nPoints
     :EndFlowDiversionLookupTable
     */
      if(Options.noisy) { cout << ":FlowDiversionRatingCurve" << endl; }
      long SBID=DOESNT_EXIST;
      long SBID2=0;
      int target_p(DOESNT_EXIST),start, end;
      int NQ(0);
      CSubBasin *pSB;
      start=0;   //default - all year
      end  =366; //default - all year

      if(Len>=2) { SBID=s_to_l(s[1]); }
      pSB=pModel->GetSubBasinByID(SBID);

      if(pSB!=NULL) {
        if(Len>=5) { start=s_to_i(s[3]); end=s_to_i(s[4]); }
        target_p=pModel->GetSubBasinIndex(s_to_l(s[2]));
        SBID2=s_to_l(s[2]);
      }
      else if (SBID == DOESNT_EXIST) {
        warn=":FlowDiversionLookupTable command: no source subbasin ID provided, cannot add diversion";
        WriteWarning(warn,Options.noisy);
      }
      else
      {
        warn=":FlowDiversionLookupTable command: Subbasin "+to_string(SBID)+" not found in model, cannot add diversion";
        WriteWarning(warn,Options.noisy);
      }

      p->Tokenize(s,Len);
      if(Len >= 1) { NQ = s_to_i(s[0]); }

      double *aQ1 = new double[NQ];
      double *aQ2 = new double[NQ];
      for(int i = 0; i < NQ; i++) {
        p->Tokenize(s,Len);
        if(IsComment(s[0],Len)) { i--; }
        else {
          if(Len>=2) {
            aQ1[i] = s_to_d(s[0]);  aQ2[i] = s_to_d(s[1]);
          }
          else {
            WriteWarning("Incorrect line length (<2) in :FlowDiversionLookupTable command",Options.noisy);
          }
        }
      }
      p->Tokenize(s,Len); //:EndFlowDiversionRatingCurve

      if((SBID2==-1) || (target_p!=DOESNT_EXIST)) {
        pSB->AddFlowDiversion(start,end,target_p,aQ1,aQ2,NQ);
      }
      else {
        warn=":FlowDiversionLookupTable command: Target subbasin "+to_string(s_to_l(s[2]))+" not in model, cannot add diversion";
        WriteWarning(warn,Options.noisy);
      }
      delete [] aQ1; delete [] aQ2;
      break;
    }
    case (68): //---------------------------------------------
    {/*:EnvironmentalMinFlow {long SBID}
     {yyyy-mm-dd} {hh:mm:ss.0} {double timestep} {int nMeasurements}
     {double Qmin} x nMeasurements [m3/s]
     :EndEnvironmentalMinFlow
     */
      if(Options.noisy) { cout <<"Environmental Minimum Flow"<<endl; }
      long SBID=DOESNT_EXIST;
      CSubBasin *pSB;
      if(Len>=2) { SBID=s_to_l(s[1]); }
      pSB=pModel->GetSubBasinByID(SBID);
      pTimeSer=CTimeSeries::Parse(p,false,"EnviroMinFlow_"+to_string(SBID),SBID,"none",Options);
      if(pSB!=NULL) {
        pSB->AddEnviroMinFlow(pTimeSer);
      }
      else
      {
        warn=":EnvironmentalMinFlow: Subbasin "+to_string(SBID)+" not in model, cannot set minimum flow time series";
        WriteWarning(warn,Options.noisy);
      }
      break;
    }
    case (69): //---------------------------------------------
    {/*:UnusableFlowPercentage [SBID] [fraction]*/
      if(Options.noisy) { cout <<"Unusable flow percentage"<<endl; }
      if(Len<3) { p->ImproperFormat(s); break; }
      CSubBasin *pBasin=pModel->GetSubBasinByID(s_to_l(s[1]));
      if(pBasin==NULL) {
        ExitGracefully("Invalid subbasin ID in :UnusableFlowPercentage command.",BAD_DATA_WARN);
      }
      else {
        pBasin->SetUnusableFlowPercentage(s_to_d(s[2]));
      }
      break;
    }
    case (70): //---------------------------------------------
    {/*:MonthlyAveTemperature {temp x 12}*/
      if (Options.noisy) {cout <<"Monthly Average Temperatures"<<endl;}
      ExitGracefullyIf(pGage==NULL,
                       "ParseTimeSeriesFile::Monthly Average Temperatures declared before specifying a gauge station and its properties",BAD_DATA);
      if (Len!=13){p->ImproperFormat(s); break;}
      for (int i=0;i<12;i++){monthdata[i]=s_to_d(s[i+1]);}
      pGage->SetMonthlyAveTemps(monthdata);
      break;
    }
    case (71): //---------------------------------------------
    {/*:MonthlyAveEvaporation {PET x 12}*/
      if (Options.noisy) {cout <<"Monthly Average Evaporation"<<endl;}
      ExitGracefullyIf(pGage==NULL,
                       "ParseTimeSeriesFile::Monthly Average Evaporation declared before specifying a gauge station and its properties",BAD_DATA);
      if (Len < 13){p->ImproperFormat(s); break;}
      for (int i=0;i<12;i++){monthdata[i]=s_to_d(s[i+1]);}
      pGage->SetMonthlyPET(monthdata);
      break;
    }
    case (72): //---------------------------------------------
    {/*:MonthlyMinTemperature {temp x 12}*/
      if (Options.noisy) {cout <<"Monthly Minimum Temperatures"<<endl;}
      ExitGracefullyIf(pGage==NULL,
                       "ParseTimeSeriesFile::Monthly Minimum Temperatures declared before specifying a gauge station and its properties",BAD_DATA);
      if (Len!=13){p->ImproperFormat(s); break;}
      for (int i=0;i<12;i++){monthdata[i]=s_to_d(s[i+1]);}
      pGage->SetMonthlyMinTemps(monthdata);
      break;
    }
    case (73): //---------------------------------------------
    {/*:MonthlyMaxTemperature {temp x 12}*/
      if (Options.noisy) {cout <<"Monthly Maximum Temperatures"<<endl;}
      ExitGracefullyIf(pGage==NULL,
                       "ParseTimeSeriesFile::Monthly Maximum Temperatures declared before specifying a gauge station and its properties",BAD_DATA);
      if (Len!=13){p->ImproperFormat(s); break;}
      for (int i=0;i<12;i++){monthdata[i]=s_to_d(s[i+1]);}
      pGage->SetMonthlyMaxTemps(monthdata);
      break;
    }
    case (74): //---------------------------------------------
    {/*:UserTimeSeries {name} [units]
        {yyyy-mm-dd} {hh:mm:ss.0} {double timestep} {int nMeasurements}
        {double val} x nValues
      :EndUserTimeSeries
     */
      if(Options.noisy) { cout <<"User-specified Time Series"<<endl; }
      pTimeSer=CTimeSeries::Parse(p,false,s[1], DOESNT_EXIST, "none", Options);
      if(pModel->GetDemandOptimizer()!=NULL) {
        pModel->GetDemandOptimizer()->AddUserTimeSeries(pTimeSer);
      }
      else
      {
        warn=":User-specified time series found without being in management optimization mode. This command will be ignored.";
        WriteWarning(warn,Options.noisy);
      }
      break;
    }
    case(100)://----------------------------------------------
    {/*:OverrideStreamflow  [SBID]*/
      if (Options.noisy){cout <<"Override streamflow"<<endl;}
      long SBID=s_to_l(s[1]);
      if (pModel->GetSubBasinByID(SBID)==NULL){
        WriteWarning("ParseTimeSeries::Trying to override streamflow at non-existent subbasin "+to_string(SBID),Options.noisy);
        break;
      }
      pModel->OverrideStreamflow(SBID);
      break;
    }
    case(101)://----------------------------------------------
    {/*:AssimilateStreamflow  [SBID]*/
      if(Options.noisy) { cout <<"Assimilate streamflow"<<endl; }
      long SBID=s_to_l(s[1]);
      if(pModel->GetSubBasinByID(SBID)==NULL) {
        WriteWarning("ParseTimeSeries::Trying to assimilate streamflow at non-existent subbasin "+to_string(SBID),Options.noisy);
        break;
      }
      bool ObsExists=false;
      for(int i=0; i<pModel->GetNumObservedTS(); i++) {
        if(IsContinuousFlowObs2(pModel->GetObservedTS(i),SBID)) {
          ObsExists=true;
          break;
        }
      }
      if(ObsExists) {
        pModel->GetSubBasinByID(SBID)->IncludeInAssimilation();
      }
      else {
        warn="ParseTimeSeriesFile::AssimilateStreamflow: no observation time series associated with subbasin "+to_string(SBID)+". Cannot assimilate flow in this subbasin.";
        WriteWarning(warn.c_str(),Options.noisy);
      }
      break;
    }
    case(102)://----------------------------------------------
    {/*:SpecifyGaugeForHRU [HRUID] [GaugeName]*/
      if (Options.noisy){cout <<"Specify gauge for HRU"<<endl;}
      long long int HRUID=s_to_ll(s[1]);
      if (pModel->GetHRUByID(HRUID)==NULL){
        WriteWarning("ParseTimeSeries::invalid HRU ID in :SpecifyGaugeForHRU command: "+to_string(HRUID),Options.noisy);
        break;
      }
      int g=pModel->GetGaugeIndexFromName(s[2]);
      if (g==DOESNT_EXIST){
        WriteWarning("ParseTimeSeries: invalid gauge name in :SpecifyGaugeForHRU command ("+to_string(s[2])+")",Options.noisy);
        break;
      }
      pModel->GetHRUByID(HRUID)->SetSpecifiedGaugeIndex(g);
      break;
    }
    case (300)://----------------------------------------------
    {/*:FixedConcentrationTimeSeries
       :FixedConcentrationTimeSeries [string constit_name] [string state_var (storage compartment)] {optional HRU Group name}
         {yyyy-mm-dd hh:mm:ss double tstep int nMeasurements}
         {double concentration values} x nMeasurements
       :EndFixedConcentrationTimeSeries
       or
       :FixedTemperatureTimeSeries [string state_var (storage compartment)] {optional HRU Group name}
         {yyyy-mm-dd hh:mm:ss double tstep int nMeasurements}
         {double temperature values} x nMeasurements
       :EndFixedConcentrationTimeSeries
     */
      if (Options.noisy){cout <<"Fixed concentration/temperature time series"<<endl;}

      int layer_ind;
      int i_stor;
      int shift=0;
      if(const_name=="TEMPERATURE") { shift=-1; }
      sv_type typ = pModel->GetStateVarInfo()->StringToSVType(s[2+shift],layer_ind,false);
      if (typ==UNRECOGNIZED_SVTYPE){
        WriteWarning(":ConcentrationTimeSeries command: unrecognized storage variable name: "+to_string(s[2]),Options.noisy);
        break;
      }
      i_stor=pModel->GetStateVarIndex(typ,layer_ind);
      if (i_stor!=DOESNT_EXIST){
        int kk=DOESNT_EXIST;
        if (Len>3+shift){
          CHRUGroup *pSourceGrp;
          pSourceGrp=pModel->GetHRUGroup(s[3+shift]);
          if (pSourceGrp==NULL){
            ExitGracefully("Invalid HRU Group name supplied in :FixedConcentrationTimeSeries or :FixedTemperatureTimeSeries command in .rvt file",BAD_DATA_WARN);
            break;
          }
          else{
            kk=pSourceGrp->GetGlobalIndex();
          }
        }
        CTimeSeries *pTS;
        pTS=CTimeSeries::Parse(p,true,const_name+"_"+to_string(s[2+shift]),DOESNT_EXIST,"none",Options);//name=constitutent name+storage name

        int c=pModel->GetTransportModel()->GetConstituentIndex(const_name);
        if(c!=DOESNT_EXIST) {
          pModel->GetTransportModel()->GetConstituentModel(c)->AddDirichletTimeSeries(i_stor,kk,pTS);
          pTS->SetConstitInd(c);
        }
        else {
          ExitGracefully("ParseMainInputFile: invalid constiuent in :FixedConcentrationTimeSeries or :FixedTemperatureTimeSeries command in .rvt file",BAD_DATA_WARN);
        }
      }
      else{
        ExitGracefully(":FixedConcentrationTimeSeries or :FixedTemperatureTimeSeries command: invalid state variable name",BAD_DATA_WARN);
      }
      break;
    }
    case (301)://----------------------------------------------
    {/*:MassFluxTimeSeries
       :MassFluxTimeSeries [string constit_name] [string state_var (storage compartment)] {optional HRU Group name}
         {yyyy-mm-dd hh:mm:ss double tstep int nMeasurements}
         {double flux values, in mg/m2/d} x nMeasurements
       :EndMassFluxTimeSeries
     */
      if (Options.noisy){cout <<"Mass flux time series"<<endl;}

      int layer_ind;
      int i_stor;
      string const_name = to_string(s[1]);
      sv_type typ = pModel->GetStateVarInfo()->StringToSVType(s[2], layer_ind, false);
      if (typ==UNRECOGNIZED_SVTYPE){
        WriteWarning(":MassFluxTimeSeries command: unrecognized storage variable name: "+to_string(s[2]),Options.noisy);
        break;
      }
      i_stor=pModel->GetStateVarIndex(typ,layer_ind);
      if (i_stor!=DOESNT_EXIST){
        int kk=DOESNT_EXIST;
        if (Len>3)
        {
          CHRUGroup *pSourceGrp;
          pSourceGrp=pModel->GetHRUGroup(s[3]);
          if (pSourceGrp==NULL){
            ExitGracefully("Invalid HRU Group name supplied in :MassFluxTimeSeries command in .rvt file",BAD_DATA_WARN);
            break;
          }
          else{
            kk=pSourceGrp->GetGlobalIndex();
          }
        }
        int c=pModel->GetTransportModel()->GetConstituentIndex(s[1]);

        CTimeSeries *pTS;
        pTS=CTimeSeries::Parse(p,true,const_name+"_"+to_string(s[2]),DOESNT_EXIST,"none",Options);//name=constitutent name

        if(c!=DOESNT_EXIST) {
          pModel->GetTransportModel()->GetConstituentModel(c)->AddInfluxTimeSeries(i_stor,kk,pTS);
          pTS->SetConstitInd(c);
        }
        else {
          cout<<"Bad constituent: "<< s[1]<<endl;
          ExitGracefully("ParseTimeSeriesInputFile: invalid constiuent in :MassFluxTimeSeries command in .rvt file",BAD_DATA_WARN);
        }
      }
      else{
        ExitGracefully(":MassFluxTimeSeries command: invalid state variable name",BAD_DATA_WARN);
      }
      break;
    }
    case(302):
    {/*:SpecifiedInflowConcentration [constit_name] [SBID]
      {yyyy-mm-dd} {hh:mm:ss.0} {double timestep} {int nMeasurements}
      {double value} x nMeasurements
       :EndSpecifiedInflowConcentration
        */
      if(Options.noisy) { cout <<"Specified stream concentration"<<endl; }

      int c=pModel->GetTransportModel()->GetConstituentIndex(s[1]);
      if(c==DOESNT_EXIST) {
        ExitGracefully("ParseTimeSeriesFile: :SpecifiedStreamConcentration: invalid constituent name. Command will be ignored.",BAD_DATA_WARN); break;
      }
      long SBID=s_to_l(s[2]);
      if(pModel->GetSubBasinByID(SBID)==NULL) {
        ExitGracefully("ParseTimeSeriesFile: :SpecifiedStreamConcentration: invalid subbasin ID. Command will be ignored.",BAD_DATA_WARN); break;
      }

      CTimeSeries *pTS;
      pTS=CTimeSeries::Parse(p,true,"Specified Conc "+pModel->GetTransportModel()->GetConstituentTypeName(c)+"_"+to_string(SBID),SBID,"none",Options);
      pTS->SetLocID(SBID);

      pModel->GetTransportModel()->GetConstituentModel(c)->AddInflowConcTimeSeries(pTS);

      break;

      /*
      :OverrideStreamConcentration [constit_ind] [SBID]
        {yyyy-mm-dd} {hh:mm:ss.0} {double timestep} {int nMeasurements}
        {double value} x nMeasurements
      :EndOverrideStreamConcentration

      long SBID=s_to_l(s[2]);
      if(pModel->GetSubBasinByID(SBID)==NULL) {
        WriteWarning("ParseTimeSeries::Trying to override stream concentration at non-existent subbasin "+to_string(SBID),Options.noisy);
        break;
      }
      int c=pModel->GetTransportModel()->GetConstituentIndex(s[2]);
      if(c==DOESNT_EXIST) {
        WriteWarning("ParseTimeSeriesFile: :OverrideStreamConcentration: invalid constituent name. Command will be ignored.",Options.noisy);
      }
      else {
        pModel->GetTransportModel()->OverrideStreamConcentration(SBID,c);
      }
      break;*/
    }
    case(303):
    {/*:SpecifiedInflowTemperature [SBID]
      {yyyy-mm-dd} {hh:mm:ss.0} {double timestep} {int nMeasurements}
      {double value} x nMeasurements
       :EndSpecifiedInflowTemperature
        */
      if(Options.noisy) { cout <<"Specified stream temperature"<<endl; }

      int c=pModel->GetTransportModel()->GetConstituentIndex("TEMPERATURE");
      if(c==DOESNT_EXIST) {
        ExitGracefully("ParseTimeSeriesFile: :SpecifiedStreamTemperature: temperature is not being simulated. ",BAD_DATA_WARN);
      }
      long SBID=s_to_l(s[1]);
      if(pModel->GetSubBasinByID(SBID)==NULL) {
        ExitGracefully("ParseTimeSeriesFile: :SpecifiedStreamConcentration: invalid subbasin ID. ",BAD_DATA_WARN);
      }

      CTimeSeries *pTS;
      pTS=CTimeSeries::Parse(p,true,"Specified Conc "+pModel->GetTransportModel()->GetConstituentTypeName(c)+"_"+to_string(SBID),SBID,"none",Options);
      pTS->SetLocID(SBID);

      pModel->GetTransportModel()->GetConstituentModel(c)->AddInflowConcTimeSeries(pTS);

      break;
    }
    case(304)://----------------------------------------------
    {/*:MassLoading [constit_name] [SBID]
         {yyyy-mm-dd} {hh:mm:ss.0} {double timestep} {int nMeasurements}
         {double value [kg/d]} x nMeasurements
       :EndMassLoading
       */
      if(Options.noisy) { cout <<"Specified mass loading to stream"<<endl; }

      int c=pModel->GetTransportModel()->GetConstituentIndex(s[1]);
      if(c==DOESNT_EXIST) {
        ExitGracefully("ParseTimeSeriesFile: :MassLoading: invalid constituent name. Command will be ignored.",BAD_DATA_WARN); break;
      }
      long SBID=s_to_l(s[2]);
      if(pModel->GetSubBasinByID(SBID)==NULL) {
        ExitGracefully("ParseTimeSeriesFile: :MassLoading: invalid subbasin ID. Command will be ignored.",BAD_DATA_WARN); break;
      }

      CTimeSeries* pTS;
      pTS=CTimeSeries::Parse(p,true,"Mass Loading "+pModel->GetTransportModel()->GetConstituentTypeName(c)+"_"+to_string(SBID),SBID,"none",Options);
      pTS->SetLocID(SBID);

      pModel->GetTransportModel()->GetConstituentModel(c)->AddMassLoadingTimeSeries(pTS);

      break;
    }

    case (400)://----------------------------------------------
    {/*:GriddedForcing
         :ForcingType PRECIP
         :FileNameNC  /Users/mai/Desktop/Tolson_SVN/btolson/trunk/basins/york_lumped/York_daily.nc
         :VarNameNC   pre
         :DimNamesNC  nlon nlat ntime
         :GridWeights # GRIDWEIGHTS COMMAND ALWAYS LAST!
           [#HRUs] [#GRID CELLS NC]
           [CELL#] [HRUID] [w_lk]
           ....
         :EndGridWeights
       :EndGriddedForcing
     */
      if (Options.noisy){cout <<":GriddedForcing"<<endl;}

#ifndef _RVNETCDF_
      ExitGracefully("ParseTimeSeriesFile: :GriddedForcing blocks are only allowed when NetCDF library is available!",BAD_DATA);
#endif
      string tmp[3];
      tmp[0] = "NONE";
      tmp[1] = "NONE";
      tmp[2] = "NONE";
      is_3D  = true;
      pGrid=new CForcingGrid("NONE",     // ForcingType,
                             "NONE",     // FileNameNC
                             "NONE",     // VarNameNC,
                             tmp,        // DimNames[3]
                             is_3D);     // is_3D

      grid_initialized = false;

      break;
    }
    case (406)://----------------------------------------------
    {/*:EndGriddedForcing*/
      if(Options.noisy) { cout <<":EndGriddedForcing "<<endl; }
#ifndef _RVNETCDF_
      ExitGracefully("ParseTimeSeriesFile: :GriddedForcing blocks are only allowed when NetCDF library is available!",BAD_DATA);
#endif
      if(pGrid->GetNumberNonZeroGridCells()==0) { //Never called SetIdxNonZeroGridCells()
        ExitGracefully("ParseTimeSeriesFile: :GriddedForcing command is missing :GridWeights or :StationWeightsByAttribute entry",BAD_DATA_WARN);
      }
      else {
        if(!grid_initialized) { pGrid->ForcingGridInit(Options);grid_initialized = true; }
        pModel->AddForcingGrid(pGrid,pGrid->GetForcingType());
      }
      pGrid=NULL;
      break;
    }
    case (401)://----------------------------------------------
    {/*:ForcingType [forcing type, e.g., PRECIP] */
      if (Options.noisy){cout <<"   :ForcingType"<<endl;}
#ifndef _RVNETCDF_
      ExitGracefully("ParseTimeSeriesFile: :GriddedForcing and :StationForcing blocks are only allowed when NetCDF library is available!",BAD_DATA);
#endif
      ExitGracefullyIf(pGrid==NULL, "ParseTimeSeriesFile: :ForcingType command must be within a :GriddedForcing or :StationForcing block",BAD_DATA);
      ExitGracefullyIf(grid_initialized,"ParseTimeSeriesFile: :ForcingType command must be before :GaugeWeights command",BAD_DATA);

      pGrid->SetForcingType(GetForcingTypeFromString(s[1]));

      break;
    }
    case (402)://----------------------------------------------
    {/*:FileNameNC  [filename] */
      if (Options.noisy){cout <<"   :FileNameNC"<<endl;}
#ifndef _RVNETCDF_
      ExitGracefully("ParseTimeSeriesFile: :GriddedForcing and :StationForcing blocks are only allowed when NetCDF library is available!",BAD_DATA);
#else
      ExitGracefullyIf(pGrid==NULL,     "ParseTimeSeriesFile: :FileNameNC command must be within a :GriddedForcings or :StationForcing block",BAD_DATA);
      ExitGracefullyIf(grid_initialized,"ParseTimeSeriesFile: :FileNameNC command must be before :GaugeWeights command",BAD_DATA);

      string filename=s[1];
      filename =CorrectForRelativePath(filename ,Options.rvt_filename);

      // check for existence

      int    retval;                // error value for NetCDF routines
      retval = nc_open(filename.c_str(),NC_NOWRITE,&ncid);
      if (retval != 0){
	      string warn = "ParseTimeSeriesFile: :FileNameNC command: Cannot find gridded data file "+ filename;
	      ExitGracefully(warn.c_str(),BAD_DATA_WARN);
	      break;
      }
      HandleNetCDFErrors(retval);

      pGrid->SetFilename(filename);

#endif
      break;
    }
    case (403)://----------------------------------------------
    {/*:VarNameNC   [name of :ForcingType variable in NetCDF file] */
      if (Options.noisy){cout <<"   :VarNameNC"<<endl;}
#ifndef _RVNETCDF_
      ExitGracefully("ParseTimeSeriesFile: :GriddedForcing and :StationForcing blocks are only allowed when NetCDF library is available!",BAD_DATA);
#endif
      ExitGracefullyIf(pGrid==NULL,     "ParseTimeSeriesFile: :VarNameNC command must be within a :GriddedForcing or :StationForcing block",BAD_DATA);
      ExitGracefullyIf(grid_initialized,"ParseTimeSeriesFile: :VarNameNC command must be before :GaugeWeights command",BAD_DATA);
      pGrid->SetVarname(s[1]);
      break;
    }
    case (404)://----------------------------------------------
    {/*:DimNamesNC  [longitude netCDF alias] [latitude netCDF alias] [time netCDF alias]*/
      if (Options.noisy){cout <<"   :DimNamesNC"<<endl;}
#ifndef _RVNETCDF_
      ExitGracefully("ParseTimeSeriesFile: :GriddedForcing and :StationForcing blocks are only allowed when NetCDF library is available!",BAD_DATA);
#endif
      ExitGracefullyIf(pGrid==NULL,      "ParseTimeSeriesFile: :DimNamesNC command must be within a :GriddedForcing or :StationForcing block",BAD_DATA);
      ExitGracefullyIf(grid_initialized, "ParseTimeSeriesFile: :DimNamesNC command must be before :GaugeWeights command",BAD_DATA);
      string tmp[3];
      tmp[0] = s[1];
      tmp[1] = s[2];
      if (is_3D){ tmp[2] = s[3]; }

      pGrid->SetDimNames(tmp);

      break;
    }
    case (405)://----------------------------------------------
    {/*:GridWeights
       :NumberHRUs 3
       :NumberGridCells  22
       # [HRU ID] [Cell #] [w_kl]
       #     where w_kl is fraction of forcing for HRU k is from grid cell l=(i,j)
       #     and grid cell index l is derived by l = j * NC + i
       #     where i and j are the zero-indexed column and row of cell l respectively and
       #     NC is the total number of columns.
       #     minimum Cell # is 0, max is nrow*ncol-1
       #     Following contraint must be satisfied:
       #         sum(w_kl, {l=1,NC*NR}) = 1.0 for all HRUs k
       # [HRUID] [CELL#] [w_kl]
       1       2       0.3
       1       3       0.5
       1       23      0.2
       2       2       0.4
       2       3       0.6
       3       5       1.0
       :EndGridWeights*/
#ifndef _RVNETCDF_
      ExitGracefully("ParseTimeSeriesFile: :GriddedForcing and :StationForcing blocks are only allowed when NetCDF library is available!",BAD_DATA);
#endif

      ExitGracefullyIf(pGrid==NULL,
                       "ParseTimeSeriesFile: :GridWeights command must be within a :GriddedForcing or :StationForcing block",BAD_DATA);

      if (!grid_initialized) { //must initialize grid prior to adding grid weights
        grid_initialized = true;
        pGrid->ForcingGridInit(Options);
      }

      bool nHydroUnitsGiven = false;
      bool nGridCellsGiven  = false;
      int  nHydroUnits=0;
      int  nGridCells=0;
      CHydroUnit *pHRU=NULL;

      if (Options.noisy) {cout <<"GridWeights..."<<endl;}
      while (((Len==0) || (strcmp(s[0],":EndGridWeights"))) && (!(p->Tokenize(s,Len))))
      {

        if      (IsComment(s[0],Len))            {}//comment line
        else if (!strcmp(s[0],":Attributes"    )){}//ignored by Raven - needed for GUIs
        else if (!strcmp(s[0],":Units"         )){}//ignored by Raven - needed for GUIs
        else if (!strcmp(s[0],":NumberHRUs"    ))
        {
          nHydroUnits      = atoi(s[1]);
          nHydroUnitsGiven = true;

          ExitGracefullyIf(pModel->GetNumHRUs() < nHydroUnits,
                           "ParseTimeSeriesFile: :GridWeights :NumberHRUs exceeds number of HRUs in model",BAD_DATA);

          nHydroUnits=pModel->GetNumHRUs(); //no need to use this; should always use actual number of HRUs in model
          pGrid->SetnHydroUnits(nHydroUnits);
          if (nHydroUnitsGiven && nGridCellsGiven) {pGrid->AllocateWeightArray(nHydroUnits,nGridCells);}
        }
        else if (!strcmp(s[0],":NumberGridCells"    ) || !strcmp(s[0],":NumberStations"    ))
        {
          nGridCells      = atoi(s[1]);
          nGridCellsGiven = true;

          if (pGrid->GetCols() * pGrid->GetRows() != nGridCells) {
            printf(":NumberGridCells/:NumberStations   = %i\n",atoi(s[1]));
            printf("NetCDF cols * rows = %i\n",pGrid->GetCols() * pGrid->GetRows());
            ExitGracefully("ParseTimeSeriesFile: :NumberGridCells given does not agree with NetCDF file content",BAD_DATA);
          }

          if (nHydroUnitsGiven && nGridCellsGiven) {pGrid->AllocateWeightArray(nHydroUnits,nGridCells);}
        }
        else if (!strcmp(s[0],":EndGridWeights")){}//done
        else
        {
          if (nHydroUnitsGiven && nGridCellsGiven) {
            pHRU=NULL;
            pHRU = pModel->GetHRUByID(atoll(s[0]));
            if (pHRU == NULL) {
              printf("\n\n");
              printf("Wrong HRU ID in :GridWeights: HRU_ID = %s\n",s[0]);
              ExitGracefully("ParseTimeSeriesFile: HRU ID found in :GridWeights which does not exist in :HRUs!",BAD_DATA);
            }
            pGrid->SetWeightVal(pHRU->GetGlobalIndex(),atoi(s[1]),atof(s[2]));
          }
          else {
            ExitGracefully("ParseTimeSeriesFile: :NumberHRUs must be given in :GridWeights block",BAD_DATA);
          }
        } // end else
      } // end while

      // check that weightings sum up to one per HRU
      bool WeightArrayOK = pGrid->CheckWeightArray(nHydroUnits,nGridCells,pModel);
      ExitGracefullyIf(!WeightArrayOK,
                       "ParseTimeSeriesFile: Check of weights for gridded forcing failed. Sum of gridweights for ALL enabled HRUs must be 1.0.",BAD_DATA);

      // store (sorted) grid cell ids with non-zero weight in array
      pGrid->SetIdxNonZeroGridCells(nHydroUnits,nGridCells,Options);
      pGrid->CalculateChunkSize(Options);
      break;
    }

    case (407)://----------------------------------------------
    {/*:Deaccumulate */
      if (Options.noisy){cout <<"   :Deaccumulate"<<endl;}
      ExitGracefullyIf(pGrid==NULL, "ParseTimeSeriesFile: :Deaccumulate command must be within a :GriddedForcing or :StationForcing block",BAD_DATA);
      pGrid->SetToDeaccumulate();
      break;
    }
    case (408)://----------------------------------------------
    {/*:TimeShift [hh:mm:ss] or [days]*/
      if (Options.noisy){cout <<"   :TimeShift"<<endl;}
      ExitGracefullyIf(pGrid==NULL,     "ParseTimeSeriesFile: :TimeShift command must be within a :GriddedForcing or :StationForcing block",BAD_DATA);
      ExitGracefullyIf(Len<2,           "ParseTimeSeriesFile: :TimeShift expects at least one argument",BAD_DATA);
      ExitGracefullyIf(grid_initialized,"ParseTimeSeriesFile: :TimeShift argument in :GriddedForcing or :StationForcing block needs to be before :GridWeights block",BAD_DATA);

      string tString=s[1];
      double TimeShift=0.0;
      if((tString.length()>=2) && ((tString.substr(2,1)==":") || (tString.substr(1,1)==":"))) {//support for hh:mm:ss.00 format in timestep
        time_struct tt;
        tt=DateStringToTimeStruct("0000-01-01",tString,Options.calendar);
        TimeShift=(tt.julian_day);
      }
      else {
        TimeShift =(s_to_d(s[1]));//in days
      }

      pGrid->SetTimeShift(TimeShift);

      break;
    }
    case (409)://----------------------------------------------
    {/*:LinearTransform [a] [b] */
      if (Options.noisy){cout <<"   :LinearTransform"<<endl;}
      ExitGracefullyIf(pGrid==NULL,     "ParseTimeSeriesFile: :LinearTransform command must be within a :GriddedForcing or :StationForcing block",BAD_DATA);
      ExitGracefullyIf(Len!=3,          "ParseTimeSeriesFile: :LinearTransform expects exactly two arguments",BAD_DATA);
      ExitGracefullyIf(grid_initialized,"ParseTimeSeriesFile: :LinearTransform command must be before :GaugeWeights command",BAD_DATA);

      double LinTrans_a=atof(s[1]);
      double LinTrans_b=atof(s[2]);
      pGrid->SetLinearTransform(LinTrans_a,LinTrans_b);
      break;
    }
    case (410)://----------------------------------------------
    {/*:PeriodEndingNC  */
      if (Options.noisy){cout <<"   :PeriodEnding"<<endl;}
      ExitGracefullyIf(pGrid==NULL     ,"ParseTimeSeriesFile: :PeriodEnding command must be within a :GriddedForcing or :StationForcing block",BAD_DATA);
      ExitGracefullyIf(grid_initialized,"ParseTimeSeriesFile: :PeriodEndingNC command must be before :GaugeWeights command",BAD_DATA);
      pGrid->SetAsPeriodEnding();
      break;
    }
    case (411)://----------------------------------------------
    {/*:LatitudeVarNameNC  [variablename]*/
      if(Options.noisy) { cout <<"   :LatitudeVarNameNC"<<endl; }
      ExitGracefullyIf(pGrid==NULL,"ParseTimeSeriesFile: :LatitudeVarNameNC command must be within a :GriddedForcing or :StationForcing block",BAD_DATA);
      pGrid->SetAttributeVarName("Latitude",s[1]);
      break;
    }
    case (412)://----------------------------------------------
    {/*:LongitudeVarNameNC  [variablename]*/
      if(Options.noisy) { cout <<"   :LongitudeVarNameNC"<<endl; }
      ExitGracefullyIf(pGrid==NULL,"ParseTimeSeriesFile: :LongitudeVarNameNC command must be within a :GriddedForcing or :StationForcing block",BAD_DATA);
      pGrid->SetAttributeVarName("Longitude",s[1]);
      break;
    }
    case (413)://----------------------------------------------
    {/*:ElevationVarNameNC  [variablename]*/
      if(Options.noisy) { cout <<"   :ElevationVarNameNC"<<endl; }
      ExitGracefullyIf(pGrid==NULL,"ParseTimeSeriesFile: :ElevationVarNameNC command must be within a :GriddedForcing or :StationForcing block",BAD_DATA);
      pGrid->SetAttributeVarName("Elevation",s[1]);
      break;
    }
    case (416)://----------------------------------------------
    {/*:StationIDNameNC  [variablename]*/
      if(Options.noisy) { cout <<"   :StationIDNameNC"<<endl; }
      ExitGracefullyIf(pGrid==NULL,"ParseTimeSeriesFile: :StationIDNameNC command must be within a :StationForcing block",BAD_DATA);
      pGrid->SetAttributeVarName("StationIDs",s[1]);
      break;
    }
    case(414)://----------------------------------------------
    {/*:StationWeightsByAttribute
       :NumberHRUs 3
       :NumberStations  22
       # [HRU ID] [station Identifier] [w_kl]
       #     Following contraint must be satisfied:
       #         sum(w_kl, {l=1,NS}) = 1.0 for all HRUs k where NS=number of stations
       1       A3       0.3
       1       A34       0.5
       1       B2      0.2
       2       B0       0.4
       2       C2       0.6
       3       D15      1.0 # station identifier consistent with array in NetCDF consistent with StationIDNameNC
       :EndStationWeightsByAttribute*/
#ifndef _RVNETCDF_
      ExitGracefully("ParseTimeSeriesFile: :GriddedForcing and :StationForcing blocks are only allowed when NetCDF library is available!",BAD_DATA);
#endif
      ExitGracefullyIf(pGrid==NULL,
        "ParseTimeSeriesFile: :StationWeightsByAttribute command must be within a :StationForcing block",BAD_DATA);

      if(!grid_initialized) { //must initialize grid prior to adding grid weights
        grid_initialized = true;
        pGrid->ForcingGridInit(Options);
      }

      bool nHydroUnitsGiven = false;
      bool nGridCellsGiven  = false;
      bool attributeGiven=false;
      int  nHydroUnits=0;
      int  nGridCells=0;

      if(Options.noisy) { cout <<"StationWeightsByAttribute..."<<endl; }
      while(((Len==0) || (strcmp(s[0],":EndStationWeightsByAttribute"))) && (!(p->Tokenize(s,Len))))
      {

        if(IsComment(s[0],Len)) {}//comment line
        else if(!strcmp(s[0],":NumberHRUs"))
        {
          nHydroUnits      = atoi(s[1]);
          nHydroUnitsGiven = true;

          ExitGracefullyIf(pModel->GetNumHRUs() < nHydroUnits,
            "ParseTimeSeriesFile: :StationWeightsByAttribute :NumberHRUs exceeds number of HRUs in model",BAD_DATA);

          nHydroUnits=pModel->GetNumHRUs(); //no need to use this; should always use actual number of HRUs in model

          pGrid->SetnHydroUnits(nHydroUnits);
          if(nHydroUnitsGiven && nGridCellsGiven) { pGrid->AllocateWeightArray(nHydroUnits,nGridCells); }
        }
        else if( !strcmp(s[0],":NumberStations"))
        {
          nGridCells      = atoi(s[1]);
          nGridCellsGiven = true;

          if(pGrid->GetCols() * pGrid->GetRows() != nGridCells) {
            printf(":NumberStations   = %i\n",atoi(s[1]));
            printf("NetCDF cols * rows = %i\n",pGrid->GetCols() * pGrid->GetRows());
            ExitGracefully("ParseTimeSeriesFile: :NumberStations given does not agree with NetCDF file content",BAD_DATA);
          }

          if(nHydroUnitsGiven && nGridCellsGiven) { pGrid->AllocateWeightArray(nHydroUnits,nGridCells); }
        }
        else if(!strcmp(s[0],":EndGridWeights")) {}//done
        else
        {
          if(nHydroUnitsGiven && nGridCellsGiven && attributeGiven) {
            CHydroUnit *pHRU=NULL;
            pHRU = pModel->GetHRUByID(atoll(s[0]));
            if(pHRU == NULL) {
              printf("\n\n");
              printf("Wrong HRU ID in :StationWeightsByAttribute: HRU_ID = %s\n",s[0]);
              ExitGracefully("ParseTimeSeriesFile: HRU ID found in :StationWeightsByAttribute which does not exist in :HRUs!",BAD_DATA);
            }

            ExitGracefully("StationWeightsByAttribute",STUB);

            int ind=DOESNT_EXIST;//pGrid->GetStationIndex(s[1]);
            pGrid->SetWeightVal(pHRU->GetGlobalIndex(),ind,atof(s[2]));
          }
          else {
            ExitGracefully("ParseTimeSeriesFile: :NumberHRUs must be given in :StationWeightsByAttribute block",BAD_DATA);
          }
        } // end else
      } // end while

      // check that weightings sum up to one per HRU
      bool WeightArrayOK = pGrid->CheckWeightArray(nHydroUnits,nGridCells,pModel);
      ExitGracefullyIf(!WeightArrayOK,
        "ParseTimeSeriesFile: Check of weights for gridded forcing failed. Sum of gridweights for ALL enabled HRUs must be 1.0.",BAD_DATA);

      // store (sorted) grid cell ids with non-zero weight in array
      pGrid->SetIdxNonZeroGridCells(nHydroUnits,nGridCells,Options);
      pGrid->CalculateChunkSize(Options);
      break;

    }
    case (415)://----------------------------------------------
    {/*:StationElevations
     [int station ID1] [elev1]
     [station ID2] [elev1]
     ...
     [station IDN] [elevN]
     :EndStationElevations
     # where station IDs consistent with StationIDNameNC
     */
      ExitGracefullyIf(!grid_initialized,"ParseTimeSeriesFile: :StationElevations command must be after :GaugeWeights command",BAD_DATA);
      ExitGracefullyIf(pGrid==NULL,
        "ParseTimeSeriesFile: :StationElevations command must be within a :GriddedForcing or :StationForcing block",BAD_DATA);

      if(!grid_initialized) { //must initialize grid prior to adding grid cell/station elevations
        grid_initialized = true;
        pGrid->ForcingGridInit(Options);
      }


      if(Options.noisy) { cout <<"Station Elevations..."<<endl; }
      while(((Len==0) || (strcmp(s[0],":EndStationElevations"))) && (!(p->Tokenize(s,Len))))
      {
        if(IsComment(s[0],Len)) {}//comment line
        else if(!strcmp(s[0],":EndStationElevations")) {}//done
        else
        {
          int ind=DOESNT_EXIST;//pGrid->GetStationIndex(s[1]);
          ExitGracefully(":EndStationElevations",STUB);
          pGrid->SetStationElevation(ind,s_to_d(s[1]));
        } // end else
      } // end while
      break;
    }
    case (417)://----------------------------------------------
    {/*:StationElevationsByIdx
       [station index1] [elev1]
       [station index2] [elev1]
       ...
       [station indexN] [elevN]
     :EndStationElevationsByIdx
     # where station indices are same as nc file order
     */
      ExitGracefullyIf(!grid_initialized,"ParseTimeSeriesFile: :StationElevationsByIdx command must be after :GaugeWeights command",BAD_DATA);
      ExitGracefullyIf(pGrid==NULL,
        "ParseTimeSeriesFile: :StationElevations command must be within a :GriddedForcing or :StationForcing block",BAD_DATA);

      if(!grid_initialized) { //must initialize grid prior to adding grid cell/station elevations
        grid_initialized = true;
        pGrid->ForcingGridInit(Options);
      }

      if(Options.noisy) { cout <<"Station Elevations..."<<endl; }
      while(((Len==0) || (strcmp(s[0],":EndStationElevationsByIdx"))) && (!(p->Tokenize(s,Len))))
      {
        if(IsComment(s[0],Len)) {}//comment line
        else if(!strcmp(s[0],":EndStationElevationsByIdx")) {}//done
        else
        {
          int idx=s_to_i(s[0]);
          pGrid->SetStationElevation(idx,s_to_d(s[1]));
        } // end else
      } // end while
      break;
    }
    case (418)://----------------------------------------------
    {/*:MapStationsTo [SUBBASINS or HRUS]*/
      //Alternate to :GridWeights - used if station forcings map 1:1 with subbasins or HRUs
      //requires array attribute stations in same NetCDF file as forcing data

      if(Options.noisy) { cout <<"   :MapStationsTo command"<<endl; }
      ExitGracefullyIf(pGrid==NULL,"ParseTimeSeriesFile: :MapStationsTo command must be within a :StationForcing block",BAD_DATA);

      bool sb_command;
      if      (!strcmp(s[1],"SUBBASINS")){sb_command=true;}
      else if (!strcmp(s[1],"HRUS"     )){sb_command=false;}

      // Get vector of station IDs
      //====================================================================
      int   StatVecID;         // attribute ID of station vector
      int   StatDimID;         // nstations dimension ID
      long* StatIDs    =NULL;  // vector of Subbasin or HRU IDs (allocated in GetNetCDFStationArray)
                               //\todo[funct]: fix so StatIDs supports long long int
      string *junk=NULL;
      int   nStations=0;       // size of station Vector
      if (ncid == -9) {
        ExitGracefully(":FileNameNC command must precede :MapStationsTo command in :StationForcings block",BAD_DATA);
      }
      GetNetCDFStationArray(ncid, pGrid->GetFilename(),StatDimID,StatVecID, StatIDs,junk, nStations);
      if ((sb_command) && (nStations!=pModel->GetNumSubBasins())){
        ExitGracefully(":MapStationsTo command: Number of stations in NetCDF file not the same as the number of model subbasins",BAD_DATA);
      }
      if ((!sb_command) && (nStations!=pModel->GetNumHRUs())){
        ExitGracefully(":MapStationsTo command: Number of stations in NetCDF file not the same as the number of model HRUs",BAD_DATA);
      }
      /*cout<<":MapTo command: "<<endl;
      for (int i=0;i<nStations;i++){
        cout<<" "<<StatIDs[i]<<endl;
      }*/
      // grid weights preparation
      //====================================================================
      if (!grid_initialized) { //must initialize grid prior to adding grid weights
        grid_initialized = true;
        pGrid->ForcingGridInit(Options);
      }
      pGrid->SetnHydroUnits     (pModel->GetNumHRUs());
      pGrid->AllocateWeightArray(pModel->GetNumHRUs(),nStations);

      // generate grid weights
      //====================================================================
      int StationID=DOESNT_EXIST;
      for (int k=0;k<pModel->GetNumHRUs();k++)
      {
        if (sb_command){ //SUBBASINS
          StationID=DOESNT_EXIST;
          int p=pModel->GetHydroUnit(k)->GetSubBasinIndex();
          long SBID=pModel->GetSubBasin(p)->GetID();
          for (int i=0;i<nStations;i++){
            if (SBID==StatIDs[i]){
              StationID=i; break;
            }
          }
        }
        else { //HRUS
          StationID=DOESNT_EXIST;
          for (int i=0;i<nStations;i++){
            if (pModel->GetHydroUnit(k)->GetHRUID()==StatIDs[i]){
              StationID=i; break;
            }
          }
        }
        int p=pModel->GetHydroUnit(k)->GetSubBasinIndex();
        //cout<<"SETTING WEIGHT "<<k<<" "<<StationID<<" "<<pModel->GetSubBasin(p)->GetID()<<endl;
        pGrid->SetWeightVal(k,StationID,1.0);
      }
      // check that weightings sum up to one per HRU
      bool WeightArrayOK = pGrid->CheckWeightArray(pModel->GetNumHRUs(),nStations,pModel);
      ExitGracefullyIf(!WeightArrayOK,
                       "ParseTimeSeriesFile: Check of weights for gridded forcing in :MapToStations command failed. Sum of gridweights for ALL enabled HRUs must be 1.0.",BAD_DATA);

      // store (sorted) station ids with non-zero weight in array
      pGrid->SetIdxNonZeroGridCells(pModel->GetNumHRUs(),nStations,Options);
      pGrid->CalculateChunkSize(Options);

      delete [] StatIDs;
      delete [] junk;
      break;
    }
    case (500)://----------------------------------------------
    {/*:StationForcing
         :ForcingType PRECIP
         :FileNameNC  [filename.nc]
         :VarNameNC   pre
         :DimNamesNC  nstations ntime

         :GridWeights
           :NumberHRUs [#HRUs]
           :NumberStations [#STATIONS]
           [HRUID] [STATION#] [w_lk]
           ....
         :EndGridWeights
         #OR
         :MapStationsToHRUs
         #OR
         :MapStationsToSubBasins
       :EndStationForcing
     */
      if (Options.noisy){cout <<":StationForcing"<<endl;}

#ifndef _RVNETCDF_
      ExitGracefully("ParseTimeSeriesFile: :StationForcing blocks are only allowed when NetCDF library is available!",BAD_DATA);
#endif

      string tmp[3];
      tmp[0] = "NONE";
      tmp[1] = "NONE";
      tmp[2] = "NONE";
      is_3D  = false;
      pGrid=new CForcingGrid("NONE",     // ForcingType,
                             "NONE",     // FileNameNC
                             "NONE",     // VarNameNC,
                             tmp,        // DimNames[3],
                             is_3D);     // is_3D
      grid_initialized = false;

      break;
    }
    case (506)://----------------------------------------------
    {/*:EndStationForcing*/
      if (Options.noisy){cout <<":EndStationForcing"<<endl;}
#ifndef _RVNETCDF_
      ExitGracefully("ParseTimeSeriesFile: :StationForcing blocks are only allowed when NetCDF library is available!",BAD_DATA);
#endif
      if(!grid_initialized) { pGrid->ForcingGridInit(Options);grid_initialized = true; }
      pModel->AddForcingGrid(pGrid,pGrid->GetForcingType());
      pGrid=NULL;
      ncid=-9;
      break;
    }

    default: //----------------------------------------------
    {
      char firstChar = *(s[0]);
      switch(firstChar)
      {
      case ':':
      {
        if     (!strcmp(s[0],":FileType"))    {if (Options.noisy){cout<<"Filetype"<<endl;}}//do nothing
        else if(!strcmp(s[0],":Application")) {if (Options.noisy){cout<<"Application"<<endl;}}//do nothing
        else if(!strcmp(s[0],":Version"))     {if (Options.noisy){cout<<"Version"<<endl;}}//do nothing
        else if(!strcmp(s[0],":WrittenBy"))   {if (Options.noisy){cout<<"WrittenBy"<<endl;}}//do nothing
        else if(!strcmp(s[0],":CreationDate")){if (Options.noisy){cout<<"CreationDate"<<endl;}}//do nothing
        else if(!strcmp(s[0],":SourceFile"))  {if (Options.noisy){cout<<"SourceFile"<<endl;}}//do nothing
        else
        {
          warn ="IGNORING unrecognized command: |" + string(s[0])+ "| in .rvt file "+p->GetFilename()+" line: "+ to_string(p->GetLineNumber());
          WriteWarning(warn,Options.noisy);
        }
      }
      break;
      default:
      {
        string errString = "Unrecognized command in .rvt file: |" + string(s[0]) + "| file: "+p->GetFilename()+" line: "+ to_string(p->GetLineNumber());
        ExitGracefully(errString.c_str(),BAD_DATA);//STRICT
      }
      break;
      }
    }
    }//end switch(code)

    end_of_file=p->Tokenize(s,Len);

    //return after file redirect, if in secondary file
    if ((end_of_file) && (pMainParser!=NULL))
    {
      INPUT2.clear();
      INPUT2.close();
      delete p;
      p=pMainParser;
      pMainParser=NULL;
      end_of_file=p->Tokenize(s,Len);
    }
  } //end while (!end_of_file)

  RVT.close();

  //QA/QC
  //--------------------------------
  if((has_irrig) && (pModel->GetTransportModel()->GetNumConstituents()>0)) {
    WriteWarning("ParseTimeSeriesFile: irrigation/diversions included with transport constituents. Since water demands are not currently simulated in the Raven transport module, transport results must be interpreted with care.",Options.noisy);
  }

  delete p; p=NULL;

  return true;
}

//////////////////////////////////////////////////////////////////
/// \brief handles allocation of reservoir demands from downstream
/// \param *&pModel [out] Reference to the model object
/// \param Options [in] Global model options
//
void AllocateReservoirDemand(CModel *&pModel, const optStruct &Options,long SBID,long SBIDres,double pct_met,int jul_start,int jul_end)
{
  double dmult;
  double mult = pModel->GetGlobalParams()->GetParameter("RESERVOIR_DEMAND_MULT");
  string warn;

  CSubBasin *pSB, *pSBres;
  pSB = pModel->GetSubBasinByID(SBID);
  if(pSB==NULL) {
    warn=":AllocateReservoirDemand: Subbasin "+to_string(SBID)+" not in model, cannot set reservoir downstream demand";
    WriteWarning(warn,Options.noisy);
    return;
  }
  if(SBIDres==AUTO_COMPUTE_LONG)
  {
    if(Options.res_demand_alloc==DEMANDBY_CONTRIB_AREA)//==================================================
    {
      int nUpstr=0;
      const CSubBasin **pUpstr = pModel->GetUpstreamSubbasins(SBID,nUpstr);
      double Atot=0;
      for(int p=0;p<nUpstr;p++) {
        if(pUpstr[p]->GetReservoir()!=NULL) {
          Atot+=pUpstr[p]->GetDrainageArea();
        }
      }
      double area;

      if(Atot>0.0) { //reservoirs exist upstream
        for(int p=0;p<nUpstr;p++) {
          if(pUpstr[p]->GetReservoir()!=NULL) {
            /*  for(int i=0;i<pUpstr[p]->GetNumDemands();i++) {
            if(pUpstr[p]->GetReservoir()->GetDemand(i).DownSB==pSB->GetID()) {
            //demand already assigned; this overrides AUTO for this subbasin
            }
            }*/
            dmult=pUpstr[p]->GetReservoir()->GetDemandMultiplier();
            area=pUpstr[p]->GetDrainageArea();
            pUpstr[p]->GetReservoir()->AddDownstreamDemand(pSB,area/Atot*mult*dmult,jul_start,jul_end);
          }
        }
      }
    }
    //else if(Options.res_demand_alloc==DEMANDBY_SURFACE_AREA) {//================================================

    //}
    else if(Options.res_demand_alloc==DEMANDBY_MAX_CAPACITY)//==================================================
    {
      int nUpstr=0;
      const CSubBasin **pUpstr = pModel->GetUpstreamSubbasins(SBID,nUpstr);
      double Vtot=0;
      for(int p=0;p<nUpstr;p++) {
        if(pUpstr[p]->GetReservoir()!=NULL) {
          Vtot+=pUpstr[p]->GetReservoir()->GetMaxCapacity();
        }
      }
      double volume;

      if(Vtot>0.0) { //reservoirs exist upstream
        for(int p=0;p<nUpstr;p++) {
          if(pUpstr[p]->GetReservoir()!=NULL) {
            dmult =pUpstr[p]->GetReservoir()->GetDemandMultiplier();
            volume=pUpstr[p]->GetReservoir()->GetMaxCapacity();
            pUpstr[p]->GetReservoir()->AddDownstreamDemand(pSB,(volume/Vtot)*dmult*mult,jul_start,jul_end);
          }
        }
      }
    }
  }
  else /* if SBIDres!=AUTO_COMPUTE_LONG */
  { //single connection //===============================================================================
    pSBres=pModel->GetSubBasinByID(SBIDres);
    if(pSBres==NULL) {
      warn=":AllocateReservoirDemand: Reservoir subbasin "+to_string(SBID)+" not in model, cannot set reservoir downstream demand";
      WriteWarning(warn,Options.noisy);
    }
    else if(pSBres->GetReservoir()==NULL) {
      warn=":AllocateReservoirDemand: subbasin "+to_string(SBID)+" does not have reservoir, cannot set reservoir downstream demand";
      WriteWarning(warn,Options.noisy);
    }
    else
    {
      dmult=pSBres->GetReservoir()->GetDemandMultiplier();
      pSBres->GetReservoir()->AddDownstreamDemand(pSB,pct_met*dmult*mult,jul_start,jul_end);
    }
  }
}
<|MERGE_RESOLUTION|>--- conflicted
+++ resolved
@@ -1,2196 +1,2190 @@
-﻿/*----------------------------------------------------------------
-  Raven Library Source Code
-  Copyright (c) 2008-2024 the Raven Development Team
-  ----------------------------------------------------------------*/
-#include "RavenInclude.h"
-#include "Model.h"
-#include "TimeSeries.h"
-#include "IrregularTimeSeries.h"
-#include "ParseLib.h"
-
-void AllocateReservoirDemand(CModel *&pModel,const optStruct &Options,long SBID, long SBIDres,double pct_met,int jul_start,int jul_end);
-bool IsContinuousFlowObs2(const CTimeSeriesABC* pObs,long SBID);
-void GetNetCDFStationArray(const int ncid, const string filename,int &stat_dimid,int &stat_varid, long *&aStations, string *&aStat_string,int &nStations);
-//////////////////////////////////////////////////////////////////
-/// \brief Parse input time series file, model.rvt
-///
-/// \param *&pModel [out] Reference to the model object
-/// \param Options [in] Global model options
-/// \return True if operation was successful
-//
-bool ParseTimeSeriesFile(CModel *&pModel, const optStruct &Options)
-{
-
-  CTimeSeries *pTimeSer;
-  CGauge *pGage=NULL;
-  CForcingGrid  *pGrid=NULL;
-
-  int   code;
-  int   Len,line(0);
-  char *s[MAXINPUTITEMS];
-  double monthdata[12];
-  string warn;
-  bool   in_ifmode_statement=false;
-  int    ncid=-9;
-  string const_name;
-
-  bool ended            = false;
-  bool has_irrig        = false;
-  bool grid_initialized = false;
-  bool is_3D            = false;  // true if gridded forcing is 3D
-
-  ifstream RVT;
-  ifstream INPUT2;           //For Secondary input
-  CParser* pMainParser=NULL; //for storage of main parser while reading secondary files
-
-  if (Options.in_bmi_mode && (strcmp(Options.rvt_filename.c_str(), "") == 0)) {  // an RVT may not be specified for a BMI run
-    return (true);
-  }
-
-  RVT.open(Options.rvt_filename.c_str());
-  if (RVT.fail()){
-    cout << "ERROR opening *.rvt file: "<<Options.rvt_filename<<endl; return false;}
-
-  CParser *p=new CParser(RVT,Options.rvt_filename,line);
-
-  if (Options.noisy)
-  {
-    cout <<"==========================================================="<<endl;
-    cout << "Parsing Forcing Data File " << Options.rvt_filename <<"..."<<endl;
-    cout <<"==========================================================="<<endl;
-  }
-
-  //--Sift through file-----------------------------------------------
-  bool end_of_file=p->Tokenize(s,Len);
-  while (!end_of_file)
-  {
-    if (ended){break;}
-    if (Options.noisy){ cout << "reading line " << p->GetLineNumber() << ": ";}
-
-    code=0;
-    //---------------------SPECIAL -----------------------------
-    if       (Len==0)                                       {code=-1; }
-    else if  (IsComment(s[0],Len))                          {code=-2; }//comment
-    else if  (!strcmp(s[0],":End"                         )){code=-4; }//premature end of file
-    else if  (!strcmp(s[0],":IfModeEquals"                )){code=-5; }
-    else if  (in_ifmode_statement)                          {code=-6; }
-    else if  (!strcmp(s[0],":EndIfModeEquals"             )){code=-2; }//treat as comment - unused mode
-    else if  (!strcmp(s[0],":RedirectToFile"              )){code=-3; }//redirect to secondary file
-    //--------------------GAUGE BASIC DATA- --------------------
-    else if  (!strcmp(s[0],":Gauge"                       )){code=1;  }
-    else if  (!strcmp(s[0],":EndGauge"                    )){code=2;  }
-    else if  (!strcmp(s[0],":Latitude"                    )){code=9;  }
-    else if  (!strcmp(s[0],":Longitude"                   )){code=10; }
-    else if  (!strcmp(s[0],":Elevation"                   )){code=11; }
-    else if  (!strcmp(s[0],":MeasurementHeight"           )){code=16; }
-    //--------------------FORCING FUNCTIONS --------------------
-    else if  (!strcmp(s[0],":Data"                        )){code=12; }
-    else if  (!strcmp(s[0],":MultiData"                   )){code=13; }
-    else if  (!strcmp(s[0],":GaugeDataTable"              )){code=15; }
-    else if  (!strcmp(s[0],":EnsimTimeSeries"             )){code=20; }
-    //----------GAUGE-SPECIFIC CORRECTION TERMS / PARAMETERS----
-    else if  (!strcmp(s[0],":RainCorrection"              )){code=30; }
-    else if  (!strcmp(s[0],":SnowCorrection"              )){code=31; }
-    else if  (!strcmp(s[0],":CloudTempRanges"             )){code=32; }
-    else if  (!strcmp(s[0],":TemperatureCorrection"       )){code=33;}
-    //-------------------OBSERVATIONS---------------------------
-    else if  (!strcmp(s[0],":ObservationData"             )){code=40; }
-    else if  (!strcmp(s[0],":IrregularObservations"       )){code=41; }
-    else if  (!strcmp(s[0],":ObservationWeights"          )){code=42; }
-    else if  (!strcmp(s[0],":IrregularWeights"            )){code=43; }
-    //----------HYDROGRAPHS /RESERVOIR PARAMS -------------------
-    else if  (!strcmp(s[0],":BasinInflowHydrograph"       )){code=50; }
-    else if  (!strcmp(s[0],":BasinInflowHydrograph2"      )){code=51; }
-    else if  (!strcmp(s[0],":ReservoirExtraction"         )){code=52; }
-    else if  (!strcmp(s[0],":ReservoirDemand"             )){code=52; }
-    else if  (!strcmp(s[0],":VariableWeirHeight"          )){code=53; }
-    else if  (!strcmp(s[0],":ReservoirMaxStage"           )){code=54; }
-    else if  (!strcmp(s[0],":ReservoirMinStage"           )){code=55; }
-    else if  (!strcmp(s[0],":ReservoirMinStageFlow"       )){code=56; }
-    else if  (!strcmp(s[0],":ReservoirTargetStage"        )){code=57; }
-    else if  (!strcmp(s[0],":ReservoirMaxQDelta"          )){code=58; }
-    else if  (!strcmp(s[0],":ReservoirMaxQDecrease"       )){code=59; }
-    else if  (!strcmp(s[0],":ReservoirMinFlow"            )){code=60; }
-    else if  (!strcmp(s[0],":ReservoirMaxFlow"            )){code=61; }
-    else if  (!strcmp(s[0],":OverrideReservoirFlow"       )){code=62; }
-    //----------DEMAND PARAMS ----------------------------------
-    else if  (!strcmp(s[0],":IrrigationDemand"            )){code=63; }
-    else if  (!strcmp(s[0],":WaterDemand"                 )){code=63; }
-    else if  (!strcmp(s[0],":ReservoirDownstreamFlow"     )){code=64; }
-    else if  (!strcmp(s[0],":ReservoirDownstreamDemand"   )){code=65; }
-    else if  (!strcmp(s[0],":FlowDiversion"               )){code=66; }
-    else if  (!strcmp(s[0],":FlowDiversionLookupTable"    )){code=67; }
-    else if  (!strcmp(s[0],":EnvironmentalMinFlow"        )){code=68; }
-    else if  (!strcmp(s[0],":UnusableFlowPercentage"      )){code=69; }
-    //--------------------Other --------------------------------
-    else if  (!strcmp(s[0],":MonthlyAveTemperature"       )){code=70; }
-    else if  (!strcmp(s[0],":MonthlyAveEvaporation"       )){code=71; }
-    else if  (!strcmp(s[0],":MonthlyEvapFactor"           )){code=71; }
-    else if  (!strcmp(s[0],":MonthlyMinTemperature"       )){code=72; }
-    else if  (!strcmp(s[0],":MonthlyMaxTemperature"       )){code=73; }
-    else if  (!strcmp(s[0],":UserTimeSeries"              )){code=74; }
-    //-----------------CONTROLS ---------------------------------
-    else if  (!strcmp(s[0],":OverrideStreamflow"          )){code=100;}
-    else if  (!strcmp(s[0],":AssimilateStreamflow"        )){code=101;}
-    else if  (!strcmp(s[0],":SpecifyGaugeForHRU"          )){code=102;}
-    //-----------------TRANSPORT--------------------------------
-    else if  (!strcmp(s[0],":FixedConcentrationTimeSeries")){code=300; const_name=s[1];}
-    else if  (!strcmp(s[0],":FixedTemperatureTimeSeries"  )){code=300; const_name="TEMPERATURE";}
-    else if  (!strcmp(s[0],":MassFluxTimeSeries"          )){code=301;}
-    else if  (!strcmp(s[0],":SpecifiedInflowConcentration")){code=302;}
-    else if  (!strcmp(s[0],":SpecifiedInflowTemperature"  )){code=303;}
-    else if  (!strcmp(s[0],":MassLoading"                 )){code=304;}
-    //---------GRIDDED INPUT (lat,lon,time)---------------------
-    else if  (!strcmp(s[0],":GriddedForcing"              )){code=400;}
-    else if  (!strcmp(s[0],":ForcingType"                 )){code=401;}
-    else if  (!strcmp(s[0],":FileNameNC"                  )){code=402;}
-    else if  (!strcmp(s[0],":VarNameNC"                   )){code=403;}
-    else if  (!strcmp(s[0],":DimNamesNC"                  )){code=404;}
-    else if  (!strcmp(s[0],":GridWeights"                 )){code=405;}
-    else if  (!strcmp(s[0],":EndGriddedForcing"           )){code=406;}
-    else if  (!strcmp(s[0],":Deaccumulate"                )){code=407;}
-    else if  (!strcmp(s[0],":TimeShift"                   )){code=408;}
-    else if  (!strcmp(s[0],":LinearTransform"             )){code=409;}
-    else if  (!strcmp(s[0],":PeriodEndingNC"              )){code=410;}
-    else if  (!strcmp(s[0],":LatitudeVarNameNC"           )){code=411;}
-    else if  (!strcmp(s[0],":LongitudeVarNameNC"          )){code=412;}
-    else if  (!strcmp(s[0],":ElevationVarNameNC"          )){code=413;}
-    else if  (!strcmp(s[0],":GridWeightsByAttribute"      )){code=414;}
-    else if  (!strcmp(s[0],":StationElevationsByAttribute")){code=415;}
-    else if  (!strcmp(s[0],":StationIDNameNC"             )){code=416;}
-    else if  (!strcmp(s[0],":StationElevationsByIdx"      )){code=417;}
-    else if  (!strcmp(s[0],":MapStationsTo"               )){code=418;}//Alternate to :GridWeights for :StationForcing command
-
-    //---------STATION DATA INPUT AS NETCDF (stations,time)------
-    //             code 401-405 & 407-414 are shared between
-    //             GriddedForcing and StationForcing
-    else if  (!strcmp(s[0],":StationForcing"              )){code=500;}
-    else if  (!strcmp(s[0],":EndStationForcing"           )){code=506;}
-
-    switch(code)
-    {
-    case(-1):  //----------------------------------------------
-    {/*Blank Line*/
-      if (Options.noisy) {cout <<""<<endl;}break;
-    }
-    case(-2):  //----------------------------------------------
-    {/*Comment*/
-      if (Options.noisy) {cout <<"*"<<endl;} break;
-    }
-    case(-3):  //----------------------------------------------
-    {/*:RedirectToFile*/
-      string filename="";
-      for (int i=1;i<Len;i++){filename+=s[i]; if(i<Len-1){filename+=' ';}}
-      if (Options.noisy) {cout <<"Redirect to file: "<<filename<<endl;}
-
-      filename =CorrectForRelativePath(filename ,Options.rvt_filename);
-
-      INPUT2.open(filename.c_str());
-      if (INPUT2.fail()){
-        warn=":RedirectToFile: Cannot find file "+filename;
-        ExitGracefully(warn.c_str(),BAD_DATA);
-      }
-      else{
-        if (pMainParser != NULL) {
-          ExitGracefully("ParseTimeSeriesFile::nested :RedirectToFile commands (in already redirected files) are not allowed.",BAD_DATA);
-        }
-        pMainParser=p;    //save pointer to primary parser
-        p=new CParser(INPUT2,filename,line);//open new parser
-      }
-      break;
-    }
-    case(-4):  //----------------------------------------------
-    {/*:End*/
-      if (Options.noisy) {cout <<"EOF"<<endl;} ended=true; break;
-    }
-    case(-5):  //----------------------------------------------
-    {/*:IfModeEquals [mode] {mode2} {mode3}*/
-      if(Len>1) {
-        if(Options.noisy) { cout <<"Mode statement start..."<<endl; }
-        bool mode_match=false;
-        for(int i=1; i<Len; i++) {
-          if(s[i][0]==Options.run_mode) { mode_match=true; }
-        }
-        if(!mode_match) { in_ifmode_statement=true; }
-      }
-      break;
-    }
-    case(-6):  //----------------------------------------------
-    {/*in_ifmode_statement*/
-      if(Options.noisy) { cout <<"* skip"<<endl; }
-      if(!strcmp(s[0],":EndIfModeEquals"))
-      {
-        if(Options.noisy) { cout <<"...Mode statement end"<<endl; }
-        in_ifmode_statement=false;
-      }
-      break;
-    }
-    case(1):  //----------------------------------------------
-    {/*:Gauge [optional name (no spaces)]*/
-      if (Options.noisy) {cout <<"Gauge Information Begin"<<endl;}
-      char tmp[64];
-      sprintf(tmp, "Gauge%i", pModel->GetNumGauges()+1);
-      string gName = tmp;
-      if (Len > 1){                 // A gauge name may have been specified
-        if ((char)*(s[1]) != '#'){  // first character a '#' comment character?
-          gName = s[1];             // Valid gauge name, so we use it
-        }
-      }
-      pGage=new CGauge(gName,NOT_SPECIFIED,NOT_SPECIFIED,0.0);
-      pModel->AddGauge(pGage);
-      break;
-    }
-    case(2):  //----------------------------------------------
-    {/*:EndGauge*/
-      if (Options.noisy) {cout <<"End Gauge"<<endl;}
-      if(pGage == NULL)
-      {
-        ExitGracefully("ParseTimeSeriesFile:: :EndGauge encountered before :Gauge",BAD_DATA);
-      }
-      else
-      {
-        ExitGracefullyIf(pGage->GetLocation().latitude==NOT_SPECIFIED,
-                         "ParseTimeSeriesFile::latitude not specified for gauge station",BAD_DATA);
-        ExitGracefullyIf(pGage->GetLocation().longitude==NOT_SPECIFIED,
-                         "ParseTimeSeriesFile::longitude not specified for gauge station",BAD_DATA);
-      }
-      break;
-    }
-    case(9):  //----------------------------------------------
-    {/*:Latitude*/
-      if (Options.noisy) {cout <<"Gauge latitude"<<endl;}
-      ExitGracefullyIf(pGage==NULL,
-                       "ParseTimeSeriesFile::Latitude specified outside of a :Gauge-:EndGauge statement",BAD_DATA);
-      ExitGracefullyIf(Len<=1,"ParseTimeSeriesFile - no value provided after :Latitude command",BAD_DATA_WARN);
-      pGage->SetLatitude(s_to_d(s[1]));
-      break;
-    }
-    case(10):  //----------------------------------------------
-    {/*:Longitude*/
-      if (Options.noisy) {cout <<"Gauge longitude"<<endl;}
-      ExitGracefullyIf(pGage==NULL,
-                       "ParseTimeSeriesFile::Longitude specified outside of a :Gauge-:EndGauge statement",BAD_DATA);
-      ExitGracefullyIf(Len<=1,"ParseTimeSeriesFile - no value provided after :Longitude command",BAD_DATA_WARN);
-      pGage->SetLongitude(s_to_d(s[1]));
-      break;
-    }
-    case(11):  //----------------------------------------------
-    {/*:Elevation*/
-      if (Options.noisy) {cout <<"Gauge elevation"<<endl;}
-      ExitGracefullyIf(pGage==NULL,
-                       "ParseTimeSeriesFile::Elevation specified outside of a :Gauge-:EndGauge statement",BAD_DATA);
-      ExitGracefullyIf(Len<=1,"ParseTimeSeriesFile - no value provided after :Elevation command",BAD_DATA_WARN);
-      pGage->SetElevation(s_to_d(s[1]));
-      break;
-    }
-    case(12):  //----------------------------------------------
-    {/*:Data [DATA TYPE] {units string}
-       {yyyy-mm-dd hh:mm:ss double tstep int nMeasurements}
-       {double values} x nMeasurements
-       :EndData
-
-       or
-
-       :Data [DATA TYPE] {units string}
-          :ReadFromNetCDF
-             :FileNameNC     {NetCDF file name}
-             :VarNameNC      {name of variable in NetCDF file; variable must be 2D (nstations x ntime) or (ntime x nstations)}
-             :DimNamesNC     {dimension name of stations ; dimension name of time}
-             #:RedirectToFile {weights of station contribution to each HRU; usually redirect to txt-file}  --> is coming from Interp_from_file (*.rvi)
-          :EndReadFromNetCDF
-       :EndData
-     */
-      if(Options.noisy) { cout <<"Time Series Data: "<<s[1]<<endl; }
-      string name=to_string(s[1]);
-      ExitGracefullyIf(pGage==NULL,
-        "ParseTimeSeriesFile::Time Series Data added outside of a :Gage-:EndGauge statement",BAD_DATA);
-      pTimeSer=CTimeSeries::Parse(p,true,name,DOESNT_EXIST,pGage->GetName(),Options);
-      forcing_type ftype=GetForcingTypeFromString(name);
-      if(ftype==F_UNRECOGNIZED) { ExitGracefully("Unrecognized forcing type string in :Data command",BAD_DATA_WARN); }
-      if(pGage==NULL){ExitGracefully("ParseTimeSeriesFile:: :Data command must be within a :Gauge-:EndGauge block.",BAD_DATA_WARN); }
-      else {
-        pGage->AddTimeSeries(pTimeSer,ftype);
-      }
-      break;
-    }
-    case(13):  //----------------------------------------------
-    {/*:MultiData
-       {yyyy-mm-dd hh:mm:ss double tstep int nMeasurements}
-       :Parameters, PARAM_TAG_1, PARAM_TAG_2, ...
-       :Units, unit1, unit2,...
-       {double p1, double p2, ... } x nMeasurements [mm/d]
-       :EndMultiData
-     */
-      if (Options.noisy) {cout <<"Multiple Time Series"<<endl;}
-      ExitGracefullyIf(pGage==NULL,
-                       "ParseTimeSeriesFile:: :MultiData command added before specifying a gauge station and its properties",BAD_DATA);
-
-      int nSeries=0;
-      CTimeSeries **pTimeSerArray=NULL;
-      forcing_type       aTypes[MAX_MULTIDATA];
-      for (int i=0;i<MAX_MULTIDATA;i++){aTypes[i]=F_UNRECOGNIZED;}
-
-      pTimeSerArray=CTimeSeries::ParseMultiple(p,nSeries,aTypes,true,Options);
-
-      ExitGracefullyIf(nSeries<=0,"Parse :Multidata command - no series specified",BAD_DATA);
-      if(pGage==NULL) { ExitGracefully("ParseTimeSeriesFile:: :MultiData command must be within a :Gauge-:EndGauge block.",BAD_DATA_WARN); }
-      else {
-        for(int i=0; i<nSeries; i++)
-        {
-          pGage->AddTimeSeries(pTimeSerArray[i],aTypes[i]);
-        }
-      }
-      break;
-    }
-    case(16):  //----------------------------------------------
-    {/*:MeasurementHeight [value] */
-      if (Options.noisy) {cout <<"Gauge measurement height (above land surface)"<<endl;}
-      ExitGracefullyIf(pGage==NULL,
-                       "ParseTimeSeriesFile::MeasurementHeight specified outside of a :Gauge-:EndGauge statement",BAD_DATA);
-      pGage->SetMeasurementHt(s_to_d(s[1]));
-      break;
-    }
-    case(20):  //----------------------------------------------
-    {/*:EnsimTimeSeries*/
-      ExitGracefullyIf(pGage==NULL,
-                       "ParseTimeSeriesFile:: ensim time series file specified before specifying a gauge station and its properties",BAD_DATA);
-
-      int nSeries=0;
-      CTimeSeries **pTimeSerArray=NULL;
-      forcing_type       aTypes[MAX_MULTIDATA];
-      for (int i=0;i<MAX_MULTIDATA;i++){aTypes[i]=F_UNRECOGNIZED;}
-
-      string filename;
-      for (int i=1;i<Len;i++){filename+=s[i]; if(i<Len-1){filename+=' ';}}
-      if (Options.noisy) {cout <<"Ensim Time Series: "<<filename<<endl;}
-
-      filename =CorrectForRelativePath(filename ,Options.rvt_filename);
-
-      pTimeSerArray=CTimeSeries::ParseEnsimTb0(filename,nSeries,aTypes,Options);
-
-      ExitGracefullyIf(nSeries<=0,"Parse :EnsimTimeSeries command - no series specified- likely incorrect .tb0 format",BAD_DATA);
-      for (int i=0; i<nSeries; i++)
-      {
-        pGage->AddTimeSeries(pTimeSerArray[i],aTypes[i]);
-      }
-      break;
-    }
-    case(30):  //----------------------------------------------
-    {/* :RainCorrection [double value] */
-      if (Options.noisy) {cout <<"Rainfall Correction"<<endl;}
-      ExitGracefullyIf(pGage==NULL && pGrid==NULL,
-                       "ParseTimeSeriesFile::Precipitation correction added before specifying a gauge station/ gridded forcing and its properties",BAD_DATA);
-      if (Len<2){p->ImproperFormat(s); break;}
-      if (pGage != NULL) { pGage->SetGaugeProperty("RAINFALL_CORR",s_to_d(s[1])); }
-      if (pGrid != NULL) { pGrid->SetRainfallCorr(s_to_d(s[1])); }
-      break;
-    }
-    case(31):  //----------------------------------------------
-    {/* :SnowCorrection [double value] */
-      if (Options.noisy) {cout <<"Snowfall Correction"<<endl;}
-      ExitGracefullyIf(pGage==NULL && pGrid==NULL,
-                       "ParseTimeSeriesFile::Snowfall correction added before specifying a gauge station/ gridded forcing and its properties",BAD_DATA);
-      if (Len<2){p->ImproperFormat(s); break;}
-      if (pGage != NULL) { pGage->SetGaugeProperty("SNOWFALL_CORR",s_to_d(s[1])); }
-      if (pGrid != NULL) { pGrid->SetSnowfallCorr(s_to_d(s[1])); }
-      break;
-    }
-    case(32):  //----------------------------------------------
-    {/* :CloudTempRanges [double cloud_temp_min C] [cloud_temp_max C] */
-      if (Options.noisy) {cout <<"Cloud cover temperature ranges"<<endl;}
-      ExitGracefullyIf(pGage==NULL,
-                       "ParseTimeSeriesFile::Cloudcover temperature ranges added before specifying a gauge station and its properties",BAD_DATA);
-      if (Len<3){p->ImproperFormat(s); break;}
-      pGage->SetGaugeProperty("CLOUD_MIN_RANGE",s_to_d(s[1]));
-      pGage->SetGaugeProperty("CLOUD_MAX_RANGE",s_to_d(s[2]));
-      break;
-    }
-    case(33):  //----------------------------------------------
-    {/* :TemperatureCorrection [double value] */
-        if (Options.noisy) { cout << "Temperature Correction" << endl; }
-        ExitGracefullyIf(pGage == NULL && pGrid == NULL,
-            "ParseTimeSeriesFile::Temperature correction added before specifying a gauge station/ gridded forcing and its properties", BAD_DATA);
-        if (Len < 2) { p->ImproperFormat(s); break; }
-        if (pGage != NULL) { pGage->SetGaugeProperty("TEMP_CORR", s_to_d(s[1])); }
-        if (pGrid != NULL) { pGrid->SetTemperatureCorr(s_to_d(s[1])); }
-        break;
-    }
-    case (40): //---------------------------------------------
-    {/*:ObservationData [data type] [long SBID or int HRUID] {constituent name if data type=STREAM_CONCENTRATION }
-       {yyyy-mm-dd} {hh:mm:ss.0} {double timestep} {int nMeasurements}
-       {double value} x nMeasurements
-       :EndObservationData
-     */
-      if (Options.noisy) {cout <<"Observation data"<<endl;}
-      if (Len<3){p->ImproperFormat(s); break;}
-
-      bool ishyd      =!strcmp(s[1], "HYDROGRAPH");
-      bool isstage    =!strcmp(s[1], "RESERVOIR_STAGE");
-      bool isinflow   =!strcmp(s[1], "RESERVOIR_INFLOW");
-      bool isnetinflow=!strcmp(s[1], "RESERVOIR_NETINFLOW");
-      bool isconc     =!strcmp(s[1], "STREAM_CONCENTRATION");
-      bool istemp     =!strcmp(s[1], "STREAM_TEMPERATURE");
-      bool islevel    =!strcmp(s[1], "WATER_LEVEL");
-      bool islakearea =!strcmp(s[1], "LAKE_AREA");
-      bool invalidSB=(pModel->GetSubBasinByID(s_to_l(s[2]))==NULL);
-
-      bool period_ending =ishyd;
-      //Hydrographs are internally stored as period-ending!
-
-      pTimeSer=CTimeSeries::Parse(p,true,to_string(s[1]),s_to_l(s[2]),"none",Options,period_ending);
-
-      if(isconc) {
-        ExitGracefullyIf(Len<4,"ParseTimeSeriesFile: STREAM_CONCENTRATION observation must include constituent name",BAD_DATA_WARN);
-        int c = pModel->GetTransportModel()->GetConstituentIndex(s[3]);
-        if(c==DOESNT_EXIST) {
-          warn="ParseTimeSeries:: Invalid/unused constituent name in observation stream concentration time series ["+pTimeSer->GetSourceFile()+"]. Will be ignored";
-          WriteWarning(warn.c_str(),Options.noisy); break;
-        }
-        pTimeSer->SetConstitInd(c);
-      }
-      else if(istemp) {
-        int c = pModel->GetTransportModel()->GetConstituentIndex("TEMPERATURE");
-        pTimeSer->SetConstitInd(c);
-      }
-
-      if (ishyd && invalidSB){
-        warn="ParseTimeSeries:: Invalid subbasin ID in observation hydrograph time series ["+pTimeSer->GetSourceFile()+"]. Will be ignored";
-        WriteWarning(warn.c_str(),Options.noisy); break;
-      }
-      if(isstage && invalidSB){
-        warn="ParseTimeSeries:: Invalid subbasin ID in observed reservoir stage time series ["+pTimeSer->GetSourceFile()+"]. Will be ignored";
-        WriteWarning(warn.c_str(),Options.noisy); break;
-      }
-      if(isinflow && invalidSB){
-        warn="ParseTimeSeries:: Invalid subbasin ID in observed reservoir inflow time series ["+pTimeSer->GetSourceFile()+"]. Will be ignored";
-        WriteWarning(warn.c_str(),Options.noisy); break;
-      }
-      if(isnetinflow && invalidSB){
-        warn="ParseTimeSeries:: Invalid subbasin ID in observed reservoir net inflow time series ["+pTimeSer->GetSourceFile()+"]. Will be ignored";
-        WriteWarning(warn.c_str(),Options.noisy);  break;
-      }
-      if(islevel && invalidSB){
-        warn="ParseTimeSeries:: Invalid subbasin ID in observed water level time series ["+pTimeSer->GetSourceFile()+"]. Will be ignored";
-        WriteWarning(warn.c_str(),Options.noisy);  break;
-      }
-      if(islakearea && invalidSB){
-        warn="ParseTimeSeries:: Invalid subbasin ID in observed lake area time series ["+pTimeSer->GetSourceFile()+"]. Will be ignored";
-        WriteWarning(warn.c_str(),Options.noisy); break;
-      }
-      pModel->AddObservedTimeSeries(pTimeSer);
-      break;
-    }
-    case (41): //---------------------------------------------
-    {/*:IrregularObservations {data type} {long SBID or int HRUID} {int nMeasurements}
-       {yyyy-mm-dd} {hh:mm:ss.0} {double value} x nMeasurements
-       :EndIrregularObservations
-     */
-      if (Options.noisy) {cout <<"Irregular Observation"<<endl;}
-      if (Len<4){p->ImproperFormat(s); break;}
-      CTimeSeriesABC *pIrregTimeSers;
-      pIrregTimeSers=CIrregularTimeSeries::Parse(p,to_string(s[1]),s_to_l(s[2]),s_to_i(s[3]));
-      pModel->AddObservedTimeSeries(pIrregTimeSers);
-      break;
-    }
-    case (42): //---------------------------------------------
-    {/*:ObservationWeights {data type} {long SBID or int HRUID}  {constituent name if data type=STREAM_CONCENTRATION }
-       {yyyy-mm-dd} {hh:mm:ss.0} {double timestep} {int nMeasurements}
-       {double value} x nMeasurements
-       :EndObservationWeights
-     */
-      if (Options.noisy) {cout <<"Observation weights"<<endl;}
-      if (Len<3){p->ImproperFormat(s); break;}
-
-      bool ishyd      =!strcmp(s[1], "HYDROGRAPH");
-      bool isstage    =!strcmp(s[1], "RESERVOIR_STAGE");
-      bool isinflow   =!strcmp(s[1], "RESERVOIR_INFLOW");
-      bool isnetinflow=!strcmp(s[1], "RESERVOIR_NETINFLOW");
-      bool isconc     =!strcmp(s[1], "STREAM_CONCENTRATION");
-      bool istemp     =!strcmp(s[1], "STREAM_TEMPERATURE");
-      bool islevel    =!strcmp(s[1], "WATER_LEVEL");
-      bool islakearea =!strcmp(s[1], "LAKE_AREA");
-      bool invalidSB=(pModel->GetSubBasinByID(s_to_l(s[2]))==NULL);
-
-      pTimeSer=CTimeSeries::Parse(p,true,to_string(s[1]),s_to_l(s[2]),"none",Options);
-
-      if(isconc) {
-        ExitGracefullyIf(Len<4,"ParseTimeSeriesFile: STREAM_CONCENTRATION observation must include constituent name",BAD_DATA_WARN);
-        int c = pModel->GetTransportModel()->GetConstituentIndex(s[3]);
-        if(c==DOESNT_EXIST) {
-          warn="ParseTimeSeries:: Invalid/unused constituent name in observation stream concentration time series ["+pTimeSer->GetSourceFile()+"]. Will be ignored";
-          WriteWarning(warn.c_str(),Options.noisy); break;
-        }
-        pTimeSer->SetConstitInd(c);
-      }
-      else if(istemp) {
-        int c = pModel->GetTransportModel()->GetConstituentIndex("TEMPERATURE");
-        pTimeSer->SetConstitInd(c);
-      }
-
-      if (ishyd && invalidSB){
-        warn="ParseTimeSeries:: Invalid subbasin ID in observation hydrograph weights time series ["+pTimeSer->GetSourceFile()+"]. Will be ignored";
-        WriteWarning(warn.c_str(),Options.noisy); break;
-      }
-      if(isstage && invalidSB){
-        warn="ParseTimeSeries:: Invalid subbasin ID in observed reservoir stage weights time series ["+pTimeSer->GetSourceFile()+"]. Will be ignored";
-        WriteWarning(warn.c_str(),Options.noisy); break;
-      }
-      if(isinflow && invalidSB){
-        warn="ParseTimeSeries:: Invalid subbasin ID in observed reservoir inflow weights time series ["+pTimeSer->GetSourceFile()+"]. Will be ignored";
-        WriteWarning(warn.c_str(),Options.noisy); break;
-      }
-      if(isnetinflow && invalidSB){
-        warn="ParseTimeSeries:: Invalid subbasin ID in observed reservoir net inflow weights time series ["+pTimeSer->GetSourceFile()+"]. Will be ignored";
-        WriteWarning(warn.c_str(),Options.noisy);  break;
-      }
-      if(islevel && invalidSB){
-        warn="ParseTimeSeries:: Invalid subbasin ID in observed water level weights time series ["+pTimeSer->GetSourceFile()+"]. Will be ignored";
-        WriteWarning(warn.c_str(),Options.noisy);  break;
-      }
-      if(islakearea && invalidSB){
-        warn="ParseTimeSeries:: Invalid subbasin ID in observed lake area weights time series ["+pTimeSer->GetSourceFile()+"]. Will be ignored";
-        WriteWarning(warn.c_str(),Options.noisy);  break;
-      }
-      pModel->AddObservedWeightsTS(pTimeSer);
-      break;
-    }
-    case (43): //---------------------------------------------
-    {/*:IrregularWeights {data type} {long SBID or int HRUID} {int nMeasurements}
-       {yyyy-mm-dd} {hh:mm:ss.0} {double weight} x nMeasurements
-       :EndIrregularWeights
-     */
-      if (Options.noisy) {cout <<"Irregular weights"<<endl;}
-      if (Len<4){p->ImproperFormat(s); break;}
-      CTimeSeriesABC *pIrregTimeSers;
-      pIrregTimeSers=CIrregularTimeSeries::Parse(p,to_string(s[1]),s_to_l(s[2]),s_to_i(s[3]));
-      pModel->AddObservedWeightsTS(pIrregTimeSers);
-      break;
-    }
-    case (50): //---------------------------------------------
-    {/*:BasinInflowHydrograph {long SBID}
-       {yyyy-mm-dd} {hh:mm:ss.0} {double timestep} {int nMeasurements}
-       {double Qin} x nMeasurements [m3/s]
-       :EndBasinInflowHydrograph
-     */
-      if (Options.noisy) {cout <<"Basin Inflow Hydrograph"<<endl;}
-      long SBID=DOESNT_EXIST;
-      CSubBasin *pSB;
-      if (Len>=2){SBID=s_to_l(s[1]);}
-
-      pSB=pModel->GetSubBasinByID(SBID);
-      pTimeSer=CTimeSeries::Parse(p,false,"Inflow_Hydrograph_"+to_string(SBID),SBID,"none",Options);
-      if (pSB!=NULL){
-        pSB->AddInflowHydrograph(pTimeSer);
-      }
-      else
-      {
-        warn=":BasinInflowHydrograph Subbasin "+to_string(SBID)+" not in model, cannot set inflow hydrograph";
-        WriteWarning(warn,Options.noisy);
-      }
-      break;
-    }
-    case (51): //---------------------------------------------
-    {/*:BasinInflowHydrograph2 {long Basincode}
-       {yyyy-mm-dd} {hh:mm:ss.0} {double timestep} {int nMeasurements}
-       {double Qin} x nMeasurements [m3/s]
-       :EndBasinInflowHydrograph2
-     */
-      if (Options.noisy) {cout <<"Basin Inflow Hydrograph(2)"<<endl;}
-      long SBID=DOESNT_EXIST;
-      CSubBasin *pSB;
-      if (Len>=2){SBID=s_to_l(s[1]);}
-      pSB=pModel->GetSubBasinByID(SBID);
-      pTimeSer=CTimeSeries::Parse(p,false,"Inflow_Hydrograph_"+to_string(SBID),SBID,"none",Options);
-      if (pSB!=NULL){
-        pSB->AddDownstreamInflow(pTimeSer);
-      }
-      else
-      {
-        warn=":BasinInflowHydrograph2 Subbasin "+to_string(SBID)+" not in model, cannot set inflow hydrograph";
-        WriteWarning(warn,Options.noisy);
-      }
-      break;
-    }
-    case (52): //---------------------------------------------
-    {/*:ReservoirDemand {long SBID} [int demandID] [string demandName] (or :ReservoirExtraction)
-         {yyyy-mm-dd} {hh:mm:ss.0} {double timestep} {int nMeasurements}
-         {double Qout} x nMeasurements [m3/s]
-       :EndReservoirDemand
-     */
-      if (Options.noisy) {cout <<"Reservoir Water Demand Time Series"<<endl;}
-      long SBID=DOESNT_EXIST;
-      int  demand_ID=DOESNT_EXIST;
-      string demand_name = "";
-
-      CSubBasin *pSB;
-      if (Len>=2){SBID=s_to_l(s[1]);}
-      if (Len>=3){demand_ID=s_to_i(s[2]);}
-      if (Len>=4){demand_name=s[3];}
-
-      pSB=pModel->GetSubBasinByID(SBID);
-
-      if ((pSB!=NULL) && (pSB->GetReservoir()!=NULL))
-      {
-	    has_irrig=true;
-
-        pTimeSer=CTimeSeries::Parse(p,true,demand_name,SBID,"none",Options);
-        pTimeSer->SetIDTag(demand_ID);
-
-        int ii=pSB->GetReservoir()->GetNumWaterDemands();
-
-<<<<<<< HEAD
-        pTimeSer->SetIDTag(demand_ID);
-        pSB->GetReservoir()->AddDemandTimeSeries(pTimeSer);
-
-=======
-        CDemand *pDem=new CDemand(demand_ID,demand_name,SBID,true,pTimeSer);
-        pDem->SetLocalIndex(ii);
-        pSB->GetReservoir()->AddDemand(pDem);
->>>>>>> 6b6e4cf5
-        if (Options.management_optimization){
-          pModel->GetDemandOptimizer()->AddWaterDemand(pDem);
-        }
-      }
-      else
-      {
-        warn=":ReservoirDemand Subbasin "+to_string(SBID)+" not in model or doesn't have reservoir, cannot set Reservoir Demand";
-        WriteWarning(warn,Options.noisy);
-      }
-      break;
-    }
-    case (53): //---------------------------------------------
-    {/*:VariableWeirHeight {long SBID}
-       {yyyy-mm-dd} {hh:mm:ss.0} {double timestep} {int nMeasurements}
-       {double delta_h} x nMeasurements [m]
-       :EndVariableWeirHeight
-     */
-      if (Options.noisy) {cout <<"Weir Height Time Series"<<endl;}
-      long SBID=DOESNT_EXIST;
-      CSubBasin *pSB;
-      if (Len>=2){SBID=s_to_l(s[1]);}
-      pSB=pModel->GetSubBasinByID(SBID);
-      pTimeSer=CTimeSeries::Parse(p,true,"WeirHeight_"+to_string(SBID),SBID,"none",Options);
-      if ((pSB!=NULL) && (pSB->GetReservoir()!=NULL)){
-        pSB->GetReservoir()->AddWeirHeightTS(pTimeSer);
-      }
-      else
-      {
-        warn=":VariableWeirHeight Subbasin "+to_string(SBID)+" not in model or doesn't have reservoir, cannot set Reservoir weir height";
-        WriteWarning(warn,Options.noisy);
-      }
-      break;
-    }
-    case (54): //---------------------------------------------
-    {/*:ReservoirMaxStage {long SBID}
-       {yyyy-mm-dd} {hh:mm:ss.0} {double timestep} {int nMeasurements}
-       {double stage} x nMeasurements [m]
-       :EndReservoirMaxStage
-     */
-      if (Options.noisy) {cout <<"Maximum stage time series "<<endl;}
-      long SBID=DOESNT_EXIST;
-      CSubBasin *pSB;
-      if (Len>=2){SBID=s_to_l(s[1]);}
-      pSB=pModel->GetSubBasinByID(SBID);
-      pTimeSer=CTimeSeries::Parse(p,true,"_MaxStage_"+to_string(SBID),SBID,"none",Options);
-      if ((pSB!=NULL) && (pSB->GetReservoir()!=NULL)){
-        if (pModel->GetDemandOptimizer() != NULL) {
-          pModel->GetDemandOptimizer()->AddUserTimeSeries(pTimeSer);
-        }
-        else {
-          pSB->GetReservoir()->AddMaxStageTimeSeries(pTimeSer);
-        }
-      }
-      else
-      {
-        warn=":ReservoirMaxStage Subbasin "+to_string(SBID)+" not in model or doesn't have reservoir, cannot set Reservoir maximum stage";
-        WriteWarning(warn,Options.noisy);
-      }
-      break;
-    }
-    case (55): //---------------------------------------------
-    {/*:ReservoirMinStage {long SBID}
-       {yyyy-mm-dd} {hh:mm:ss.0} {double timestep} {int nMeasurements}
-       {double stage} x nMeasurements [m]
-       :EndReservoirMinStage
-     */
-      if (Options.noisy) {cout <<"Reservoir Minimum Stage Time Series"<<endl;}
-      long SBID=DOESNT_EXIST;
-      CSubBasin *pSB;
-      if (Len>=2){SBID=s_to_l(s[1]);}
-      pSB=pModel->GetSubBasinByID(SBID);
-      pTimeSer=CTimeSeries::Parse(p,true,"_MinStage_"+to_string(SBID),SBID,"none",Options);
-      if ((pSB!=NULL) && (pSB->GetReservoir()!=NULL)){
-        if (pModel->GetDemandOptimizer() != NULL) {
-          pModel->GetDemandOptimizer()->AddUserTimeSeries(pTimeSer);
-        }
-        else {
-          pSB->GetReservoir()->AddMinStageTimeSeries(pTimeSer);
-        }
-      }
-      else
-      {
-        warn=":ReservoirMinStage Subbasin "+to_string(SBID)+" not in model or doesn't have reservoir, cannot set minimum stage";
-        WriteWarning(warn,Options.noisy);
-      }
-      break;
-    }
-    case (56): //---------------------------------------------
-    {/*:ReservoirMinStageFlow {long SBID}
-       {yyyy-mm-dd} {hh:mm:ss.0} {double timestep} {int nMeasurements}
-       {double Q_min} x nMeasurements [m3/s]
-       :EndReservoirMinStageFlow
-     */
-      if (Options.noisy) {cout <<"Reservoir Minimum Stage Discharge Time Series"<<endl;}
-      long SBID=DOESNT_EXIST;
-      CSubBasin *pSB;
-      if (Len>=2){SBID=s_to_l(s[1]);}
-      pSB=pModel->GetSubBasinByID(SBID);
-      pTimeSer=CTimeSeries::Parse(p,true,"_MinStageFlow_"+to_string(SBID),SBID,"none",Options);
-      if ((pSB!=NULL) && (pSB->GetReservoir()!=NULL)){
-        if (pModel->GetDemandOptimizer() != NULL) {
-          pModel->GetDemandOptimizer()->AddUserTimeSeries(pTimeSer);
-        }
-        else {
-          pSB->GetReservoir()->AddMinStageFlowTimeSeries(pTimeSer);
-        }
-      }
-      else
-      {
-        warn=":ReservoirMinStageFlow Subbasin "+to_string(SBID)+" not in model or doesn't have reservoir, cannot set minimum stage discharge";
-        WriteWarning(warn,Options.noisy);
-      }
-      break;
-    }
-    case (57): //---------------------------------------------
-    {/*:ReservoirTargetStage {long SBID}
-       {yyyy-mm-dd} {hh:mm:ss.0} {double timestep} {int nMeasurements}
-       {double h_target} x nMeasurements [m]
-       :EndReservoirTargetStage
-     */
-      if (Options.noisy) {cout <<"Reservoir Target Stage Time Series"<<endl;}
-      long SBID=DOESNT_EXIST;
-      CSubBasin *pSB;
-      if (Len>=2){SBID=s_to_l(s[1]);}
-      pSB=pModel->GetSubBasinByID(SBID);
-      pTimeSer=CTimeSeries::Parse(p,true,"_TargetStage_"+to_string(SBID),SBID,"none",Options);
-      if((pSB!=NULL) && (pSB->GetReservoir()!=NULL)) {
-        if (pModel->GetDemandOptimizer() != NULL) {
-          pModel->GetDemandOptimizer()->AddUserTimeSeries(pTimeSer);
-        }
-        else {
-          pSB->GetReservoir()->AddTargetStageTimeSeries(pTimeSer);
-        }
-      }
-      else
-      {
-        warn=":ReservoirTargetStage Subbasin "+to_string(SBID)+" not in model or doesnt have reservoir, cannot set target stage";
-        WriteWarning(warn,Options.noisy);
-      }
-      break;
-    }
-    case (58): //---------------------------------------------
-    {/*:ReservoirMaxQDelta {long SBID}
-       {yyyy-mm-dd} {hh:mm:ss.0} {double timestep} {int nMeasurements}
-       {double Qdelta} x nMeasurements [m3/s/d]
-       :EndReservoirMaxQDelta
-     */
-      if (Options.noisy) {cout <<"Reservoir Maximum Discharge Delta Time Series"<<endl;}
-      long SBID=DOESNT_EXIST;
-      CSubBasin *pSB;
-      if (Len>=2){SBID=s_to_l(s[1]);}
-      pSB=pModel->GetSubBasinByID(SBID);
-      pTimeSer=CTimeSeries::Parse(p,true,"_MaxQDelta_"+to_string(SBID),SBID,"none",Options);
-      if ((pSB!=NULL) && (pSB->GetReservoir()!=NULL)){
-        if (pModel->GetDemandOptimizer() != NULL) {
-          pModel->GetDemandOptimizer()->AddUserTimeSeries(pTimeSer);
-        }
-        else {
-          pSB->GetReservoir()->AddMaxQIncreaseTimeSeries(pTimeSer);
-        }
-      }
-      else
-      {
-        warn=":ReservoirMaxQDelta Subbasin "+to_string(SBID)+" not in model or doesn't have reservoir, cannot set maximum Qdelta";
-        WriteWarning(warn,Options.noisy);
-      }
-      break;
-    }
-    case (59): //---------------------------------------------
-    {/*:ReservoirMaxQDecrease {long SBID}
-     {yyyy-mm-dd} {hh:mm:ss.0} {double timestep} {int nMeasurements}
-     {double Qdelta} x nMeasurements [m3/s/d]
-     :EndReservoirMaxQDecrease
-     */
-      if(Options.noisy) { cout <<"Reservoir Maximum Discharge Decrease Time Series"<<endl; }
-      long SBID=DOESNT_EXIST;
-      CSubBasin *pSB;
-      if(Len>=2) { SBID=s_to_l(s[1]); }
-      pSB=pModel->GetSubBasinByID(SBID);
-      if((pSB!=NULL) && (pSB->GetReservoir()!=NULL)) {
-        pTimeSer=CTimeSeries::Parse(p,true,"_MaxQDecrease_"+to_string(SBID),SBID,"none",Options);
-        if (pModel->GetDemandOptimizer() != NULL) {
-          pModel->GetDemandOptimizer()->AddUserTimeSeries(pTimeSer);
-        }
-        else {
-          pSB->GetReservoir()->AddMaxQDecreaseTimeSeries(pTimeSer);
-        }
-      }
-      else
-      {
-        warn=":ReservoirMaxQDecrease Subbasin "+to_string(SBID)+" not in model or doesn't have reservoir, cannot set maximum Qdelta decrease";
-        WriteWarning(warn,Options.noisy);
-      }
-      break;
-    }
-    case (60): //---------------------------------------------
-    {/*:ReservoirMinFlow {long Basincode}
-     {yyyy-mm-dd} {hh:mm:ss.0} {double timestep} {int nMeasurements}
-     {double Qmin} x nMeasurements [m3/s]
-     :EndReservoirMinFlow
-     */
-      if(Options.noisy) { cout <<"Reservoir Minimum Flow time series"<<endl; }
-      long SBID=DOESNT_EXIST;
-      CSubBasin *pSB;
-      if(Len>=2) { SBID=s_to_l(s[1]); }
-      pSB=pModel->GetSubBasinByID(SBID);
-      if((pSB!=NULL) && (pSB->GetReservoir()!=NULL)){
-        pTimeSer=CTimeSeries::Parse(p,true,"_ResQmin_"+to_string(SBID),SBID,"none",Options);
-        if (pModel->GetDemandOptimizer() != NULL) {
-          pModel->GetDemandOptimizer()->AddUserTimeSeries(pTimeSer);
-        }
-        else {
-          pSB->GetReservoir()->AddMinQTimeSeries(pTimeSer);
-        }
-      }
-      else
-      {
-        warn=":ReservoirMinFlow Subbasin "+to_string(SBID)+" not in model or doesn't have reservoir, cannot set minimum flow";
-        WriteWarning(warn,Options.noisy);
-      }
-      break;
-    }
-    case (61): //---------------------------------------------
-    {/*:ReservoirMaxFlow {long Basincode}
-     {yyyy-mm-dd} {hh:mm:ss.0} {double timestep} {int nMeasurements}
-     {double Qmin} x nMeasurements [m3/s]
-     :EndReservoirMinFlow
-     */
-      if(Options.noisy) { cout <<"Reservoir Maximum Flow time series"<<endl; }
-      long SBID=DOESNT_EXIST;
-      CSubBasin *pSB;
-      if(Len>=2) { SBID=s_to_l(s[1]); }
-      pSB=pModel->GetSubBasinByID(SBID);
-      if((pSB!=NULL) && (pSB->GetReservoir()!=NULL)) {
-        pTimeSer=CTimeSeries::Parse(p,true,"_ResQmax_"+to_string(SBID),SBID,"none",Options);
-        if (pModel->GetDemandOptimizer() != NULL) {
-          pModel->GetDemandOptimizer()->AddUserTimeSeries(pTimeSer);
-        }
-        else{
-          pSB->GetReservoir()->AddMaxQTimeSeries(pTimeSer);
-        }
-      }
-      else
-      {
-        warn=":ReservoirMaxFlow Subbasin "+to_string(SBID)+" not in model or doesn't have reservoir, cannot set maximum flow";
-        WriteWarning(warn,Options.noisy);
-      }
-      break;
-    }
-    case (62): //---------------------------------------------
-    {/*:OverrideReservoirFlow {long SBID}
-       {yyyy-mm-dd} {hh:mm:ss.0} {double timestep} {int nMeasurements}
-       {double Q} x nMeasurements [m3/s]
-       :EndOverrideReservoirFlow
-     */
-      if (Options.noisy) {cout <<"Forced Reservoir Outflow Time Series"<<endl;}
-      long SBID=DOESNT_EXIST;
-      CSubBasin *pSB;
-      if (Len>=2){SBID=s_to_l(s[1]);}
-      pSB=pModel->GetSubBasinByID(SBID);
-      pTimeSer=CTimeSeries::Parse(p,true,"_ResFlow_"+to_string(SBID),SBID,"none",Options);
-      if ((pSB!=NULL) && (pSB->GetReservoir()!=NULL)){
-        if (pModel->GetDemandOptimizer() != NULL) {
-          pModel->GetDemandOptimizer()->AddUserTimeSeries(pTimeSer);
-        }
-        else{
-          pSB->GetReservoir()->AddOverrideQTimeSeries(pTimeSer);
-        }
-      }
-      else
-      {
-        warn=":OverrideReservoirFlow Subbasin "+to_string(SBID)+" not in model or doesn't have reservoir, cannot set overriden discharge";
-        WriteWarning(warn,Options.noisy);
-      }
-      break;
-    }
-    case (63): //---------------------------------------------
-    {/*:IrrigationDemand or :WaterDemand {long SBID} [int DemandID] [string demand_name/alias]
-       {yyyy-mm-dd} {hh:mm:ss.0} {double timestep} {int nMeasurements}
-       {double Qin} x nMeasurements [m3/s]
-     :EndIrrigationDemand or :EndWaterDemand
-     */
-      if(Options.noisy) { cout <<"Irrigation/Water use demand time series "<<endl; }
-      long SBID     =DOESNT_EXIST;
-      int  demand_ID=DOESNT_EXIST;
-      int  ii       =0;
-      string demand_name = "";
-
-      if(Len>=2) {SBID       =s_to_l(s[1]); }
-      if(Len>=3) {demand_ID  =s_to_i(s[2]);}
-      if(Len>=4) {demand_name=s[3];}
-
-      CSubBasin *pSB=pModel->GetSubBasinByID(SBID);
-      if (pSB!=NULL) {ii=pSB->GetNumWaterDemands();}
-      if (demand_ID   == DOESNT_EXIST) { demand_ID = SBID*10+ii;} //DEFAULT - SBIDx
-      if (demand_name == "")           { demand_name = "D"+to_string(SBID)+"abcdefghijklmnopqrstuvwxyz"[ii];} //e.g., D120b; }
-
-      pTimeSer = CTimeSeries::Parse(p, false, demand_name, SBID, "none", Options);
-      pTimeSer->SetIDTag(demand_ID);
-
-      if(pSB!=NULL) {
-        has_irrig=true;
-
-        CDemand *pDem=new CDemand(demand_ID,demand_name,SBID,false,pTimeSer);
-        pDem->SetLocalIndex(ii);
-        pSB->AddWaterDemand(pDem);
-        if (Options.management_optimization){
-          pModel->GetDemandOptimizer()->AddWaterDemand(pDem);
-        }
-      }
-      else
-      {
-        warn=":IrrigationDemand: Subbasin "+to_string(SBID)+" not in model, cannot set irrigation/water demand time series";
-        WriteWarning(warn,Options.noisy);
-      }
-      break;
-    }
-    case (64): //---------------------------------------------
-    {/*:ReservoirDownstreamFlow {long Basincode} {long downstreamSBID} {double range}
-     {yyyy-mm-dd} {hh:mm:ss.0} {double timestep} {int nMeasurements}
-     {double Qtarget} x nMeasurements [m3/s]
-     :EndReservoirDownstreamFlow
-     */
-      if(Options.noisy) { cout <<"Reservoir Dowstream Flow  target time series"<<endl; }
-      long SBID=DOESNT_EXIST;
-      long SBID_down=DOESNT_EXIST;
-      CSubBasin *pSB,*pSBdown;
-      double range=0;
-      if(Len>=4) {
-        SBID=s_to_l(s[1]);
-        SBID_down=s_to_l(s[2]);
-        range=s_to_d(s[3]);
-      }
-      else {
-        ExitGracefully(":ReservoirDownstreamFlow: incorrect number of terms in command",BAD_DATA);
-      }
-      pSB    =pModel->GetSubBasinByID(SBID);
-      pSBdown=pModel->GetSubBasinByID(SBID_down);
-      pTimeSer=CTimeSeries::Parse(p,true,"_ResDownQ_"+to_string(SBID),SBID,"none",Options);
-      if((pSB!=NULL) && (pSBdown!=NULL) && (pSB->GetReservoir()!=NULL)){
-        pSB->GetReservoir()->AddDownstreamTargetQ(pTimeSer,pSBdown,range);
-      }
-      else
-      {
-        warn=":ReservoirDownstreamFlow Subbasin "+to_string(SBID)+" or downstream subbasin "+to_string(SBID_down)+" not in model or doesn't have reservoir, cannot set downstream flow target";
-        WriteWarning(warn,Options.noisy);
-      }
-      break;
-    }
-    case (65): //---------------------------------------------
-    {/*:ReservoirDownstreamDemand {long downstream SBID} {long reservoir SBID} {double percent_met} [julian_start] [julian_end]*/
-      if(Options.noisy) { cout <<"Reservoir downstream demand"<<endl; }
-      long   SBID     =DOESNT_EXIST;
-      long   SBIDres  =DOESNT_EXIST;
-      int    jul_start=0;
-      int    jul_end  =365;
-      double pct_met  =0.0;
-      if(Len>=4) {
-        SBID=s_to_l(s[1]);
-        double tmp=AutoOrDouble(s[2]);
-        if(tmp==AUTO_COMPUTE) { SBIDres=AUTO_COMPUTE_LONG; }
-        else                  { SBIDres=s_to_l(s[2]); }
-        pct_met=s_to_d(s[3]);
-      }
-      if(Len>=6) { //optional date commands
-        jul_start=s_to_i(s[4])-1;
-        jul_end  =s_to_i(s[5])-1; //converts to internal Raven convention
-      }
-
-      AllocateReservoirDemand(pModel,Options,SBID,SBIDres,pct_met,jul_start,jul_end);
-
-      break;
-    }
-
-    case (66): //---------------------------------------------
-    {/*:FlowDiversion [fromSBID] [toSBID] [fract. diverted] [Qmin] {start_day} {end_day}*/
-      if(Options.noisy) { cout <<"Flow diversion"<<endl; }
-      long SBID=DOESNT_EXIST;
-      CSubBasin *pSB;
-      if(Len>=2) { SBID=s_to_l(s[1]); }
-      pSB=pModel->GetSubBasinByID(SBID);
-
-      if(pSB!=NULL) {
-        int start=0; //default - all year
-        int end  =366; //default - all year
-        if(Len>=7) { start=s_to_i(s[5]); end=s_to_i(s[6]); }
-        int target_p=pModel->GetSubBasinIndex(s_to_l(s[2]));
-        if ((s_to_l(s[2])==-1) || (target_p!=DOESNT_EXIST)) {
-          pSB->AddFlowDiversion(start,end,target_p,s_to_d(s[4]),s_to_d(s[3])); has_irrig=true;
-        }
-        else {
-          warn=":FlowDiversion command: Target subbasin "+to_string(s_to_l(s[2]))+" not found in model, cannot add diversion";
-          WriteWarning(warn,Options.noisy);
-        }
-      }
-      else
-      {
-        warn=":FlowDiversion command: Subbasin "+to_string(SBID)+" not in model, cannot add diversion";
-        WriteWarning(warn,Options.noisy);
-      }
-      break;
-    }
-    case (67): //---------------------------------------------
-    {/* :FlowDiversionLookupTable [fromSBID] [toSBID] {start_day} {end_day}
-     nPoints
-     {Qsource_i Qdivert_i} x nPoints
-     :EndFlowDiversionLookupTable
-     */
-      if(Options.noisy) { cout << ":FlowDiversionRatingCurve" << endl; }
-      long SBID=DOESNT_EXIST;
-      long SBID2=0;
-      int target_p(DOESNT_EXIST),start, end;
-      int NQ(0);
-      CSubBasin *pSB;
-      start=0;   //default - all year
-      end  =366; //default - all year
-
-      if(Len>=2) { SBID=s_to_l(s[1]); }
-      pSB=pModel->GetSubBasinByID(SBID);
-
-      if(pSB!=NULL) {
-        if(Len>=5) { start=s_to_i(s[3]); end=s_to_i(s[4]); }
-        target_p=pModel->GetSubBasinIndex(s_to_l(s[2]));
-        SBID2=s_to_l(s[2]);
-      }
-      else if (SBID == DOESNT_EXIST) {
-        warn=":FlowDiversionLookupTable command: no source subbasin ID provided, cannot add diversion";
-        WriteWarning(warn,Options.noisy);
-      }
-      else
-      {
-        warn=":FlowDiversionLookupTable command: Subbasin "+to_string(SBID)+" not found in model, cannot add diversion";
-        WriteWarning(warn,Options.noisy);
-      }
-
-      p->Tokenize(s,Len);
-      if(Len >= 1) { NQ = s_to_i(s[0]); }
-
-      double *aQ1 = new double[NQ];
-      double *aQ2 = new double[NQ];
-      for(int i = 0; i < NQ; i++) {
-        p->Tokenize(s,Len);
-        if(IsComment(s[0],Len)) { i--; }
-        else {
-          if(Len>=2) {
-            aQ1[i] = s_to_d(s[0]);  aQ2[i] = s_to_d(s[1]);
-          }
-          else {
-            WriteWarning("Incorrect line length (<2) in :FlowDiversionLookupTable command",Options.noisy);
-          }
-        }
-      }
-      p->Tokenize(s,Len); //:EndFlowDiversionRatingCurve
-
-      if((SBID2==-1) || (target_p!=DOESNT_EXIST)) {
-        pSB->AddFlowDiversion(start,end,target_p,aQ1,aQ2,NQ);
-      }
-      else {
-        warn=":FlowDiversionLookupTable command: Target subbasin "+to_string(s_to_l(s[2]))+" not in model, cannot add diversion";
-        WriteWarning(warn,Options.noisy);
-      }
-      delete [] aQ1; delete [] aQ2;
-      break;
-    }
-    case (68): //---------------------------------------------
-    {/*:EnvironmentalMinFlow {long SBID}
-     {yyyy-mm-dd} {hh:mm:ss.0} {double timestep} {int nMeasurements}
-     {double Qmin} x nMeasurements [m3/s]
-     :EndEnvironmentalMinFlow
-     */
-      if(Options.noisy) { cout <<"Environmental Minimum Flow"<<endl; }
-      long SBID=DOESNT_EXIST;
-      CSubBasin *pSB;
-      if(Len>=2) { SBID=s_to_l(s[1]); }
-      pSB=pModel->GetSubBasinByID(SBID);
-      pTimeSer=CTimeSeries::Parse(p,false,"EnviroMinFlow_"+to_string(SBID),SBID,"none",Options);
-      if(pSB!=NULL) {
-        pSB->AddEnviroMinFlow(pTimeSer);
-      }
-      else
-      {
-        warn=":EnvironmentalMinFlow: Subbasin "+to_string(SBID)+" not in model, cannot set minimum flow time series";
-        WriteWarning(warn,Options.noisy);
-      }
-      break;
-    }
-    case (69): //---------------------------------------------
-    {/*:UnusableFlowPercentage [SBID] [fraction]*/
-      if(Options.noisy) { cout <<"Unusable flow percentage"<<endl; }
-      if(Len<3) { p->ImproperFormat(s); break; }
-      CSubBasin *pBasin=pModel->GetSubBasinByID(s_to_l(s[1]));
-      if(pBasin==NULL) {
-        ExitGracefully("Invalid subbasin ID in :UnusableFlowPercentage command.",BAD_DATA_WARN);
-      }
-      else {
-        pBasin->SetUnusableFlowPercentage(s_to_d(s[2]));
-      }
-      break;
-    }
-    case (70): //---------------------------------------------
-    {/*:MonthlyAveTemperature {temp x 12}*/
-      if (Options.noisy) {cout <<"Monthly Average Temperatures"<<endl;}
-      ExitGracefullyIf(pGage==NULL,
-                       "ParseTimeSeriesFile::Monthly Average Temperatures declared before specifying a gauge station and its properties",BAD_DATA);
-      if (Len!=13){p->ImproperFormat(s); break;}
-      for (int i=0;i<12;i++){monthdata[i]=s_to_d(s[i+1]);}
-      pGage->SetMonthlyAveTemps(monthdata);
-      break;
-    }
-    case (71): //---------------------------------------------
-    {/*:MonthlyAveEvaporation {PET x 12}*/
-      if (Options.noisy) {cout <<"Monthly Average Evaporation"<<endl;}
-      ExitGracefullyIf(pGage==NULL,
-                       "ParseTimeSeriesFile::Monthly Average Evaporation declared before specifying a gauge station and its properties",BAD_DATA);
-      if (Len < 13){p->ImproperFormat(s); break;}
-      for (int i=0;i<12;i++){monthdata[i]=s_to_d(s[i+1]);}
-      pGage->SetMonthlyPET(monthdata);
-      break;
-    }
-    case (72): //---------------------------------------------
-    {/*:MonthlyMinTemperature {temp x 12}*/
-      if (Options.noisy) {cout <<"Monthly Minimum Temperatures"<<endl;}
-      ExitGracefullyIf(pGage==NULL,
-                       "ParseTimeSeriesFile::Monthly Minimum Temperatures declared before specifying a gauge station and its properties",BAD_DATA);
-      if (Len!=13){p->ImproperFormat(s); break;}
-      for (int i=0;i<12;i++){monthdata[i]=s_to_d(s[i+1]);}
-      pGage->SetMonthlyMinTemps(monthdata);
-      break;
-    }
-    case (73): //---------------------------------------------
-    {/*:MonthlyMaxTemperature {temp x 12}*/
-      if (Options.noisy) {cout <<"Monthly Maximum Temperatures"<<endl;}
-      ExitGracefullyIf(pGage==NULL,
-                       "ParseTimeSeriesFile::Monthly Maximum Temperatures declared before specifying a gauge station and its properties",BAD_DATA);
-      if (Len!=13){p->ImproperFormat(s); break;}
-      for (int i=0;i<12;i++){monthdata[i]=s_to_d(s[i+1]);}
-      pGage->SetMonthlyMaxTemps(monthdata);
-      break;
-    }
-    case (74): //---------------------------------------------
-    {/*:UserTimeSeries {name} [units]
-        {yyyy-mm-dd} {hh:mm:ss.0} {double timestep} {int nMeasurements}
-        {double val} x nValues
-      :EndUserTimeSeries
-     */
-      if(Options.noisy) { cout <<"User-specified Time Series"<<endl; }
-      pTimeSer=CTimeSeries::Parse(p,false,s[1], DOESNT_EXIST, "none", Options);
-      if(pModel->GetDemandOptimizer()!=NULL) {
-        pModel->GetDemandOptimizer()->AddUserTimeSeries(pTimeSer);
-      }
-      else
-      {
-        warn=":User-specified time series found without being in management optimization mode. This command will be ignored.";
-        WriteWarning(warn,Options.noisy);
-      }
-      break;
-    }
-    case(100)://----------------------------------------------
-    {/*:OverrideStreamflow  [SBID]*/
-      if (Options.noisy){cout <<"Override streamflow"<<endl;}
-      long SBID=s_to_l(s[1]);
-      if (pModel->GetSubBasinByID(SBID)==NULL){
-        WriteWarning("ParseTimeSeries::Trying to override streamflow at non-existent subbasin "+to_string(SBID),Options.noisy);
-        break;
-      }
-      pModel->OverrideStreamflow(SBID);
-      break;
-    }
-    case(101)://----------------------------------------------
-    {/*:AssimilateStreamflow  [SBID]*/
-      if(Options.noisy) { cout <<"Assimilate streamflow"<<endl; }
-      long SBID=s_to_l(s[1]);
-      if(pModel->GetSubBasinByID(SBID)==NULL) {
-        WriteWarning("ParseTimeSeries::Trying to assimilate streamflow at non-existent subbasin "+to_string(SBID),Options.noisy);
-        break;
-      }
-      bool ObsExists=false;
-      for(int i=0; i<pModel->GetNumObservedTS(); i++) {
-        if(IsContinuousFlowObs2(pModel->GetObservedTS(i),SBID)) {
-          ObsExists=true;
-          break;
-        }
-      }
-      if(ObsExists) {
-        pModel->GetSubBasinByID(SBID)->IncludeInAssimilation();
-      }
-      else {
-        warn="ParseTimeSeriesFile::AssimilateStreamflow: no observation time series associated with subbasin "+to_string(SBID)+". Cannot assimilate flow in this subbasin.";
-        WriteWarning(warn.c_str(),Options.noisy);
-      }
-      break;
-    }
-    case(102)://----------------------------------------------
-    {/*:SpecifyGaugeForHRU [HRUID] [GaugeName]*/
-      if (Options.noisy){cout <<"Specify gauge for HRU"<<endl;}
-      long long int HRUID=s_to_ll(s[1]);
-      if (pModel->GetHRUByID(HRUID)==NULL){
-        WriteWarning("ParseTimeSeries::invalid HRU ID in :SpecifyGaugeForHRU command: "+to_string(HRUID),Options.noisy);
-        break;
-      }
-      int g=pModel->GetGaugeIndexFromName(s[2]);
-      if (g==DOESNT_EXIST){
-        WriteWarning("ParseTimeSeries: invalid gauge name in :SpecifyGaugeForHRU command ("+to_string(s[2])+")",Options.noisy);
-        break;
-      }
-      pModel->GetHRUByID(HRUID)->SetSpecifiedGaugeIndex(g);
-      break;
-    }
-    case (300)://----------------------------------------------
-    {/*:FixedConcentrationTimeSeries
-       :FixedConcentrationTimeSeries [string constit_name] [string state_var (storage compartment)] {optional HRU Group name}
-         {yyyy-mm-dd hh:mm:ss double tstep int nMeasurements}
-         {double concentration values} x nMeasurements
-       :EndFixedConcentrationTimeSeries
-       or
-       :FixedTemperatureTimeSeries [string state_var (storage compartment)] {optional HRU Group name}
-         {yyyy-mm-dd hh:mm:ss double tstep int nMeasurements}
-         {double temperature values} x nMeasurements
-       :EndFixedConcentrationTimeSeries
-     */
-      if (Options.noisy){cout <<"Fixed concentration/temperature time series"<<endl;}
-
-      int layer_ind;
-      int i_stor;
-      int shift=0;
-      if(const_name=="TEMPERATURE") { shift=-1; }
-      sv_type typ = pModel->GetStateVarInfo()->StringToSVType(s[2+shift],layer_ind,false);
-      if (typ==UNRECOGNIZED_SVTYPE){
-        WriteWarning(":ConcentrationTimeSeries command: unrecognized storage variable name: "+to_string(s[2]),Options.noisy);
-        break;
-      }
-      i_stor=pModel->GetStateVarIndex(typ,layer_ind);
-      if (i_stor!=DOESNT_EXIST){
-        int kk=DOESNT_EXIST;
-        if (Len>3+shift){
-          CHRUGroup *pSourceGrp;
-          pSourceGrp=pModel->GetHRUGroup(s[3+shift]);
-          if (pSourceGrp==NULL){
-            ExitGracefully("Invalid HRU Group name supplied in :FixedConcentrationTimeSeries or :FixedTemperatureTimeSeries command in .rvt file",BAD_DATA_WARN);
-            break;
-          }
-          else{
-            kk=pSourceGrp->GetGlobalIndex();
-          }
-        }
-        CTimeSeries *pTS;
-        pTS=CTimeSeries::Parse(p,true,const_name+"_"+to_string(s[2+shift]),DOESNT_EXIST,"none",Options);//name=constitutent name+storage name
-
-        int c=pModel->GetTransportModel()->GetConstituentIndex(const_name);
-        if(c!=DOESNT_EXIST) {
-          pModel->GetTransportModel()->GetConstituentModel(c)->AddDirichletTimeSeries(i_stor,kk,pTS);
-          pTS->SetConstitInd(c);
-        }
-        else {
-          ExitGracefully("ParseMainInputFile: invalid constiuent in :FixedConcentrationTimeSeries or :FixedTemperatureTimeSeries command in .rvt file",BAD_DATA_WARN);
-        }
-      }
-      else{
-        ExitGracefully(":FixedConcentrationTimeSeries or :FixedTemperatureTimeSeries command: invalid state variable name",BAD_DATA_WARN);
-      }
-      break;
-    }
-    case (301)://----------------------------------------------
-    {/*:MassFluxTimeSeries
-       :MassFluxTimeSeries [string constit_name] [string state_var (storage compartment)] {optional HRU Group name}
-         {yyyy-mm-dd hh:mm:ss double tstep int nMeasurements}
-         {double flux values, in mg/m2/d} x nMeasurements
-       :EndMassFluxTimeSeries
-     */
-      if (Options.noisy){cout <<"Mass flux time series"<<endl;}
-
-      int layer_ind;
-      int i_stor;
-      string const_name = to_string(s[1]);
-      sv_type typ = pModel->GetStateVarInfo()->StringToSVType(s[2], layer_ind, false);
-      if (typ==UNRECOGNIZED_SVTYPE){
-        WriteWarning(":MassFluxTimeSeries command: unrecognized storage variable name: "+to_string(s[2]),Options.noisy);
-        break;
-      }
-      i_stor=pModel->GetStateVarIndex(typ,layer_ind);
-      if (i_stor!=DOESNT_EXIST){
-        int kk=DOESNT_EXIST;
-        if (Len>3)
-        {
-          CHRUGroup *pSourceGrp;
-          pSourceGrp=pModel->GetHRUGroup(s[3]);
-          if (pSourceGrp==NULL){
-            ExitGracefully("Invalid HRU Group name supplied in :MassFluxTimeSeries command in .rvt file",BAD_DATA_WARN);
-            break;
-          }
-          else{
-            kk=pSourceGrp->GetGlobalIndex();
-          }
-        }
-        int c=pModel->GetTransportModel()->GetConstituentIndex(s[1]);
-
-        CTimeSeries *pTS;
-        pTS=CTimeSeries::Parse(p,true,const_name+"_"+to_string(s[2]),DOESNT_EXIST,"none",Options);//name=constitutent name
-
-        if(c!=DOESNT_EXIST) {
-          pModel->GetTransportModel()->GetConstituentModel(c)->AddInfluxTimeSeries(i_stor,kk,pTS);
-          pTS->SetConstitInd(c);
-        }
-        else {
-          cout<<"Bad constituent: "<< s[1]<<endl;
-          ExitGracefully("ParseTimeSeriesInputFile: invalid constiuent in :MassFluxTimeSeries command in .rvt file",BAD_DATA_WARN);
-        }
-      }
-      else{
-        ExitGracefully(":MassFluxTimeSeries command: invalid state variable name",BAD_DATA_WARN);
-      }
-      break;
-    }
-    case(302):
-    {/*:SpecifiedInflowConcentration [constit_name] [SBID]
-      {yyyy-mm-dd} {hh:mm:ss.0} {double timestep} {int nMeasurements}
-      {double value} x nMeasurements
-       :EndSpecifiedInflowConcentration
-        */
-      if(Options.noisy) { cout <<"Specified stream concentration"<<endl; }
-
-      int c=pModel->GetTransportModel()->GetConstituentIndex(s[1]);
-      if(c==DOESNT_EXIST) {
-        ExitGracefully("ParseTimeSeriesFile: :SpecifiedStreamConcentration: invalid constituent name. Command will be ignored.",BAD_DATA_WARN); break;
-      }
-      long SBID=s_to_l(s[2]);
-      if(pModel->GetSubBasinByID(SBID)==NULL) {
-        ExitGracefully("ParseTimeSeriesFile: :SpecifiedStreamConcentration: invalid subbasin ID. Command will be ignored.",BAD_DATA_WARN); break;
-      }
-
-      CTimeSeries *pTS;
-      pTS=CTimeSeries::Parse(p,true,"Specified Conc "+pModel->GetTransportModel()->GetConstituentTypeName(c)+"_"+to_string(SBID),SBID,"none",Options);
-      pTS->SetLocID(SBID);
-
-      pModel->GetTransportModel()->GetConstituentModel(c)->AddInflowConcTimeSeries(pTS);
-
-      break;
-
-      /*
-      :OverrideStreamConcentration [constit_ind] [SBID]
-        {yyyy-mm-dd} {hh:mm:ss.0} {double timestep} {int nMeasurements}
-        {double value} x nMeasurements
-      :EndOverrideStreamConcentration
-
-      long SBID=s_to_l(s[2]);
-      if(pModel->GetSubBasinByID(SBID)==NULL) {
-        WriteWarning("ParseTimeSeries::Trying to override stream concentration at non-existent subbasin "+to_string(SBID),Options.noisy);
-        break;
-      }
-      int c=pModel->GetTransportModel()->GetConstituentIndex(s[2]);
-      if(c==DOESNT_EXIST) {
-        WriteWarning("ParseTimeSeriesFile: :OverrideStreamConcentration: invalid constituent name. Command will be ignored.",Options.noisy);
-      }
-      else {
-        pModel->GetTransportModel()->OverrideStreamConcentration(SBID,c);
-      }
-      break;*/
-    }
-    case(303):
-    {/*:SpecifiedInflowTemperature [SBID]
-      {yyyy-mm-dd} {hh:mm:ss.0} {double timestep} {int nMeasurements}
-      {double value} x nMeasurements
-       :EndSpecifiedInflowTemperature
-        */
-      if(Options.noisy) { cout <<"Specified stream temperature"<<endl; }
-
-      int c=pModel->GetTransportModel()->GetConstituentIndex("TEMPERATURE");
-      if(c==DOESNT_EXIST) {
-        ExitGracefully("ParseTimeSeriesFile: :SpecifiedStreamTemperature: temperature is not being simulated. ",BAD_DATA_WARN);
-      }
-      long SBID=s_to_l(s[1]);
-      if(pModel->GetSubBasinByID(SBID)==NULL) {
-        ExitGracefully("ParseTimeSeriesFile: :SpecifiedStreamConcentration: invalid subbasin ID. ",BAD_DATA_WARN);
-      }
-
-      CTimeSeries *pTS;
-      pTS=CTimeSeries::Parse(p,true,"Specified Conc "+pModel->GetTransportModel()->GetConstituentTypeName(c)+"_"+to_string(SBID),SBID,"none",Options);
-      pTS->SetLocID(SBID);
-
-      pModel->GetTransportModel()->GetConstituentModel(c)->AddInflowConcTimeSeries(pTS);
-
-      break;
-    }
-    case(304)://----------------------------------------------
-    {/*:MassLoading [constit_name] [SBID]
-         {yyyy-mm-dd} {hh:mm:ss.0} {double timestep} {int nMeasurements}
-         {double value [kg/d]} x nMeasurements
-       :EndMassLoading
-       */
-      if(Options.noisy) { cout <<"Specified mass loading to stream"<<endl; }
-
-      int c=pModel->GetTransportModel()->GetConstituentIndex(s[1]);
-      if(c==DOESNT_EXIST) {
-        ExitGracefully("ParseTimeSeriesFile: :MassLoading: invalid constituent name. Command will be ignored.",BAD_DATA_WARN); break;
-      }
-      long SBID=s_to_l(s[2]);
-      if(pModel->GetSubBasinByID(SBID)==NULL) {
-        ExitGracefully("ParseTimeSeriesFile: :MassLoading: invalid subbasin ID. Command will be ignored.",BAD_DATA_WARN); break;
-      }
-
-      CTimeSeries* pTS;
-      pTS=CTimeSeries::Parse(p,true,"Mass Loading "+pModel->GetTransportModel()->GetConstituentTypeName(c)+"_"+to_string(SBID),SBID,"none",Options);
-      pTS->SetLocID(SBID);
-
-      pModel->GetTransportModel()->GetConstituentModel(c)->AddMassLoadingTimeSeries(pTS);
-
-      break;
-    }
-
-    case (400)://----------------------------------------------
-    {/*:GriddedForcing
-         :ForcingType PRECIP
-         :FileNameNC  /Users/mai/Desktop/Tolson_SVN/btolson/trunk/basins/york_lumped/York_daily.nc
-         :VarNameNC   pre
-         :DimNamesNC  nlon nlat ntime
-         :GridWeights # GRIDWEIGHTS COMMAND ALWAYS LAST!
-           [#HRUs] [#GRID CELLS NC]
-           [CELL#] [HRUID] [w_lk]
-           ....
-         :EndGridWeights
-       :EndGriddedForcing
-     */
-      if (Options.noisy){cout <<":GriddedForcing"<<endl;}
-
-#ifndef _RVNETCDF_
-      ExitGracefully("ParseTimeSeriesFile: :GriddedForcing blocks are only allowed when NetCDF library is available!",BAD_DATA);
-#endif
-      string tmp[3];
-      tmp[0] = "NONE";
-      tmp[1] = "NONE";
-      tmp[2] = "NONE";
-      is_3D  = true;
-      pGrid=new CForcingGrid("NONE",     // ForcingType,
-                             "NONE",     // FileNameNC
-                             "NONE",     // VarNameNC,
-                             tmp,        // DimNames[3]
-                             is_3D);     // is_3D
-
-      grid_initialized = false;
-
-      break;
-    }
-    case (406)://----------------------------------------------
-    {/*:EndGriddedForcing*/
-      if(Options.noisy) { cout <<":EndGriddedForcing "<<endl; }
-#ifndef _RVNETCDF_
-      ExitGracefully("ParseTimeSeriesFile: :GriddedForcing blocks are only allowed when NetCDF library is available!",BAD_DATA);
-#endif
-      if(pGrid->GetNumberNonZeroGridCells()==0) { //Never called SetIdxNonZeroGridCells()
-        ExitGracefully("ParseTimeSeriesFile: :GriddedForcing command is missing :GridWeights or :StationWeightsByAttribute entry",BAD_DATA_WARN);
-      }
-      else {
-        if(!grid_initialized) { pGrid->ForcingGridInit(Options);grid_initialized = true; }
-        pModel->AddForcingGrid(pGrid,pGrid->GetForcingType());
-      }
-      pGrid=NULL;
-      break;
-    }
-    case (401)://----------------------------------------------
-    {/*:ForcingType [forcing type, e.g., PRECIP] */
-      if (Options.noisy){cout <<"   :ForcingType"<<endl;}
-#ifndef _RVNETCDF_
-      ExitGracefully("ParseTimeSeriesFile: :GriddedForcing and :StationForcing blocks are only allowed when NetCDF library is available!",BAD_DATA);
-#endif
-      ExitGracefullyIf(pGrid==NULL, "ParseTimeSeriesFile: :ForcingType command must be within a :GriddedForcing or :StationForcing block",BAD_DATA);
-      ExitGracefullyIf(grid_initialized,"ParseTimeSeriesFile: :ForcingType command must be before :GaugeWeights command",BAD_DATA);
-
-      pGrid->SetForcingType(GetForcingTypeFromString(s[1]));
-
-      break;
-    }
-    case (402)://----------------------------------------------
-    {/*:FileNameNC  [filename] */
-      if (Options.noisy){cout <<"   :FileNameNC"<<endl;}
-#ifndef _RVNETCDF_
-      ExitGracefully("ParseTimeSeriesFile: :GriddedForcing and :StationForcing blocks are only allowed when NetCDF library is available!",BAD_DATA);
-#else
-      ExitGracefullyIf(pGrid==NULL,     "ParseTimeSeriesFile: :FileNameNC command must be within a :GriddedForcings or :StationForcing block",BAD_DATA);
-      ExitGracefullyIf(grid_initialized,"ParseTimeSeriesFile: :FileNameNC command must be before :GaugeWeights command",BAD_DATA);
-
-      string filename=s[1];
-      filename =CorrectForRelativePath(filename ,Options.rvt_filename);
-
-      // check for existence
-
-      int    retval;                // error value for NetCDF routines
-      retval = nc_open(filename.c_str(),NC_NOWRITE,&ncid);
-      if (retval != 0){
-	      string warn = "ParseTimeSeriesFile: :FileNameNC command: Cannot find gridded data file "+ filename;
-	      ExitGracefully(warn.c_str(),BAD_DATA_WARN);
-	      break;
-      }
-      HandleNetCDFErrors(retval);
-
-      pGrid->SetFilename(filename);
-
-#endif
-      break;
-    }
-    case (403)://----------------------------------------------
-    {/*:VarNameNC   [name of :ForcingType variable in NetCDF file] */
-      if (Options.noisy){cout <<"   :VarNameNC"<<endl;}
-#ifndef _RVNETCDF_
-      ExitGracefully("ParseTimeSeriesFile: :GriddedForcing and :StationForcing blocks are only allowed when NetCDF library is available!",BAD_DATA);
-#endif
-      ExitGracefullyIf(pGrid==NULL,     "ParseTimeSeriesFile: :VarNameNC command must be within a :GriddedForcing or :StationForcing block",BAD_DATA);
-      ExitGracefullyIf(grid_initialized,"ParseTimeSeriesFile: :VarNameNC command must be before :GaugeWeights command",BAD_DATA);
-      pGrid->SetVarname(s[1]);
-      break;
-    }
-    case (404)://----------------------------------------------
-    {/*:DimNamesNC  [longitude netCDF alias] [latitude netCDF alias] [time netCDF alias]*/
-      if (Options.noisy){cout <<"   :DimNamesNC"<<endl;}
-#ifndef _RVNETCDF_
-      ExitGracefully("ParseTimeSeriesFile: :GriddedForcing and :StationForcing blocks are only allowed when NetCDF library is available!",BAD_DATA);
-#endif
-      ExitGracefullyIf(pGrid==NULL,      "ParseTimeSeriesFile: :DimNamesNC command must be within a :GriddedForcing or :StationForcing block",BAD_DATA);
-      ExitGracefullyIf(grid_initialized, "ParseTimeSeriesFile: :DimNamesNC command must be before :GaugeWeights command",BAD_DATA);
-      string tmp[3];
-      tmp[0] = s[1];
-      tmp[1] = s[2];
-      if (is_3D){ tmp[2] = s[3]; }
-
-      pGrid->SetDimNames(tmp);
-
-      break;
-    }
-    case (405)://----------------------------------------------
-    {/*:GridWeights
-       :NumberHRUs 3
-       :NumberGridCells  22
-       # [HRU ID] [Cell #] [w_kl]
-       #     where w_kl is fraction of forcing for HRU k is from grid cell l=(i,j)
-       #     and grid cell index l is derived by l = j * NC + i
-       #     where i and j are the zero-indexed column and row of cell l respectively and
-       #     NC is the total number of columns.
-       #     minimum Cell # is 0, max is nrow*ncol-1
-       #     Following contraint must be satisfied:
-       #         sum(w_kl, {l=1,NC*NR}) = 1.0 for all HRUs k
-       # [HRUID] [CELL#] [w_kl]
-       1       2       0.3
-       1       3       0.5
-       1       23      0.2
-       2       2       0.4
-       2       3       0.6
-       3       5       1.0
-       :EndGridWeights*/
-#ifndef _RVNETCDF_
-      ExitGracefully("ParseTimeSeriesFile: :GriddedForcing and :StationForcing blocks are only allowed when NetCDF library is available!",BAD_DATA);
-#endif
-
-      ExitGracefullyIf(pGrid==NULL,
-                       "ParseTimeSeriesFile: :GridWeights command must be within a :GriddedForcing or :StationForcing block",BAD_DATA);
-
-      if (!grid_initialized) { //must initialize grid prior to adding grid weights
-        grid_initialized = true;
-        pGrid->ForcingGridInit(Options);
-      }
-
-      bool nHydroUnitsGiven = false;
-      bool nGridCellsGiven  = false;
-      int  nHydroUnits=0;
-      int  nGridCells=0;
-      CHydroUnit *pHRU=NULL;
-
-      if (Options.noisy) {cout <<"GridWeights..."<<endl;}
-      while (((Len==0) || (strcmp(s[0],":EndGridWeights"))) && (!(p->Tokenize(s,Len))))
-      {
-
-        if      (IsComment(s[0],Len))            {}//comment line
-        else if (!strcmp(s[0],":Attributes"    )){}//ignored by Raven - needed for GUIs
-        else if (!strcmp(s[0],":Units"         )){}//ignored by Raven - needed for GUIs
-        else if (!strcmp(s[0],":NumberHRUs"    ))
-        {
-          nHydroUnits      = atoi(s[1]);
-          nHydroUnitsGiven = true;
-
-          ExitGracefullyIf(pModel->GetNumHRUs() < nHydroUnits,
-                           "ParseTimeSeriesFile: :GridWeights :NumberHRUs exceeds number of HRUs in model",BAD_DATA);
-
-          nHydroUnits=pModel->GetNumHRUs(); //no need to use this; should always use actual number of HRUs in model
-          pGrid->SetnHydroUnits(nHydroUnits);
-          if (nHydroUnitsGiven && nGridCellsGiven) {pGrid->AllocateWeightArray(nHydroUnits,nGridCells);}
-        }
-        else if (!strcmp(s[0],":NumberGridCells"    ) || !strcmp(s[0],":NumberStations"    ))
-        {
-          nGridCells      = atoi(s[1]);
-          nGridCellsGiven = true;
-
-          if (pGrid->GetCols() * pGrid->GetRows() != nGridCells) {
-            printf(":NumberGridCells/:NumberStations   = %i\n",atoi(s[1]));
-            printf("NetCDF cols * rows = %i\n",pGrid->GetCols() * pGrid->GetRows());
-            ExitGracefully("ParseTimeSeriesFile: :NumberGridCells given does not agree with NetCDF file content",BAD_DATA);
-          }
-
-          if (nHydroUnitsGiven && nGridCellsGiven) {pGrid->AllocateWeightArray(nHydroUnits,nGridCells);}
-        }
-        else if (!strcmp(s[0],":EndGridWeights")){}//done
-        else
-        {
-          if (nHydroUnitsGiven && nGridCellsGiven) {
-            pHRU=NULL;
-            pHRU = pModel->GetHRUByID(atoll(s[0]));
-            if (pHRU == NULL) {
-              printf("\n\n");
-              printf("Wrong HRU ID in :GridWeights: HRU_ID = %s\n",s[0]);
-              ExitGracefully("ParseTimeSeriesFile: HRU ID found in :GridWeights which does not exist in :HRUs!",BAD_DATA);
-            }
-            pGrid->SetWeightVal(pHRU->GetGlobalIndex(),atoi(s[1]),atof(s[2]));
-          }
-          else {
-            ExitGracefully("ParseTimeSeriesFile: :NumberHRUs must be given in :GridWeights block",BAD_DATA);
-          }
-        } // end else
-      } // end while
-
-      // check that weightings sum up to one per HRU
-      bool WeightArrayOK = pGrid->CheckWeightArray(nHydroUnits,nGridCells,pModel);
-      ExitGracefullyIf(!WeightArrayOK,
-                       "ParseTimeSeriesFile: Check of weights for gridded forcing failed. Sum of gridweights for ALL enabled HRUs must be 1.0.",BAD_DATA);
-
-      // store (sorted) grid cell ids with non-zero weight in array
-      pGrid->SetIdxNonZeroGridCells(nHydroUnits,nGridCells,Options);
-      pGrid->CalculateChunkSize(Options);
-      break;
-    }
-
-    case (407)://----------------------------------------------
-    {/*:Deaccumulate */
-      if (Options.noisy){cout <<"   :Deaccumulate"<<endl;}
-      ExitGracefullyIf(pGrid==NULL, "ParseTimeSeriesFile: :Deaccumulate command must be within a :GriddedForcing or :StationForcing block",BAD_DATA);
-      pGrid->SetToDeaccumulate();
-      break;
-    }
-    case (408)://----------------------------------------------
-    {/*:TimeShift [hh:mm:ss] or [days]*/
-      if (Options.noisy){cout <<"   :TimeShift"<<endl;}
-      ExitGracefullyIf(pGrid==NULL,     "ParseTimeSeriesFile: :TimeShift command must be within a :GriddedForcing or :StationForcing block",BAD_DATA);
-      ExitGracefullyIf(Len<2,           "ParseTimeSeriesFile: :TimeShift expects at least one argument",BAD_DATA);
-      ExitGracefullyIf(grid_initialized,"ParseTimeSeriesFile: :TimeShift argument in :GriddedForcing or :StationForcing block needs to be before :GridWeights block",BAD_DATA);
-
-      string tString=s[1];
-      double TimeShift=0.0;
-      if((tString.length()>=2) && ((tString.substr(2,1)==":") || (tString.substr(1,1)==":"))) {//support for hh:mm:ss.00 format in timestep
-        time_struct tt;
-        tt=DateStringToTimeStruct("0000-01-01",tString,Options.calendar);
-        TimeShift=(tt.julian_day);
-      }
-      else {
-        TimeShift =(s_to_d(s[1]));//in days
-      }
-
-      pGrid->SetTimeShift(TimeShift);
-
-      break;
-    }
-    case (409)://----------------------------------------------
-    {/*:LinearTransform [a] [b] */
-      if (Options.noisy){cout <<"   :LinearTransform"<<endl;}
-      ExitGracefullyIf(pGrid==NULL,     "ParseTimeSeriesFile: :LinearTransform command must be within a :GriddedForcing or :StationForcing block",BAD_DATA);
-      ExitGracefullyIf(Len!=3,          "ParseTimeSeriesFile: :LinearTransform expects exactly two arguments",BAD_DATA);
-      ExitGracefullyIf(grid_initialized,"ParseTimeSeriesFile: :LinearTransform command must be before :GaugeWeights command",BAD_DATA);
-
-      double LinTrans_a=atof(s[1]);
-      double LinTrans_b=atof(s[2]);
-      pGrid->SetLinearTransform(LinTrans_a,LinTrans_b);
-      break;
-    }
-    case (410)://----------------------------------------------
-    {/*:PeriodEndingNC  */
-      if (Options.noisy){cout <<"   :PeriodEnding"<<endl;}
-      ExitGracefullyIf(pGrid==NULL     ,"ParseTimeSeriesFile: :PeriodEnding command must be within a :GriddedForcing or :StationForcing block",BAD_DATA);
-      ExitGracefullyIf(grid_initialized,"ParseTimeSeriesFile: :PeriodEndingNC command must be before :GaugeWeights command",BAD_DATA);
-      pGrid->SetAsPeriodEnding();
-      break;
-    }
-    case (411)://----------------------------------------------
-    {/*:LatitudeVarNameNC  [variablename]*/
-      if(Options.noisy) { cout <<"   :LatitudeVarNameNC"<<endl; }
-      ExitGracefullyIf(pGrid==NULL,"ParseTimeSeriesFile: :LatitudeVarNameNC command must be within a :GriddedForcing or :StationForcing block",BAD_DATA);
-      pGrid->SetAttributeVarName("Latitude",s[1]);
-      break;
-    }
-    case (412)://----------------------------------------------
-    {/*:LongitudeVarNameNC  [variablename]*/
-      if(Options.noisy) { cout <<"   :LongitudeVarNameNC"<<endl; }
-      ExitGracefullyIf(pGrid==NULL,"ParseTimeSeriesFile: :LongitudeVarNameNC command must be within a :GriddedForcing or :StationForcing block",BAD_DATA);
-      pGrid->SetAttributeVarName("Longitude",s[1]);
-      break;
-    }
-    case (413)://----------------------------------------------
-    {/*:ElevationVarNameNC  [variablename]*/
-      if(Options.noisy) { cout <<"   :ElevationVarNameNC"<<endl; }
-      ExitGracefullyIf(pGrid==NULL,"ParseTimeSeriesFile: :ElevationVarNameNC command must be within a :GriddedForcing or :StationForcing block",BAD_DATA);
-      pGrid->SetAttributeVarName("Elevation",s[1]);
-      break;
-    }
-    case (416)://----------------------------------------------
-    {/*:StationIDNameNC  [variablename]*/
-      if(Options.noisy) { cout <<"   :StationIDNameNC"<<endl; }
-      ExitGracefullyIf(pGrid==NULL,"ParseTimeSeriesFile: :StationIDNameNC command must be within a :StationForcing block",BAD_DATA);
-      pGrid->SetAttributeVarName("StationIDs",s[1]);
-      break;
-    }
-    case(414)://----------------------------------------------
-    {/*:StationWeightsByAttribute
-       :NumberHRUs 3
-       :NumberStations  22
-       # [HRU ID] [station Identifier] [w_kl]
-       #     Following contraint must be satisfied:
-       #         sum(w_kl, {l=1,NS}) = 1.0 for all HRUs k where NS=number of stations
-       1       A3       0.3
-       1       A34       0.5
-       1       B2      0.2
-       2       B0       0.4
-       2       C2       0.6
-       3       D15      1.0 # station identifier consistent with array in NetCDF consistent with StationIDNameNC
-       :EndStationWeightsByAttribute*/
-#ifndef _RVNETCDF_
-      ExitGracefully("ParseTimeSeriesFile: :GriddedForcing and :StationForcing blocks are only allowed when NetCDF library is available!",BAD_DATA);
-#endif
-      ExitGracefullyIf(pGrid==NULL,
-        "ParseTimeSeriesFile: :StationWeightsByAttribute command must be within a :StationForcing block",BAD_DATA);
-
-      if(!grid_initialized) { //must initialize grid prior to adding grid weights
-        grid_initialized = true;
-        pGrid->ForcingGridInit(Options);
-      }
-
-      bool nHydroUnitsGiven = false;
-      bool nGridCellsGiven  = false;
-      bool attributeGiven=false;
-      int  nHydroUnits=0;
-      int  nGridCells=0;
-
-      if(Options.noisy) { cout <<"StationWeightsByAttribute..."<<endl; }
-      while(((Len==0) || (strcmp(s[0],":EndStationWeightsByAttribute"))) && (!(p->Tokenize(s,Len))))
-      {
-
-        if(IsComment(s[0],Len)) {}//comment line
-        else if(!strcmp(s[0],":NumberHRUs"))
-        {
-          nHydroUnits      = atoi(s[1]);
-          nHydroUnitsGiven = true;
-
-          ExitGracefullyIf(pModel->GetNumHRUs() < nHydroUnits,
-            "ParseTimeSeriesFile: :StationWeightsByAttribute :NumberHRUs exceeds number of HRUs in model",BAD_DATA);
-
-          nHydroUnits=pModel->GetNumHRUs(); //no need to use this; should always use actual number of HRUs in model
-
-          pGrid->SetnHydroUnits(nHydroUnits);
-          if(nHydroUnitsGiven && nGridCellsGiven) { pGrid->AllocateWeightArray(nHydroUnits,nGridCells); }
-        }
-        else if( !strcmp(s[0],":NumberStations"))
-        {
-          nGridCells      = atoi(s[1]);
-          nGridCellsGiven = true;
-
-          if(pGrid->GetCols() * pGrid->GetRows() != nGridCells) {
-            printf(":NumberStations   = %i\n",atoi(s[1]));
-            printf("NetCDF cols * rows = %i\n",pGrid->GetCols() * pGrid->GetRows());
-            ExitGracefully("ParseTimeSeriesFile: :NumberStations given does not agree with NetCDF file content",BAD_DATA);
-          }
-
-          if(nHydroUnitsGiven && nGridCellsGiven) { pGrid->AllocateWeightArray(nHydroUnits,nGridCells); }
-        }
-        else if(!strcmp(s[0],":EndGridWeights")) {}//done
-        else
-        {
-          if(nHydroUnitsGiven && nGridCellsGiven && attributeGiven) {
-            CHydroUnit *pHRU=NULL;
-            pHRU = pModel->GetHRUByID(atoll(s[0]));
-            if(pHRU == NULL) {
-              printf("\n\n");
-              printf("Wrong HRU ID in :StationWeightsByAttribute: HRU_ID = %s\n",s[0]);
-              ExitGracefully("ParseTimeSeriesFile: HRU ID found in :StationWeightsByAttribute which does not exist in :HRUs!",BAD_DATA);
-            }
-
-            ExitGracefully("StationWeightsByAttribute",STUB);
-
-            int ind=DOESNT_EXIST;//pGrid->GetStationIndex(s[1]);
-            pGrid->SetWeightVal(pHRU->GetGlobalIndex(),ind,atof(s[2]));
-          }
-          else {
-            ExitGracefully("ParseTimeSeriesFile: :NumberHRUs must be given in :StationWeightsByAttribute block",BAD_DATA);
-          }
-        } // end else
-      } // end while
-
-      // check that weightings sum up to one per HRU
-      bool WeightArrayOK = pGrid->CheckWeightArray(nHydroUnits,nGridCells,pModel);
-      ExitGracefullyIf(!WeightArrayOK,
-        "ParseTimeSeriesFile: Check of weights for gridded forcing failed. Sum of gridweights for ALL enabled HRUs must be 1.0.",BAD_DATA);
-
-      // store (sorted) grid cell ids with non-zero weight in array
-      pGrid->SetIdxNonZeroGridCells(nHydroUnits,nGridCells,Options);
-      pGrid->CalculateChunkSize(Options);
-      break;
-
-    }
-    case (415)://----------------------------------------------
-    {/*:StationElevations
-     [int station ID1] [elev1]
-     [station ID2] [elev1]
-     ...
-     [station IDN] [elevN]
-     :EndStationElevations
-     # where station IDs consistent with StationIDNameNC
-     */
-      ExitGracefullyIf(!grid_initialized,"ParseTimeSeriesFile: :StationElevations command must be after :GaugeWeights command",BAD_DATA);
-      ExitGracefullyIf(pGrid==NULL,
-        "ParseTimeSeriesFile: :StationElevations command must be within a :GriddedForcing or :StationForcing block",BAD_DATA);
-
-      if(!grid_initialized) { //must initialize grid prior to adding grid cell/station elevations
-        grid_initialized = true;
-        pGrid->ForcingGridInit(Options);
-      }
-
-
-      if(Options.noisy) { cout <<"Station Elevations..."<<endl; }
-      while(((Len==0) || (strcmp(s[0],":EndStationElevations"))) && (!(p->Tokenize(s,Len))))
-      {
-        if(IsComment(s[0],Len)) {}//comment line
-        else if(!strcmp(s[0],":EndStationElevations")) {}//done
-        else
-        {
-          int ind=DOESNT_EXIST;//pGrid->GetStationIndex(s[1]);
-          ExitGracefully(":EndStationElevations",STUB);
-          pGrid->SetStationElevation(ind,s_to_d(s[1]));
-        } // end else
-      } // end while
-      break;
-    }
-    case (417)://----------------------------------------------
-    {/*:StationElevationsByIdx
-       [station index1] [elev1]
-       [station index2] [elev1]
-       ...
-       [station indexN] [elevN]
-     :EndStationElevationsByIdx
-     # where station indices are same as nc file order
-     */
-      ExitGracefullyIf(!grid_initialized,"ParseTimeSeriesFile: :StationElevationsByIdx command must be after :GaugeWeights command",BAD_DATA);
-      ExitGracefullyIf(pGrid==NULL,
-        "ParseTimeSeriesFile: :StationElevations command must be within a :GriddedForcing or :StationForcing block",BAD_DATA);
-
-      if(!grid_initialized) { //must initialize grid prior to adding grid cell/station elevations
-        grid_initialized = true;
-        pGrid->ForcingGridInit(Options);
-      }
-
-      if(Options.noisy) { cout <<"Station Elevations..."<<endl; }
-      while(((Len==0) || (strcmp(s[0],":EndStationElevationsByIdx"))) && (!(p->Tokenize(s,Len))))
-      {
-        if(IsComment(s[0],Len)) {}//comment line
-        else if(!strcmp(s[0],":EndStationElevationsByIdx")) {}//done
-        else
-        {
-          int idx=s_to_i(s[0]);
-          pGrid->SetStationElevation(idx,s_to_d(s[1]));
-        } // end else
-      } // end while
-      break;
-    }
-    case (418)://----------------------------------------------
-    {/*:MapStationsTo [SUBBASINS or HRUS]*/
-      //Alternate to :GridWeights - used if station forcings map 1:1 with subbasins or HRUs
-      //requires array attribute stations in same NetCDF file as forcing data
-
-      if(Options.noisy) { cout <<"   :MapStationsTo command"<<endl; }
-      ExitGracefullyIf(pGrid==NULL,"ParseTimeSeriesFile: :MapStationsTo command must be within a :StationForcing block",BAD_DATA);
-
-      bool sb_command;
-      if      (!strcmp(s[1],"SUBBASINS")){sb_command=true;}
-      else if (!strcmp(s[1],"HRUS"     )){sb_command=false;}
-
-      // Get vector of station IDs
-      //====================================================================
-      int   StatVecID;         // attribute ID of station vector
-      int   StatDimID;         // nstations dimension ID
-      long* StatIDs    =NULL;  // vector of Subbasin or HRU IDs (allocated in GetNetCDFStationArray)
-                               //\todo[funct]: fix so StatIDs supports long long int
-      string *junk=NULL;
-      int   nStations=0;       // size of station Vector
-      if (ncid == -9) {
-        ExitGracefully(":FileNameNC command must precede :MapStationsTo command in :StationForcings block",BAD_DATA);
-      }
-      GetNetCDFStationArray(ncid, pGrid->GetFilename(),StatDimID,StatVecID, StatIDs,junk, nStations);
-      if ((sb_command) && (nStations!=pModel->GetNumSubBasins())){
-        ExitGracefully(":MapStationsTo command: Number of stations in NetCDF file not the same as the number of model subbasins",BAD_DATA);
-      }
-      if ((!sb_command) && (nStations!=pModel->GetNumHRUs())){
-        ExitGracefully(":MapStationsTo command: Number of stations in NetCDF file not the same as the number of model HRUs",BAD_DATA);
-      }
-      /*cout<<":MapTo command: "<<endl;
-      for (int i=0;i<nStations;i++){
-        cout<<" "<<StatIDs[i]<<endl;
-      }*/
-      // grid weights preparation
-      //====================================================================
-      if (!grid_initialized) { //must initialize grid prior to adding grid weights
-        grid_initialized = true;
-        pGrid->ForcingGridInit(Options);
-      }
-      pGrid->SetnHydroUnits     (pModel->GetNumHRUs());
-      pGrid->AllocateWeightArray(pModel->GetNumHRUs(),nStations);
-
-      // generate grid weights
-      //====================================================================
-      int StationID=DOESNT_EXIST;
-      for (int k=0;k<pModel->GetNumHRUs();k++)
-      {
-        if (sb_command){ //SUBBASINS
-          StationID=DOESNT_EXIST;
-          int p=pModel->GetHydroUnit(k)->GetSubBasinIndex();
-          long SBID=pModel->GetSubBasin(p)->GetID();
-          for (int i=0;i<nStations;i++){
-            if (SBID==StatIDs[i]){
-              StationID=i; break;
-            }
-          }
-        }
-        else { //HRUS
-          StationID=DOESNT_EXIST;
-          for (int i=0;i<nStations;i++){
-            if (pModel->GetHydroUnit(k)->GetHRUID()==StatIDs[i]){
-              StationID=i; break;
-            }
-          }
-        }
-        int p=pModel->GetHydroUnit(k)->GetSubBasinIndex();
-        //cout<<"SETTING WEIGHT "<<k<<" "<<StationID<<" "<<pModel->GetSubBasin(p)->GetID()<<endl;
-        pGrid->SetWeightVal(k,StationID,1.0);
-      }
-      // check that weightings sum up to one per HRU
-      bool WeightArrayOK = pGrid->CheckWeightArray(pModel->GetNumHRUs(),nStations,pModel);
-      ExitGracefullyIf(!WeightArrayOK,
-                       "ParseTimeSeriesFile: Check of weights for gridded forcing in :MapToStations command failed. Sum of gridweights for ALL enabled HRUs must be 1.0.",BAD_DATA);
-
-      // store (sorted) station ids with non-zero weight in array
-      pGrid->SetIdxNonZeroGridCells(pModel->GetNumHRUs(),nStations,Options);
-      pGrid->CalculateChunkSize(Options);
-
-      delete [] StatIDs;
-      delete [] junk;
-      break;
-    }
-    case (500)://----------------------------------------------
-    {/*:StationForcing
-         :ForcingType PRECIP
-         :FileNameNC  [filename.nc]
-         :VarNameNC   pre
-         :DimNamesNC  nstations ntime
-
-         :GridWeights
-           :NumberHRUs [#HRUs]
-           :NumberStations [#STATIONS]
-           [HRUID] [STATION#] [w_lk]
-           ....
-         :EndGridWeights
-         #OR
-         :MapStationsToHRUs
-         #OR
-         :MapStationsToSubBasins
-       :EndStationForcing
-     */
-      if (Options.noisy){cout <<":StationForcing"<<endl;}
-
-#ifndef _RVNETCDF_
-      ExitGracefully("ParseTimeSeriesFile: :StationForcing blocks are only allowed when NetCDF library is available!",BAD_DATA);
-#endif
-
-      string tmp[3];
-      tmp[0] = "NONE";
-      tmp[1] = "NONE";
-      tmp[2] = "NONE";
-      is_3D  = false;
-      pGrid=new CForcingGrid("NONE",     // ForcingType,
-                             "NONE",     // FileNameNC
-                             "NONE",     // VarNameNC,
-                             tmp,        // DimNames[3],
-                             is_3D);     // is_3D
-      grid_initialized = false;
-
-      break;
-    }
-    case (506)://----------------------------------------------
-    {/*:EndStationForcing*/
-      if (Options.noisy){cout <<":EndStationForcing"<<endl;}
-#ifndef _RVNETCDF_
-      ExitGracefully("ParseTimeSeriesFile: :StationForcing blocks are only allowed when NetCDF library is available!",BAD_DATA);
-#endif
-      if(!grid_initialized) { pGrid->ForcingGridInit(Options);grid_initialized = true; }
-      pModel->AddForcingGrid(pGrid,pGrid->GetForcingType());
-      pGrid=NULL;
-      ncid=-9;
-      break;
-    }
-
-    default: //----------------------------------------------
-    {
-      char firstChar = *(s[0]);
-      switch(firstChar)
-      {
-      case ':':
-      {
-        if     (!strcmp(s[0],":FileType"))    {if (Options.noisy){cout<<"Filetype"<<endl;}}//do nothing
-        else if(!strcmp(s[0],":Application")) {if (Options.noisy){cout<<"Application"<<endl;}}//do nothing
-        else if(!strcmp(s[0],":Version"))     {if (Options.noisy){cout<<"Version"<<endl;}}//do nothing
-        else if(!strcmp(s[0],":WrittenBy"))   {if (Options.noisy){cout<<"WrittenBy"<<endl;}}//do nothing
-        else if(!strcmp(s[0],":CreationDate")){if (Options.noisy){cout<<"CreationDate"<<endl;}}//do nothing
-        else if(!strcmp(s[0],":SourceFile"))  {if (Options.noisy){cout<<"SourceFile"<<endl;}}//do nothing
-        else
-        {
-          warn ="IGNORING unrecognized command: |" + string(s[0])+ "| in .rvt file "+p->GetFilename()+" line: "+ to_string(p->GetLineNumber());
-          WriteWarning(warn,Options.noisy);
-        }
-      }
-      break;
-      default:
-      {
-        string errString = "Unrecognized command in .rvt file: |" + string(s[0]) + "| file: "+p->GetFilename()+" line: "+ to_string(p->GetLineNumber());
-        ExitGracefully(errString.c_str(),BAD_DATA);//STRICT
-      }
-      break;
-      }
-    }
-    }//end switch(code)
-
-    end_of_file=p->Tokenize(s,Len);
-
-    //return after file redirect, if in secondary file
-    if ((end_of_file) && (pMainParser!=NULL))
-    {
-      INPUT2.clear();
-      INPUT2.close();
-      delete p;
-      p=pMainParser;
-      pMainParser=NULL;
-      end_of_file=p->Tokenize(s,Len);
-    }
-  } //end while (!end_of_file)
-
-  RVT.close();
-
-  //QA/QC
-  //--------------------------------
-  if((has_irrig) && (pModel->GetTransportModel()->GetNumConstituents()>0)) {
-    WriteWarning("ParseTimeSeriesFile: irrigation/diversions included with transport constituents. Since water demands are not currently simulated in the Raven transport module, transport results must be interpreted with care.",Options.noisy);
-  }
-
-  delete p; p=NULL;
-
-  return true;
-}
-
-//////////////////////////////////////////////////////////////////
-/// \brief handles allocation of reservoir demands from downstream
-/// \param *&pModel [out] Reference to the model object
-/// \param Options [in] Global model options
-//
-void AllocateReservoirDemand(CModel *&pModel, const optStruct &Options,long SBID,long SBIDres,double pct_met,int jul_start,int jul_end)
-{
-  double dmult;
-  double mult = pModel->GetGlobalParams()->GetParameter("RESERVOIR_DEMAND_MULT");
-  string warn;
-
-  CSubBasin *pSB, *pSBres;
-  pSB = pModel->GetSubBasinByID(SBID);
-  if(pSB==NULL) {
-    warn=":AllocateReservoirDemand: Subbasin "+to_string(SBID)+" not in model, cannot set reservoir downstream demand";
-    WriteWarning(warn,Options.noisy);
-    return;
-  }
-  if(SBIDres==AUTO_COMPUTE_LONG)
-  {
-    if(Options.res_demand_alloc==DEMANDBY_CONTRIB_AREA)//==================================================
-    {
-      int nUpstr=0;
-      const CSubBasin **pUpstr = pModel->GetUpstreamSubbasins(SBID,nUpstr);
-      double Atot=0;
-      for(int p=0;p<nUpstr;p++) {
-        if(pUpstr[p]->GetReservoir()!=NULL) {
-          Atot+=pUpstr[p]->GetDrainageArea();
-        }
-      }
-      double area;
-
-      if(Atot>0.0) { //reservoirs exist upstream
-        for(int p=0;p<nUpstr;p++) {
-          if(pUpstr[p]->GetReservoir()!=NULL) {
-            /*  for(int i=0;i<pUpstr[p]->GetNumDemands();i++) {
-            if(pUpstr[p]->GetReservoir()->GetDemand(i).DownSB==pSB->GetID()) {
-            //demand already assigned; this overrides AUTO for this subbasin
-            }
-            }*/
-            dmult=pUpstr[p]->GetReservoir()->GetDemandMultiplier();
-            area=pUpstr[p]->GetDrainageArea();
-            pUpstr[p]->GetReservoir()->AddDownstreamDemand(pSB,area/Atot*mult*dmult,jul_start,jul_end);
-          }
-        }
-      }
-    }
-    //else if(Options.res_demand_alloc==DEMANDBY_SURFACE_AREA) {//================================================
-
-    //}
-    else if(Options.res_demand_alloc==DEMANDBY_MAX_CAPACITY)//==================================================
-    {
-      int nUpstr=0;
-      const CSubBasin **pUpstr = pModel->GetUpstreamSubbasins(SBID,nUpstr);
-      double Vtot=0;
-      for(int p=0;p<nUpstr;p++) {
-        if(pUpstr[p]->GetReservoir()!=NULL) {
-          Vtot+=pUpstr[p]->GetReservoir()->GetMaxCapacity();
-        }
-      }
-      double volume;
-
-      if(Vtot>0.0) { //reservoirs exist upstream
-        for(int p=0;p<nUpstr;p++) {
-          if(pUpstr[p]->GetReservoir()!=NULL) {
-            dmult =pUpstr[p]->GetReservoir()->GetDemandMultiplier();
-            volume=pUpstr[p]->GetReservoir()->GetMaxCapacity();
-            pUpstr[p]->GetReservoir()->AddDownstreamDemand(pSB,(volume/Vtot)*dmult*mult,jul_start,jul_end);
-          }
-        }
-      }
-    }
-  }
-  else /* if SBIDres!=AUTO_COMPUTE_LONG */
-  { //single connection //===============================================================================
-    pSBres=pModel->GetSubBasinByID(SBIDres);
-    if(pSBres==NULL) {
-      warn=":AllocateReservoirDemand: Reservoir subbasin "+to_string(SBID)+" not in model, cannot set reservoir downstream demand";
-      WriteWarning(warn,Options.noisy);
-    }
-    else if(pSBres->GetReservoir()==NULL) {
-      warn=":AllocateReservoirDemand: subbasin "+to_string(SBID)+" does not have reservoir, cannot set reservoir downstream demand";
-      WriteWarning(warn,Options.noisy);
-    }
-    else
-    {
-      dmult=pSBres->GetReservoir()->GetDemandMultiplier();
-      pSBres->GetReservoir()->AddDownstreamDemand(pSB,pct_met*dmult*mult,jul_start,jul_end);
-    }
-  }
-}
+﻿/*----------------------------------------------------------------
+  Raven Library Source Code
+  Copyright (c) 2008-2024 the Raven Development Team
+  ----------------------------------------------------------------*/
+#include "RavenInclude.h"
+#include "Model.h"
+#include "TimeSeries.h"
+#include "IrregularTimeSeries.h"
+#include "ParseLib.h"
+
+void AllocateReservoirDemand(CModel *&pModel,const optStruct &Options,long SBID, long SBIDres,double pct_met,int jul_start,int jul_end);
+bool IsContinuousFlowObs2(const CTimeSeriesABC* pObs,long SBID);
+void GetNetCDFStationArray(const int ncid, const string filename,int &stat_dimid,int &stat_varid, long *&aStations, string *&aStat_string,int &nStations);
+//////////////////////////////////////////////////////////////////
+/// \brief Parse input time series file, model.rvt
+///
+/// \param *&pModel [out] Reference to the model object
+/// \param Options [in] Global model options
+/// \return True if operation was successful
+//
+bool ParseTimeSeriesFile(CModel *&pModel, const optStruct &Options)
+{
+
+  CTimeSeries *pTimeSer;
+  CGauge *pGage=NULL;
+  CForcingGrid  *pGrid=NULL;
+
+  int   code;
+  int   Len,line(0);
+  char *s[MAXINPUTITEMS];
+  double monthdata[12];
+  string warn;
+  bool   in_ifmode_statement=false;
+  int    ncid=-9;
+  string const_name;
+
+  bool ended            = false;
+  bool has_irrig        = false;
+  bool grid_initialized = false;
+  bool is_3D            = false;  // true if gridded forcing is 3D
+
+  ifstream RVT;
+  ifstream INPUT2;           //For Secondary input
+  CParser* pMainParser=NULL; //for storage of main parser while reading secondary files
+
+  if (Options.in_bmi_mode && (strcmp(Options.rvt_filename.c_str(), "") == 0)) {  // an RVT may not be specified for a BMI run
+    return (true);
+  }
+
+  RVT.open(Options.rvt_filename.c_str());
+  if (RVT.fail()){
+    cout << "ERROR opening *.rvt file: "<<Options.rvt_filename<<endl; return false;}
+
+  CParser *p=new CParser(RVT,Options.rvt_filename,line);
+
+  if (Options.noisy)
+  {
+    cout <<"==========================================================="<<endl;
+    cout << "Parsing Forcing Data File " << Options.rvt_filename <<"..."<<endl;
+    cout <<"==========================================================="<<endl;
+  }
+
+  //--Sift through file-----------------------------------------------
+  bool end_of_file=p->Tokenize(s,Len);
+  while (!end_of_file)
+  {
+    if (ended){break;}
+    if (Options.noisy){ cout << "reading line " << p->GetLineNumber() << ": ";}
+
+    code=0;
+    //---------------------SPECIAL -----------------------------
+    if       (Len==0)                                       {code=-1; }
+    else if  (IsComment(s[0],Len))                          {code=-2; }//comment
+    else if  (!strcmp(s[0],":End"                         )){code=-4; }//premature end of file
+    else if  (!strcmp(s[0],":IfModeEquals"                )){code=-5; }
+    else if  (in_ifmode_statement)                          {code=-6; }
+    else if  (!strcmp(s[0],":EndIfModeEquals"             )){code=-2; }//treat as comment - unused mode
+    else if  (!strcmp(s[0],":RedirectToFile"              )){code=-3; }//redirect to secondary file
+    //--------------------GAUGE BASIC DATA- --------------------
+    else if  (!strcmp(s[0],":Gauge"                       )){code=1;  }
+    else if  (!strcmp(s[0],":EndGauge"                    )){code=2;  }
+    else if  (!strcmp(s[0],":Latitude"                    )){code=9;  }
+    else if  (!strcmp(s[0],":Longitude"                   )){code=10; }
+    else if  (!strcmp(s[0],":Elevation"                   )){code=11; }
+    else if  (!strcmp(s[0],":MeasurementHeight"           )){code=16; }
+    //--------------------FORCING FUNCTIONS --------------------
+    else if  (!strcmp(s[0],":Data"                        )){code=12; }
+    else if  (!strcmp(s[0],":MultiData"                   )){code=13; }
+    else if  (!strcmp(s[0],":GaugeDataTable"              )){code=15; }
+    else if  (!strcmp(s[0],":EnsimTimeSeries"             )){code=20; }
+    //----------GAUGE-SPECIFIC CORRECTION TERMS / PARAMETERS----
+    else if  (!strcmp(s[0],":RainCorrection"              )){code=30; }
+    else if  (!strcmp(s[0],":SnowCorrection"              )){code=31; }
+    else if  (!strcmp(s[0],":CloudTempRanges"             )){code=32; }
+    else if  (!strcmp(s[0],":TemperatureCorrection"       )){code=33;}
+    //-------------------OBSERVATIONS---------------------------
+    else if  (!strcmp(s[0],":ObservationData"             )){code=40; }
+    else if  (!strcmp(s[0],":IrregularObservations"       )){code=41; }
+    else if  (!strcmp(s[0],":ObservationWeights"          )){code=42; }
+    else if  (!strcmp(s[0],":IrregularWeights"            )){code=43; }
+    //----------HYDROGRAPHS /RESERVOIR PARAMS -------------------
+    else if  (!strcmp(s[0],":BasinInflowHydrograph"       )){code=50; }
+    else if  (!strcmp(s[0],":BasinInflowHydrograph2"      )){code=51; }
+    else if  (!strcmp(s[0],":ReservoirExtraction"         )){code=52; }
+    else if  (!strcmp(s[0],":ReservoirDemand"             )){code=52; }
+    else if  (!strcmp(s[0],":VariableWeirHeight"          )){code=53; }
+    else if  (!strcmp(s[0],":ReservoirMaxStage"           )){code=54; }
+    else if  (!strcmp(s[0],":ReservoirMinStage"           )){code=55; }
+    else if  (!strcmp(s[0],":ReservoirMinStageFlow"       )){code=56; }
+    else if  (!strcmp(s[0],":ReservoirTargetStage"        )){code=57; }
+    else if  (!strcmp(s[0],":ReservoirMaxQDelta"          )){code=58; }
+    else if  (!strcmp(s[0],":ReservoirMaxQDecrease"       )){code=59; }
+    else if  (!strcmp(s[0],":ReservoirMinFlow"            )){code=60; }
+    else if  (!strcmp(s[0],":ReservoirMaxFlow"            )){code=61; }
+    else if  (!strcmp(s[0],":OverrideReservoirFlow"       )){code=62; }
+    //----------DEMAND PARAMS ----------------------------------
+    else if  (!strcmp(s[0],":IrrigationDemand"            )){code=63; }
+    else if  (!strcmp(s[0],":WaterDemand"                 )){code=63; }
+    else if  (!strcmp(s[0],":ReservoirDownstreamFlow"     )){code=64; }
+    else if  (!strcmp(s[0],":ReservoirDownstreamDemand"   )){code=65; }
+    else if  (!strcmp(s[0],":FlowDiversion"               )){code=66; }
+    else if  (!strcmp(s[0],":FlowDiversionLookupTable"    )){code=67; }
+    else if  (!strcmp(s[0],":EnvironmentalMinFlow"        )){code=68; }
+    else if  (!strcmp(s[0],":UnusableFlowPercentage"      )){code=69; }
+    //--------------------Other --------------------------------
+    else if  (!strcmp(s[0],":MonthlyAveTemperature"       )){code=70; }
+    else if  (!strcmp(s[0],":MonthlyAveEvaporation"       )){code=71; }
+    else if  (!strcmp(s[0],":MonthlyEvapFactor"           )){code=71; }
+    else if  (!strcmp(s[0],":MonthlyMinTemperature"       )){code=72; }
+    else if  (!strcmp(s[0],":MonthlyMaxTemperature"       )){code=73; }
+    else if  (!strcmp(s[0],":UserTimeSeries"              )){code=74; }
+    //-----------------CONTROLS ---------------------------------
+    else if  (!strcmp(s[0],":OverrideStreamflow"          )){code=100;}
+    else if  (!strcmp(s[0],":AssimilateStreamflow"        )){code=101;}
+    else if  (!strcmp(s[0],":SpecifyGaugeForHRU"          )){code=102;}
+    //-----------------TRANSPORT--------------------------------
+    else if  (!strcmp(s[0],":FixedConcentrationTimeSeries")){code=300; const_name=s[1];}
+    else if  (!strcmp(s[0],":FixedTemperatureTimeSeries"  )){code=300; const_name="TEMPERATURE";}
+    else if  (!strcmp(s[0],":MassFluxTimeSeries"          )){code=301;}
+    else if  (!strcmp(s[0],":SpecifiedInflowConcentration")){code=302;}
+    else if  (!strcmp(s[0],":SpecifiedInflowTemperature"  )){code=303;}
+    else if  (!strcmp(s[0],":MassLoading"                 )){code=304;}
+    //---------GRIDDED INPUT (lat,lon,time)---------------------
+    else if  (!strcmp(s[0],":GriddedForcing"              )){code=400;}
+    else if  (!strcmp(s[0],":ForcingType"                 )){code=401;}
+    else if  (!strcmp(s[0],":FileNameNC"                  )){code=402;}
+    else if  (!strcmp(s[0],":VarNameNC"                   )){code=403;}
+    else if  (!strcmp(s[0],":DimNamesNC"                  )){code=404;}
+    else if  (!strcmp(s[0],":GridWeights"                 )){code=405;}
+    else if  (!strcmp(s[0],":EndGriddedForcing"           )){code=406;}
+    else if  (!strcmp(s[0],":Deaccumulate"                )){code=407;}
+    else if  (!strcmp(s[0],":TimeShift"                   )){code=408;}
+    else if  (!strcmp(s[0],":LinearTransform"             )){code=409;}
+    else if  (!strcmp(s[0],":PeriodEndingNC"              )){code=410;}
+    else if  (!strcmp(s[0],":LatitudeVarNameNC"           )){code=411;}
+    else if  (!strcmp(s[0],":LongitudeVarNameNC"          )){code=412;}
+    else if  (!strcmp(s[0],":ElevationVarNameNC"          )){code=413;}
+    else if  (!strcmp(s[0],":GridWeightsByAttribute"      )){code=414;}
+    else if  (!strcmp(s[0],":StationElevationsByAttribute")){code=415;}
+    else if  (!strcmp(s[0],":StationIDNameNC"             )){code=416;}
+    else if  (!strcmp(s[0],":StationElevationsByIdx"      )){code=417;}
+    else if  (!strcmp(s[0],":MapStationsTo"               )){code=418;}//Alternate to :GridWeights for :StationForcing command
+
+    //---------STATION DATA INPUT AS NETCDF (stations,time)------
+    //             code 401-405 & 407-414 are shared between
+    //             GriddedForcing and StationForcing
+    else if  (!strcmp(s[0],":StationForcing"              )){code=500;}
+    else if  (!strcmp(s[0],":EndStationForcing"           )){code=506;}
+
+    switch(code)
+    {
+    case(-1):  //----------------------------------------------
+    {/*Blank Line*/
+      if (Options.noisy) {cout <<""<<endl;}break;
+    }
+    case(-2):  //----------------------------------------------
+    {/*Comment*/
+      if (Options.noisy) {cout <<"*"<<endl;} break;
+    }
+    case(-3):  //----------------------------------------------
+    {/*:RedirectToFile*/
+      string filename="";
+      for (int i=1;i<Len;i++){filename+=s[i]; if(i<Len-1){filename+=' ';}}
+      if (Options.noisy) {cout <<"Redirect to file: "<<filename<<endl;}
+
+      filename =CorrectForRelativePath(filename ,Options.rvt_filename);
+
+      INPUT2.open(filename.c_str());
+      if (INPUT2.fail()){
+        warn=":RedirectToFile: Cannot find file "+filename;
+        ExitGracefully(warn.c_str(),BAD_DATA);
+      }
+      else{
+        if (pMainParser != NULL) {
+          ExitGracefully("ParseTimeSeriesFile::nested :RedirectToFile commands (in already redirected files) are not allowed.",BAD_DATA);
+        }
+        pMainParser=p;    //save pointer to primary parser
+        p=new CParser(INPUT2,filename,line);//open new parser
+      }
+      break;
+    }
+    case(-4):  //----------------------------------------------
+    {/*:End*/
+      if (Options.noisy) {cout <<"EOF"<<endl;} ended=true; break;
+    }
+    case(-5):  //----------------------------------------------
+    {/*:IfModeEquals [mode] {mode2} {mode3}*/
+      if(Len>1) {
+        if(Options.noisy) { cout <<"Mode statement start..."<<endl; }
+        bool mode_match=false;
+        for(int i=1; i<Len; i++) {
+          if(s[i][0]==Options.run_mode) { mode_match=true; }
+        }
+        if(!mode_match) { in_ifmode_statement=true; }
+      }
+      break;
+    }
+    case(-6):  //----------------------------------------------
+    {/*in_ifmode_statement*/
+      if(Options.noisy) { cout <<"* skip"<<endl; }
+      if(!strcmp(s[0],":EndIfModeEquals"))
+      {
+        if(Options.noisy) { cout <<"...Mode statement end"<<endl; }
+        in_ifmode_statement=false;
+      }
+      break;
+    }
+    case(1):  //----------------------------------------------
+    {/*:Gauge [optional name (no spaces)]*/
+      if (Options.noisy) {cout <<"Gauge Information Begin"<<endl;}
+      char tmp[64];
+      sprintf(tmp, "Gauge%i", pModel->GetNumGauges()+1);
+      string gName = tmp;
+      if (Len > 1){                 // A gauge name may have been specified
+        if ((char)*(s[1]) != '#'){  // first character a '#' comment character?
+          gName = s[1];             // Valid gauge name, so we use it
+        }
+      }
+      pGage=new CGauge(gName,NOT_SPECIFIED,NOT_SPECIFIED,0.0);
+      pModel->AddGauge(pGage);
+      break;
+    }
+    case(2):  //----------------------------------------------
+    {/*:EndGauge*/
+      if (Options.noisy) {cout <<"End Gauge"<<endl;}
+      if(pGage == NULL)
+      {
+        ExitGracefully("ParseTimeSeriesFile:: :EndGauge encountered before :Gauge",BAD_DATA);
+      }
+      else
+      {
+        ExitGracefullyIf(pGage->GetLocation().latitude==NOT_SPECIFIED,
+                         "ParseTimeSeriesFile::latitude not specified for gauge station",BAD_DATA);
+        ExitGracefullyIf(pGage->GetLocation().longitude==NOT_SPECIFIED,
+                         "ParseTimeSeriesFile::longitude not specified for gauge station",BAD_DATA);
+      }
+      break;
+    }
+    case(9):  //----------------------------------------------
+    {/*:Latitude*/
+      if (Options.noisy) {cout <<"Gauge latitude"<<endl;}
+      ExitGracefullyIf(pGage==NULL,
+                       "ParseTimeSeriesFile::Latitude specified outside of a :Gauge-:EndGauge statement",BAD_DATA);
+      ExitGracefullyIf(Len<=1,"ParseTimeSeriesFile - no value provided after :Latitude command",BAD_DATA_WARN);
+      pGage->SetLatitude(s_to_d(s[1]));
+      break;
+    }
+    case(10):  //----------------------------------------------
+    {/*:Longitude*/
+      if (Options.noisy) {cout <<"Gauge longitude"<<endl;}
+      ExitGracefullyIf(pGage==NULL,
+                       "ParseTimeSeriesFile::Longitude specified outside of a :Gauge-:EndGauge statement",BAD_DATA);
+      ExitGracefullyIf(Len<=1,"ParseTimeSeriesFile - no value provided after :Longitude command",BAD_DATA_WARN);
+      pGage->SetLongitude(s_to_d(s[1]));
+      break;
+    }
+    case(11):  //----------------------------------------------
+    {/*:Elevation*/
+      if (Options.noisy) {cout <<"Gauge elevation"<<endl;}
+      ExitGracefullyIf(pGage==NULL,
+                       "ParseTimeSeriesFile::Elevation specified outside of a :Gauge-:EndGauge statement",BAD_DATA);
+      ExitGracefullyIf(Len<=1,"ParseTimeSeriesFile - no value provided after :Elevation command",BAD_DATA_WARN);
+      pGage->SetElevation(s_to_d(s[1]));
+      break;
+    }
+    case(12):  //----------------------------------------------
+    {/*:Data [DATA TYPE] {units string}
+       {yyyy-mm-dd hh:mm:ss double tstep int nMeasurements}
+       {double values} x nMeasurements
+       :EndData
+
+       or
+
+       :Data [DATA TYPE] {units string}
+          :ReadFromNetCDF
+             :FileNameNC     {NetCDF file name}
+             :VarNameNC      {name of variable in NetCDF file; variable must be 2D (nstations x ntime) or (ntime x nstations)}
+             :DimNamesNC     {dimension name of stations ; dimension name of time}
+             #:RedirectToFile {weights of station contribution to each HRU; usually redirect to txt-file}  --> is coming from Interp_from_file (*.rvi)
+          :EndReadFromNetCDF
+       :EndData
+     */
+      if(Options.noisy) { cout <<"Time Series Data: "<<s[1]<<endl; }
+      string name=to_string(s[1]);
+      ExitGracefullyIf(pGage==NULL,
+        "ParseTimeSeriesFile::Time Series Data added outside of a :Gage-:EndGauge statement",BAD_DATA);
+      pTimeSer=CTimeSeries::Parse(p,true,name,DOESNT_EXIST,pGage->GetName(),Options);
+      forcing_type ftype=GetForcingTypeFromString(name);
+      if(ftype==F_UNRECOGNIZED) { ExitGracefully("Unrecognized forcing type string in :Data command",BAD_DATA_WARN); }
+      if(pGage==NULL){ExitGracefully("ParseTimeSeriesFile:: :Data command must be within a :Gauge-:EndGauge block.",BAD_DATA_WARN); }
+      else {
+        pGage->AddTimeSeries(pTimeSer,ftype);
+      }
+      break;
+    }
+    case(13):  //----------------------------------------------
+    {/*:MultiData
+       {yyyy-mm-dd hh:mm:ss double tstep int nMeasurements}
+       :Parameters, PARAM_TAG_1, PARAM_TAG_2, ...
+       :Units, unit1, unit2,...
+       {double p1, double p2, ... } x nMeasurements [mm/d]
+       :EndMultiData
+     */
+      if (Options.noisy) {cout <<"Multiple Time Series"<<endl;}
+      ExitGracefullyIf(pGage==NULL,
+                       "ParseTimeSeriesFile:: :MultiData command added before specifying a gauge station and its properties",BAD_DATA);
+
+      int nSeries=0;
+      CTimeSeries **pTimeSerArray=NULL;
+      forcing_type       aTypes[MAX_MULTIDATA];
+      for (int i=0;i<MAX_MULTIDATA;i++){aTypes[i]=F_UNRECOGNIZED;}
+
+      pTimeSerArray=CTimeSeries::ParseMultiple(p,nSeries,aTypes,true,Options);
+
+      ExitGracefullyIf(nSeries<=0,"Parse :Multidata command - no series specified",BAD_DATA);
+      if(pGage==NULL) { ExitGracefully("ParseTimeSeriesFile:: :MultiData command must be within a :Gauge-:EndGauge block.",BAD_DATA_WARN); }
+      else {
+        for(int i=0; i<nSeries; i++)
+        {
+          pGage->AddTimeSeries(pTimeSerArray[i],aTypes[i]);
+        }
+      }
+      break;
+    }
+    case(16):  //----------------------------------------------
+    {/*:MeasurementHeight [value] */
+      if (Options.noisy) {cout <<"Gauge measurement height (above land surface)"<<endl;}
+      ExitGracefullyIf(pGage==NULL,
+                       "ParseTimeSeriesFile::MeasurementHeight specified outside of a :Gauge-:EndGauge statement",BAD_DATA);
+      pGage->SetMeasurementHt(s_to_d(s[1]));
+      break;
+    }
+    case(20):  //----------------------------------------------
+    {/*:EnsimTimeSeries*/
+      ExitGracefullyIf(pGage==NULL,
+                       "ParseTimeSeriesFile:: ensim time series file specified before specifying a gauge station and its properties",BAD_DATA);
+
+      int nSeries=0;
+      CTimeSeries **pTimeSerArray=NULL;
+      forcing_type       aTypes[MAX_MULTIDATA];
+      for (int i=0;i<MAX_MULTIDATA;i++){aTypes[i]=F_UNRECOGNIZED;}
+
+      string filename;
+      for (int i=1;i<Len;i++){filename+=s[i]; if(i<Len-1){filename+=' ';}}
+      if (Options.noisy) {cout <<"Ensim Time Series: "<<filename<<endl;}
+
+      filename =CorrectForRelativePath(filename ,Options.rvt_filename);
+
+      pTimeSerArray=CTimeSeries::ParseEnsimTb0(filename,nSeries,aTypes,Options);
+
+      ExitGracefullyIf(nSeries<=0,"Parse :EnsimTimeSeries command - no series specified- likely incorrect .tb0 format",BAD_DATA);
+      for (int i=0; i<nSeries; i++)
+      {
+        pGage->AddTimeSeries(pTimeSerArray[i],aTypes[i]);
+      }
+      break;
+    }
+    case(30):  //----------------------------------------------
+    {/* :RainCorrection [double value] */
+      if (Options.noisy) {cout <<"Rainfall Correction"<<endl;}
+      ExitGracefullyIf(pGage==NULL && pGrid==NULL,
+                       "ParseTimeSeriesFile::Precipitation correction added before specifying a gauge station/ gridded forcing and its properties",BAD_DATA);
+      if (Len<2){p->ImproperFormat(s); break;}
+      if (pGage != NULL) { pGage->SetGaugeProperty("RAINFALL_CORR",s_to_d(s[1])); }
+      if (pGrid != NULL) { pGrid->SetRainfallCorr(s_to_d(s[1])); }
+      break;
+    }
+    case(31):  //----------------------------------------------
+    {/* :SnowCorrection [double value] */
+      if (Options.noisy) {cout <<"Snowfall Correction"<<endl;}
+      ExitGracefullyIf(pGage==NULL && pGrid==NULL,
+                       "ParseTimeSeriesFile::Snowfall correction added before specifying a gauge station/ gridded forcing and its properties",BAD_DATA);
+      if (Len<2){p->ImproperFormat(s); break;}
+      if (pGage != NULL) { pGage->SetGaugeProperty("SNOWFALL_CORR",s_to_d(s[1])); }
+      if (pGrid != NULL) { pGrid->SetSnowfallCorr(s_to_d(s[1])); }
+      break;
+    }
+    case(32):  //----------------------------------------------
+    {/* :CloudTempRanges [double cloud_temp_min C] [cloud_temp_max C] */
+      if (Options.noisy) {cout <<"Cloud cover temperature ranges"<<endl;}
+      ExitGracefullyIf(pGage==NULL,
+                       "ParseTimeSeriesFile::Cloudcover temperature ranges added before specifying a gauge station and its properties",BAD_DATA);
+      if (Len<3){p->ImproperFormat(s); break;}
+      pGage->SetGaugeProperty("CLOUD_MIN_RANGE",s_to_d(s[1]));
+      pGage->SetGaugeProperty("CLOUD_MAX_RANGE",s_to_d(s[2]));
+      break;
+    }
+    case(33):  //----------------------------------------------
+    {/* :TemperatureCorrection [double value] */
+        if (Options.noisy) { cout << "Temperature Correction" << endl; }
+        ExitGracefullyIf(pGage == NULL && pGrid == NULL,
+            "ParseTimeSeriesFile::Temperature correction added before specifying a gauge station/ gridded forcing and its properties", BAD_DATA);
+        if (Len < 2) { p->ImproperFormat(s); break; }
+        if (pGage != NULL) { pGage->SetGaugeProperty("TEMP_CORR", s_to_d(s[1])); }
+        if (pGrid != NULL) { pGrid->SetTemperatureCorr(s_to_d(s[1])); }
+        break;
+    }
+    case (40): //---------------------------------------------
+    {/*:ObservationData [data type] [long SBID or int HRUID] {constituent name if data type=STREAM_CONCENTRATION }
+       {yyyy-mm-dd} {hh:mm:ss.0} {double timestep} {int nMeasurements}
+       {double value} x nMeasurements
+       :EndObservationData
+     */
+      if (Options.noisy) {cout <<"Observation data"<<endl;}
+      if (Len<3){p->ImproperFormat(s); break;}
+
+      bool ishyd      =!strcmp(s[1], "HYDROGRAPH");
+      bool isstage    =!strcmp(s[1], "RESERVOIR_STAGE");
+      bool isinflow   =!strcmp(s[1], "RESERVOIR_INFLOW");
+      bool isnetinflow=!strcmp(s[1], "RESERVOIR_NETINFLOW");
+      bool isconc     =!strcmp(s[1], "STREAM_CONCENTRATION");
+      bool istemp     =!strcmp(s[1], "STREAM_TEMPERATURE");
+      bool islevel    =!strcmp(s[1], "WATER_LEVEL");
+      bool islakearea =!strcmp(s[1], "LAKE_AREA");
+      bool invalidSB=(pModel->GetSubBasinByID(s_to_l(s[2]))==NULL);
+
+      bool period_ending =ishyd;
+      //Hydrographs are internally stored as period-ending!
+
+      pTimeSer=CTimeSeries::Parse(p,true,to_string(s[1]),s_to_l(s[2]),"none",Options,period_ending);
+
+      if(isconc) {
+        ExitGracefullyIf(Len<4,"ParseTimeSeriesFile: STREAM_CONCENTRATION observation must include constituent name",BAD_DATA_WARN);
+        int c = pModel->GetTransportModel()->GetConstituentIndex(s[3]);
+        if(c==DOESNT_EXIST) {
+          warn="ParseTimeSeries:: Invalid/unused constituent name in observation stream concentration time series ["+pTimeSer->GetSourceFile()+"]. Will be ignored";
+          WriteWarning(warn.c_str(),Options.noisy); break;
+        }
+        pTimeSer->SetConstitInd(c);
+      }
+      else if(istemp) {
+        int c = pModel->GetTransportModel()->GetConstituentIndex("TEMPERATURE");
+        pTimeSer->SetConstitInd(c);
+      }
+
+      if (ishyd && invalidSB){
+        warn="ParseTimeSeries:: Invalid subbasin ID in observation hydrograph time series ["+pTimeSer->GetSourceFile()+"]. Will be ignored";
+        WriteWarning(warn.c_str(),Options.noisy); break;
+      }
+      if(isstage && invalidSB){
+        warn="ParseTimeSeries:: Invalid subbasin ID in observed reservoir stage time series ["+pTimeSer->GetSourceFile()+"]. Will be ignored";
+        WriteWarning(warn.c_str(),Options.noisy); break;
+      }
+      if(isinflow && invalidSB){
+        warn="ParseTimeSeries:: Invalid subbasin ID in observed reservoir inflow time series ["+pTimeSer->GetSourceFile()+"]. Will be ignored";
+        WriteWarning(warn.c_str(),Options.noisy); break;
+      }
+      if(isnetinflow && invalidSB){
+        warn="ParseTimeSeries:: Invalid subbasin ID in observed reservoir net inflow time series ["+pTimeSer->GetSourceFile()+"]. Will be ignored";
+        WriteWarning(warn.c_str(),Options.noisy);  break;
+      }
+      if(islevel && invalidSB){
+        warn="ParseTimeSeries:: Invalid subbasin ID in observed water level time series ["+pTimeSer->GetSourceFile()+"]. Will be ignored";
+        WriteWarning(warn.c_str(),Options.noisy);  break;
+      }
+      if(islakearea && invalidSB){
+        warn="ParseTimeSeries:: Invalid subbasin ID in observed lake area time series ["+pTimeSer->GetSourceFile()+"]. Will be ignored";
+        WriteWarning(warn.c_str(),Options.noisy); break;
+      }
+      pModel->AddObservedTimeSeries(pTimeSer);
+      break;
+    }
+    case (41): //---------------------------------------------
+    {/*:IrregularObservations {data type} {long SBID or int HRUID} {int nMeasurements}
+       {yyyy-mm-dd} {hh:mm:ss.0} {double value} x nMeasurements
+       :EndIrregularObservations
+     */
+      if (Options.noisy) {cout <<"Irregular Observation"<<endl;}
+      if (Len<4){p->ImproperFormat(s); break;}
+      CTimeSeriesABC *pIrregTimeSers;
+      pIrregTimeSers=CIrregularTimeSeries::Parse(p,to_string(s[1]),s_to_l(s[2]),s_to_i(s[3]));
+      pModel->AddObservedTimeSeries(pIrregTimeSers);
+      break;
+    }
+    case (42): //---------------------------------------------
+    {/*:ObservationWeights {data type} {long SBID or int HRUID}  {constituent name if data type=STREAM_CONCENTRATION }
+       {yyyy-mm-dd} {hh:mm:ss.0} {double timestep} {int nMeasurements}
+       {double value} x nMeasurements
+       :EndObservationWeights
+     */
+      if (Options.noisy) {cout <<"Observation weights"<<endl;}
+      if (Len<3){p->ImproperFormat(s); break;}
+
+      bool ishyd      =!strcmp(s[1], "HYDROGRAPH");
+      bool isstage    =!strcmp(s[1], "RESERVOIR_STAGE");
+      bool isinflow   =!strcmp(s[1], "RESERVOIR_INFLOW");
+      bool isnetinflow=!strcmp(s[1], "RESERVOIR_NETINFLOW");
+      bool isconc     =!strcmp(s[1], "STREAM_CONCENTRATION");
+      bool istemp     =!strcmp(s[1], "STREAM_TEMPERATURE");
+      bool islevel    =!strcmp(s[1], "WATER_LEVEL");
+      bool islakearea =!strcmp(s[1], "LAKE_AREA");
+      bool invalidSB=(pModel->GetSubBasinByID(s_to_l(s[2]))==NULL);
+
+      pTimeSer=CTimeSeries::Parse(p,true,to_string(s[1]),s_to_l(s[2]),"none",Options);
+
+      if(isconc) {
+        ExitGracefullyIf(Len<4,"ParseTimeSeriesFile: STREAM_CONCENTRATION observation must include constituent name",BAD_DATA_WARN);
+        int c = pModel->GetTransportModel()->GetConstituentIndex(s[3]);
+        if(c==DOESNT_EXIST) {
+          warn="ParseTimeSeries:: Invalid/unused constituent name in observation stream concentration time series ["+pTimeSer->GetSourceFile()+"]. Will be ignored";
+          WriteWarning(warn.c_str(),Options.noisy); break;
+        }
+        pTimeSer->SetConstitInd(c);
+      }
+      else if(istemp) {
+        int c = pModel->GetTransportModel()->GetConstituentIndex("TEMPERATURE");
+        pTimeSer->SetConstitInd(c);
+      }
+
+      if (ishyd && invalidSB){
+        warn="ParseTimeSeries:: Invalid subbasin ID in observation hydrograph weights time series ["+pTimeSer->GetSourceFile()+"]. Will be ignored";
+        WriteWarning(warn.c_str(),Options.noisy); break;
+      }
+      if(isstage && invalidSB){
+        warn="ParseTimeSeries:: Invalid subbasin ID in observed reservoir stage weights time series ["+pTimeSer->GetSourceFile()+"]. Will be ignored";
+        WriteWarning(warn.c_str(),Options.noisy); break;
+      }
+      if(isinflow && invalidSB){
+        warn="ParseTimeSeries:: Invalid subbasin ID in observed reservoir inflow weights time series ["+pTimeSer->GetSourceFile()+"]. Will be ignored";
+        WriteWarning(warn.c_str(),Options.noisy); break;
+      }
+      if(isnetinflow && invalidSB){
+        warn="ParseTimeSeries:: Invalid subbasin ID in observed reservoir net inflow weights time series ["+pTimeSer->GetSourceFile()+"]. Will be ignored";
+        WriteWarning(warn.c_str(),Options.noisy);  break;
+      }
+      if(islevel && invalidSB){
+        warn="ParseTimeSeries:: Invalid subbasin ID in observed water level weights time series ["+pTimeSer->GetSourceFile()+"]. Will be ignored";
+        WriteWarning(warn.c_str(),Options.noisy);  break;
+      }
+      if(islakearea && invalidSB){
+        warn="ParseTimeSeries:: Invalid subbasin ID in observed lake area weights time series ["+pTimeSer->GetSourceFile()+"]. Will be ignored";
+        WriteWarning(warn.c_str(),Options.noisy);  break;
+      }
+      pModel->AddObservedWeightsTS(pTimeSer);
+      break;
+    }
+    case (43): //---------------------------------------------
+    {/*:IrregularWeights {data type} {long SBID or int HRUID} {int nMeasurements}
+       {yyyy-mm-dd} {hh:mm:ss.0} {double weight} x nMeasurements
+       :EndIrregularWeights
+     */
+      if (Options.noisy) {cout <<"Irregular weights"<<endl;}
+      if (Len<4){p->ImproperFormat(s); break;}
+      CTimeSeriesABC *pIrregTimeSers;
+      pIrregTimeSers=CIrregularTimeSeries::Parse(p,to_string(s[1]),s_to_l(s[2]),s_to_i(s[3]));
+      pModel->AddObservedWeightsTS(pIrregTimeSers);
+      break;
+    }
+    case (50): //---------------------------------------------
+    {/*:BasinInflowHydrograph {long SBID}
+       {yyyy-mm-dd} {hh:mm:ss.0} {double timestep} {int nMeasurements}
+       {double Qin} x nMeasurements [m3/s]
+       :EndBasinInflowHydrograph
+     */
+      if (Options.noisy) {cout <<"Basin Inflow Hydrograph"<<endl;}
+      long SBID=DOESNT_EXIST;
+      CSubBasin *pSB;
+      if (Len>=2){SBID=s_to_l(s[1]);}
+
+      pSB=pModel->GetSubBasinByID(SBID);
+      pTimeSer=CTimeSeries::Parse(p,false,"Inflow_Hydrograph_"+to_string(SBID),SBID,"none",Options);
+      if (pSB!=NULL){
+        pSB->AddInflowHydrograph(pTimeSer);
+      }
+      else
+      {
+        warn=":BasinInflowHydrograph Subbasin "+to_string(SBID)+" not in model, cannot set inflow hydrograph";
+        WriteWarning(warn,Options.noisy);
+      }
+      break;
+    }
+    case (51): //---------------------------------------------
+    {/*:BasinInflowHydrograph2 {long Basincode}
+       {yyyy-mm-dd} {hh:mm:ss.0} {double timestep} {int nMeasurements}
+       {double Qin} x nMeasurements [m3/s]
+       :EndBasinInflowHydrograph2
+     */
+      if (Options.noisy) {cout <<"Basin Inflow Hydrograph(2)"<<endl;}
+      long SBID=DOESNT_EXIST;
+      CSubBasin *pSB;
+      if (Len>=2){SBID=s_to_l(s[1]);}
+      pSB=pModel->GetSubBasinByID(SBID);
+      pTimeSer=CTimeSeries::Parse(p,false,"Inflow_Hydrograph_"+to_string(SBID),SBID,"none",Options);
+      if (pSB!=NULL){
+        pSB->AddDownstreamInflow(pTimeSer);
+      }
+      else
+      {
+        warn=":BasinInflowHydrograph2 Subbasin "+to_string(SBID)+" not in model, cannot set inflow hydrograph";
+        WriteWarning(warn,Options.noisy);
+      }
+      break;
+    }
+    case (52): //---------------------------------------------
+    {/*:ReservoirDemand {long SBID} [int demandID] [string demandName] (or :ReservoirExtraction)
+         {yyyy-mm-dd} {hh:mm:ss.0} {double timestep} {int nMeasurements}
+         {double Qout} x nMeasurements [m3/s]
+       :EndReservoirDemand
+     */
+      if (Options.noisy) {cout <<"Reservoir Water Demand Time Series"<<endl;}
+      long SBID=DOESNT_EXIST;
+      int  demand_ID=DOESNT_EXIST;
+      string demand_name = "";
+
+      CSubBasin *pSB;
+      if (Len>=2){SBID=s_to_l(s[1]);}
+      if (Len>=3){demand_ID=s_to_i(s[2]);}
+      if (Len>=4){demand_name=s[3];}
+
+      pSB=pModel->GetSubBasinByID(SBID);
+
+      if ((pSB!=NULL) && (pSB->GetReservoir()!=NULL))
+      {
+	    has_irrig=true;
+
+        pTimeSer=CTimeSeries::Parse(p,true,demand_name,SBID,"none",Options);
+        pTimeSer->SetIDTag(demand_ID);
+
+        int ii=pSB->GetReservoir()->GetNumWaterDemands();
+
+        CDemand *pDem=new CDemand(demand_ID,demand_name,SBID,true,pTimeSer);
+        pDem->SetLocalIndex(ii);
+        pSB->GetReservoir()->AddDemand(pDem);
+        if (Options.management_optimization){
+          pModel->GetDemandOptimizer()->AddWaterDemand(pDem);
+        }
+      }
+      else
+      {
+        warn=":ReservoirDemand Subbasin "+to_string(SBID)+" not in model or doesn't have reservoir, cannot set Reservoir Demand";
+        WriteWarning(warn,Options.noisy);
+      }
+      break;
+    }
+    case (53): //---------------------------------------------
+    {/*:VariableWeirHeight {long SBID}
+       {yyyy-mm-dd} {hh:mm:ss.0} {double timestep} {int nMeasurements}
+       {double delta_h} x nMeasurements [m]
+       :EndVariableWeirHeight
+     */
+      if (Options.noisy) {cout <<"Weir Height Time Series"<<endl;}
+      long SBID=DOESNT_EXIST;
+      CSubBasin *pSB;
+      if (Len>=2){SBID=s_to_l(s[1]);}
+      pSB=pModel->GetSubBasinByID(SBID);
+      pTimeSer=CTimeSeries::Parse(p,true,"WeirHeight_"+to_string(SBID),SBID,"none",Options);
+      if ((pSB!=NULL) && (pSB->GetReservoir()!=NULL)){
+        pSB->GetReservoir()->AddWeirHeightTS(pTimeSer);
+      }
+      else
+      {
+        warn=":VariableWeirHeight Subbasin "+to_string(SBID)+" not in model or doesn't have reservoir, cannot set Reservoir weir height";
+        WriteWarning(warn,Options.noisy);
+      }
+      break;
+    }
+    case (54): //---------------------------------------------
+    {/*:ReservoirMaxStage {long SBID}
+       {yyyy-mm-dd} {hh:mm:ss.0} {double timestep} {int nMeasurements}
+       {double stage} x nMeasurements [m]
+       :EndReservoirMaxStage
+     */
+      if (Options.noisy) {cout <<"Maximum stage time series "<<endl;}
+      long SBID=DOESNT_EXIST;
+      CSubBasin *pSB;
+      if (Len>=2){SBID=s_to_l(s[1]);}
+      pSB=pModel->GetSubBasinByID(SBID);
+      pTimeSer=CTimeSeries::Parse(p,true,"_MaxStage_"+to_string(SBID),SBID,"none",Options);
+      if ((pSB!=NULL) && (pSB->GetReservoir()!=NULL)){
+        if (pModel->GetDemandOptimizer() != NULL) {
+          pModel->GetDemandOptimizer()->AddUserTimeSeries(pTimeSer);
+        }
+        else {
+          pSB->GetReservoir()->AddMaxStageTimeSeries(pTimeSer);
+        }
+      }
+      else
+      {
+        warn=":ReservoirMaxStage Subbasin "+to_string(SBID)+" not in model or doesn't have reservoir, cannot set Reservoir maximum stage";
+        WriteWarning(warn,Options.noisy);
+      }
+      break;
+    }
+    case (55): //---------------------------------------------
+    {/*:ReservoirMinStage {long SBID}
+       {yyyy-mm-dd} {hh:mm:ss.0} {double timestep} {int nMeasurements}
+       {double stage} x nMeasurements [m]
+       :EndReservoirMinStage
+     */
+      if (Options.noisy) {cout <<"Reservoir Minimum Stage Time Series"<<endl;}
+      long SBID=DOESNT_EXIST;
+      CSubBasin *pSB;
+      if (Len>=2){SBID=s_to_l(s[1]);}
+      pSB=pModel->GetSubBasinByID(SBID);
+      pTimeSer=CTimeSeries::Parse(p,true,"_MinStage_"+to_string(SBID),SBID,"none",Options);
+      if ((pSB!=NULL) && (pSB->GetReservoir()!=NULL)){
+        if (pModel->GetDemandOptimizer() != NULL) {
+          pModel->GetDemandOptimizer()->AddUserTimeSeries(pTimeSer);
+        }
+        else {
+          pSB->GetReservoir()->AddMinStageTimeSeries(pTimeSer);
+        }
+      }
+      else
+      {
+        warn=":ReservoirMinStage Subbasin "+to_string(SBID)+" not in model or doesn't have reservoir, cannot set minimum stage";
+        WriteWarning(warn,Options.noisy);
+      }
+      break;
+    }
+    case (56): //---------------------------------------------
+    {/*:ReservoirMinStageFlow {long SBID}
+       {yyyy-mm-dd} {hh:mm:ss.0} {double timestep} {int nMeasurements}
+       {double Q_min} x nMeasurements [m3/s]
+       :EndReservoirMinStageFlow
+     */
+      if (Options.noisy) {cout <<"Reservoir Minimum Stage Discharge Time Series"<<endl;}
+      long SBID=DOESNT_EXIST;
+      CSubBasin *pSB;
+      if (Len>=2){SBID=s_to_l(s[1]);}
+      pSB=pModel->GetSubBasinByID(SBID);
+      pTimeSer=CTimeSeries::Parse(p,true,"_MinStageFlow_"+to_string(SBID),SBID,"none",Options);
+      if ((pSB!=NULL) && (pSB->GetReservoir()!=NULL)){
+        if (pModel->GetDemandOptimizer() != NULL) {
+          pModel->GetDemandOptimizer()->AddUserTimeSeries(pTimeSer);
+        }
+        else {
+          pSB->GetReservoir()->AddMinStageFlowTimeSeries(pTimeSer);
+        }
+      }
+      else
+      {
+        warn=":ReservoirMinStageFlow Subbasin "+to_string(SBID)+" not in model or doesn't have reservoir, cannot set minimum stage discharge";
+        WriteWarning(warn,Options.noisy);
+      }
+      break;
+    }
+    case (57): //---------------------------------------------
+    {/*:ReservoirTargetStage {long SBID}
+       {yyyy-mm-dd} {hh:mm:ss.0} {double timestep} {int nMeasurements}
+       {double h_target} x nMeasurements [m]
+       :EndReservoirTargetStage
+     */
+      if (Options.noisy) {cout <<"Reservoir Target Stage Time Series"<<endl;}
+      long SBID=DOESNT_EXIST;
+      CSubBasin *pSB;
+      if (Len>=2){SBID=s_to_l(s[1]);}
+      pSB=pModel->GetSubBasinByID(SBID);
+      pTimeSer=CTimeSeries::Parse(p,true,"_TargetStage_"+to_string(SBID),SBID,"none",Options);
+      if((pSB!=NULL) && (pSB->GetReservoir()!=NULL)) {
+        if (pModel->GetDemandOptimizer() != NULL) {
+          pModel->GetDemandOptimizer()->AddUserTimeSeries(pTimeSer);
+        }
+        else {
+          pSB->GetReservoir()->AddTargetStageTimeSeries(pTimeSer);
+        }
+      }
+      else
+      {
+        warn=":ReservoirTargetStage Subbasin "+to_string(SBID)+" not in model or doesnt have reservoir, cannot set target stage";
+        WriteWarning(warn,Options.noisy);
+      }
+      break;
+    }
+    case (58): //---------------------------------------------
+    {/*:ReservoirMaxQDelta {long SBID}
+       {yyyy-mm-dd} {hh:mm:ss.0} {double timestep} {int nMeasurements}
+       {double Qdelta} x nMeasurements [m3/s/d]
+       :EndReservoirMaxQDelta
+     */
+      if (Options.noisy) {cout <<"Reservoir Maximum Discharge Delta Time Series"<<endl;}
+      long SBID=DOESNT_EXIST;
+      CSubBasin *pSB;
+      if (Len>=2){SBID=s_to_l(s[1]);}
+      pSB=pModel->GetSubBasinByID(SBID);
+      pTimeSer=CTimeSeries::Parse(p,true,"_MaxQDelta_"+to_string(SBID),SBID,"none",Options);
+      if ((pSB!=NULL) && (pSB->GetReservoir()!=NULL)){
+        if (pModel->GetDemandOptimizer() != NULL) {
+          pModel->GetDemandOptimizer()->AddUserTimeSeries(pTimeSer);
+        }
+        else {
+          pSB->GetReservoir()->AddMaxQIncreaseTimeSeries(pTimeSer);
+        }
+      }
+      else
+      {
+        warn=":ReservoirMaxQDelta Subbasin "+to_string(SBID)+" not in model or doesn't have reservoir, cannot set maximum Qdelta";
+        WriteWarning(warn,Options.noisy);
+      }
+      break;
+    }
+    case (59): //---------------------------------------------
+    {/*:ReservoirMaxQDecrease {long SBID}
+     {yyyy-mm-dd} {hh:mm:ss.0} {double timestep} {int nMeasurements}
+     {double Qdelta} x nMeasurements [m3/s/d]
+     :EndReservoirMaxQDecrease
+     */
+      if(Options.noisy) { cout <<"Reservoir Maximum Discharge Decrease Time Series"<<endl; }
+      long SBID=DOESNT_EXIST;
+      CSubBasin *pSB;
+      if(Len>=2) { SBID=s_to_l(s[1]); }
+      pSB=pModel->GetSubBasinByID(SBID);
+      if((pSB!=NULL) && (pSB->GetReservoir()!=NULL)) {
+        pTimeSer=CTimeSeries::Parse(p,true,"_MaxQDecrease_"+to_string(SBID),SBID,"none",Options);
+        if (pModel->GetDemandOptimizer() != NULL) {
+          pModel->GetDemandOptimizer()->AddUserTimeSeries(pTimeSer);
+        }
+        else {
+          pSB->GetReservoir()->AddMaxQDecreaseTimeSeries(pTimeSer);
+        }
+      }
+      else
+      {
+        warn=":ReservoirMaxQDecrease Subbasin "+to_string(SBID)+" not in model or doesn't have reservoir, cannot set maximum Qdelta decrease";
+        WriteWarning(warn,Options.noisy);
+      }
+      break;
+    }
+    case (60): //---------------------------------------------
+    {/*:ReservoirMinFlow {long Basincode}
+     {yyyy-mm-dd} {hh:mm:ss.0} {double timestep} {int nMeasurements}
+     {double Qmin} x nMeasurements [m3/s]
+     :EndReservoirMinFlow
+     */
+      if(Options.noisy) { cout <<"Reservoir Minimum Flow time series"<<endl; }
+      long SBID=DOESNT_EXIST;
+      CSubBasin *pSB;
+      if(Len>=2) { SBID=s_to_l(s[1]); }
+      pSB=pModel->GetSubBasinByID(SBID);
+      if((pSB!=NULL) && (pSB->GetReservoir()!=NULL)){
+        pTimeSer=CTimeSeries::Parse(p,true,"_ResQmin_"+to_string(SBID),SBID,"none",Options);
+        if (pModel->GetDemandOptimizer() != NULL) {
+          pModel->GetDemandOptimizer()->AddUserTimeSeries(pTimeSer);
+        }
+        else {
+          pSB->GetReservoir()->AddMinQTimeSeries(pTimeSer);
+        }
+      }
+      else
+      {
+        warn=":ReservoirMinFlow Subbasin "+to_string(SBID)+" not in model or doesn't have reservoir, cannot set minimum flow";
+        WriteWarning(warn,Options.noisy);
+      }
+      break;
+    }
+    case (61): //---------------------------------------------
+    {/*:ReservoirMaxFlow {long Basincode}
+     {yyyy-mm-dd} {hh:mm:ss.0} {double timestep} {int nMeasurements}
+     {double Qmin} x nMeasurements [m3/s]
+     :EndReservoirMinFlow
+     */
+      if(Options.noisy) { cout <<"Reservoir Maximum Flow time series"<<endl; }
+      long SBID=DOESNT_EXIST;
+      CSubBasin *pSB;
+      if(Len>=2) { SBID=s_to_l(s[1]); }
+      pSB=pModel->GetSubBasinByID(SBID);
+      if((pSB!=NULL) && (pSB->GetReservoir()!=NULL)) {
+        pTimeSer=CTimeSeries::Parse(p,true,"_ResQmax_"+to_string(SBID),SBID,"none",Options);
+        if (pModel->GetDemandOptimizer() != NULL) {
+          pModel->GetDemandOptimizer()->AddUserTimeSeries(pTimeSer);
+        }
+        else{
+          pSB->GetReservoir()->AddMaxQTimeSeries(pTimeSer);
+        }
+      }
+      else
+      {
+        warn=":ReservoirMaxFlow Subbasin "+to_string(SBID)+" not in model or doesn't have reservoir, cannot set maximum flow";
+        WriteWarning(warn,Options.noisy);
+      }
+      break;
+    }
+    case (62): //---------------------------------------------
+    {/*:OverrideReservoirFlow {long SBID}
+       {yyyy-mm-dd} {hh:mm:ss.0} {double timestep} {int nMeasurements}
+       {double Q} x nMeasurements [m3/s]
+       :EndOverrideReservoirFlow
+     */
+      if (Options.noisy) {cout <<"Forced Reservoir Outflow Time Series"<<endl;}
+      long SBID=DOESNT_EXIST;
+      CSubBasin *pSB;
+      if (Len>=2){SBID=s_to_l(s[1]);}
+      pSB=pModel->GetSubBasinByID(SBID);
+      pTimeSer=CTimeSeries::Parse(p,true,"_ResFlow_"+to_string(SBID),SBID,"none",Options);
+      if ((pSB!=NULL) && (pSB->GetReservoir()!=NULL)){
+        if (pModel->GetDemandOptimizer() != NULL) {
+          pModel->GetDemandOptimizer()->AddUserTimeSeries(pTimeSer);
+        }
+        else{
+          pSB->GetReservoir()->AddOverrideQTimeSeries(pTimeSer);
+        }
+      }
+      else
+      {
+        warn=":OverrideReservoirFlow Subbasin "+to_string(SBID)+" not in model or doesn't have reservoir, cannot set overriden discharge";
+        WriteWarning(warn,Options.noisy);
+      }
+      break;
+    }
+    case (63): //---------------------------------------------
+    {/*:IrrigationDemand or :WaterDemand {long SBID} [int DemandID] [string demand_name/alias]
+       {yyyy-mm-dd} {hh:mm:ss.0} {double timestep} {int nMeasurements}
+       {double Qin} x nMeasurements [m3/s]
+     :EndIrrigationDemand or :EndWaterDemand
+     */
+      if(Options.noisy) { cout <<"Irrigation/Water use demand time series "<<endl; }
+      long SBID     =DOESNT_EXIST;
+      int  demand_ID=DOESNT_EXIST;
+      int  ii       =0;
+      string demand_name = "";
+
+      if(Len>=2) {SBID       =s_to_l(s[1]); }
+      if(Len>=3) {demand_ID  =s_to_i(s[2]);}
+      if(Len>=4) {demand_name=s[3];}
+
+      CSubBasin *pSB=pModel->GetSubBasinByID(SBID);
+      if (pSB!=NULL) {ii=pSB->GetNumWaterDemands();}
+      if (demand_ID   == DOESNT_EXIST) { demand_ID = SBID*10+ii;} //DEFAULT - SBIDx
+      if (demand_name == "")           { demand_name = "D"+to_string(SBID)+"abcdefghijklmnopqrstuvwxyz"[ii];} //e.g., D120b; }
+
+      pTimeSer = CTimeSeries::Parse(p, false, demand_name, SBID, "none", Options);
+      pTimeSer->SetIDTag(demand_ID);
+
+      if(pSB!=NULL) {
+        has_irrig=true;
+
+        CDemand *pDem=new CDemand(demand_ID,demand_name,SBID,false,pTimeSer);
+        pDem->SetLocalIndex(ii);
+        pSB->AddWaterDemand(pDem);
+        if (Options.management_optimization){
+          pModel->GetDemandOptimizer()->AddWaterDemand(pDem);
+        }
+      }
+      else
+      {
+        warn=":IrrigationDemand: Subbasin "+to_string(SBID)+" not in model, cannot set irrigation/water demand time series";
+        WriteWarning(warn,Options.noisy);
+      }
+      break;
+    }
+    case (64): //---------------------------------------------
+    {/*:ReservoirDownstreamFlow {long Basincode} {long downstreamSBID} {double range}
+     {yyyy-mm-dd} {hh:mm:ss.0} {double timestep} {int nMeasurements}
+     {double Qtarget} x nMeasurements [m3/s]
+     :EndReservoirDownstreamFlow
+     */
+      if(Options.noisy) { cout <<"Reservoir Dowstream Flow  target time series"<<endl; }
+      long SBID=DOESNT_EXIST;
+      long SBID_down=DOESNT_EXIST;
+      CSubBasin *pSB,*pSBdown;
+      double range=0;
+      if(Len>=4) {
+        SBID=s_to_l(s[1]);
+        SBID_down=s_to_l(s[2]);
+        range=s_to_d(s[3]);
+      }
+      else {
+        ExitGracefully(":ReservoirDownstreamFlow: incorrect number of terms in command",BAD_DATA);
+      }
+      pSB    =pModel->GetSubBasinByID(SBID);
+      pSBdown=pModel->GetSubBasinByID(SBID_down);
+      pTimeSer=CTimeSeries::Parse(p,true,"_ResDownQ_"+to_string(SBID),SBID,"none",Options);
+      if((pSB!=NULL) && (pSBdown!=NULL) && (pSB->GetReservoir()!=NULL)){
+        pSB->GetReservoir()->AddDownstreamTargetQ(pTimeSer,pSBdown,range);
+      }
+      else
+      {
+        warn=":ReservoirDownstreamFlow Subbasin "+to_string(SBID)+" or downstream subbasin "+to_string(SBID_down)+" not in model or doesn't have reservoir, cannot set downstream flow target";
+        WriteWarning(warn,Options.noisy);
+      }
+      break;
+    }
+    case (65): //---------------------------------------------
+    {/*:ReservoirDownstreamDemand {long downstream SBID} {long reservoir SBID} {double percent_met} [julian_start] [julian_end]*/
+      if(Options.noisy) { cout <<"Reservoir downstream demand"<<endl; }
+      long   SBID     =DOESNT_EXIST;
+      long   SBIDres  =DOESNT_EXIST;
+      int    jul_start=0;
+      int    jul_end  =365;
+      double pct_met  =0.0;
+      if(Len>=4) {
+        SBID=s_to_l(s[1]);
+        double tmp=AutoOrDouble(s[2]);
+        if(tmp==AUTO_COMPUTE) { SBIDres=AUTO_COMPUTE_LONG; }
+        else                  { SBIDres=s_to_l(s[2]); }
+        pct_met=s_to_d(s[3]);
+      }
+      if(Len>=6) { //optional date commands
+        jul_start=s_to_i(s[4])-1;
+        jul_end  =s_to_i(s[5])-1; //converts to internal Raven convention
+      }
+
+      AllocateReservoirDemand(pModel,Options,SBID,SBIDres,pct_met,jul_start,jul_end);
+
+      break;
+    }
+
+    case (66): //---------------------------------------------
+    {/*:FlowDiversion [fromSBID] [toSBID] [fract. diverted] [Qmin] {start_day} {end_day}*/
+      if(Options.noisy) { cout <<"Flow diversion"<<endl; }
+      long SBID=DOESNT_EXIST;
+      CSubBasin *pSB;
+      if(Len>=2) { SBID=s_to_l(s[1]); }
+      pSB=pModel->GetSubBasinByID(SBID);
+
+      if(pSB!=NULL) {
+        int start=0; //default - all year
+        int end  =366; //default - all year
+        if(Len>=7) { start=s_to_i(s[5]); end=s_to_i(s[6]); }
+        int target_p=pModel->GetSubBasinIndex(s_to_l(s[2]));
+        if ((s_to_l(s[2])==-1) || (target_p!=DOESNT_EXIST)) {
+          pSB->AddFlowDiversion(start,end,target_p,s_to_d(s[4]),s_to_d(s[3])); has_irrig=true;
+        }
+        else {
+          warn=":FlowDiversion command: Target subbasin "+to_string(s_to_l(s[2]))+" not found in model, cannot add diversion";
+          WriteWarning(warn,Options.noisy);
+        }
+      }
+      else
+      {
+        warn=":FlowDiversion command: Subbasin "+to_string(SBID)+" not in model, cannot add diversion";
+        WriteWarning(warn,Options.noisy);
+      }
+      break;
+    }
+    case (67): //---------------------------------------------
+    {/* :FlowDiversionLookupTable [fromSBID] [toSBID] {start_day} {end_day}
+     nPoints
+     {Qsource_i Qdivert_i} x nPoints
+     :EndFlowDiversionLookupTable
+     */
+      if(Options.noisy) { cout << ":FlowDiversionRatingCurve" << endl; }
+      long SBID=DOESNT_EXIST;
+      long SBID2=0;
+      int target_p(DOESNT_EXIST),start, end;
+      int NQ(0);
+      CSubBasin *pSB;
+      start=0;   //default - all year
+      end  =366; //default - all year
+
+      if(Len>=2) { SBID=s_to_l(s[1]); }
+      pSB=pModel->GetSubBasinByID(SBID);
+
+      if(pSB!=NULL) {
+        if(Len>=5) { start=s_to_i(s[3]); end=s_to_i(s[4]); }
+        target_p=pModel->GetSubBasinIndex(s_to_l(s[2]));
+        SBID2=s_to_l(s[2]);
+      }
+      else if (SBID == DOESNT_EXIST) {
+        warn=":FlowDiversionLookupTable command: no source subbasin ID provided, cannot add diversion";
+        WriteWarning(warn,Options.noisy);
+      }
+      else
+      {
+        warn=":FlowDiversionLookupTable command: Subbasin "+to_string(SBID)+" not found in model, cannot add diversion";
+        WriteWarning(warn,Options.noisy);
+      }
+
+      p->Tokenize(s,Len);
+      if(Len >= 1) { NQ = s_to_i(s[0]); }
+
+      double *aQ1 = new double[NQ];
+      double *aQ2 = new double[NQ];
+      for(int i = 0; i < NQ; i++) {
+        p->Tokenize(s,Len);
+        if(IsComment(s[0],Len)) { i--; }
+        else {
+          if(Len>=2) {
+            aQ1[i] = s_to_d(s[0]);  aQ2[i] = s_to_d(s[1]);
+          }
+          else {
+            WriteWarning("Incorrect line length (<2) in :FlowDiversionLookupTable command",Options.noisy);
+          }
+        }
+      }
+      p->Tokenize(s,Len); //:EndFlowDiversionRatingCurve
+
+      if((SBID2==-1) || (target_p!=DOESNT_EXIST)) {
+        pSB->AddFlowDiversion(start,end,target_p,aQ1,aQ2,NQ);
+      }
+      else {
+        warn=":FlowDiversionLookupTable command: Target subbasin "+to_string(s_to_l(s[2]))+" not in model, cannot add diversion";
+        WriteWarning(warn,Options.noisy);
+      }
+      delete [] aQ1; delete [] aQ2;
+      break;
+    }
+    case (68): //---------------------------------------------
+    {/*:EnvironmentalMinFlow {long SBID}
+     {yyyy-mm-dd} {hh:mm:ss.0} {double timestep} {int nMeasurements}
+     {double Qmin} x nMeasurements [m3/s]
+     :EndEnvironmentalMinFlow
+     */
+      if(Options.noisy) { cout <<"Environmental Minimum Flow"<<endl; }
+      long SBID=DOESNT_EXIST;
+      CSubBasin *pSB;
+      if(Len>=2) { SBID=s_to_l(s[1]); }
+      pSB=pModel->GetSubBasinByID(SBID);
+      pTimeSer=CTimeSeries::Parse(p,false,"EnviroMinFlow_"+to_string(SBID),SBID,"none",Options);
+      if(pSB!=NULL) {
+        pSB->AddEnviroMinFlow(pTimeSer);
+      }
+      else
+      {
+        warn=":EnvironmentalMinFlow: Subbasin "+to_string(SBID)+" not in model, cannot set minimum flow time series";
+        WriteWarning(warn,Options.noisy);
+      }
+      break;
+    }
+    case (69): //---------------------------------------------
+    {/*:UnusableFlowPercentage [SBID] [fraction]*/
+      if(Options.noisy) { cout <<"Unusable flow percentage"<<endl; }
+      if(Len<3) { p->ImproperFormat(s); break; }
+      CSubBasin *pBasin=pModel->GetSubBasinByID(s_to_l(s[1]));
+      if(pBasin==NULL) {
+        ExitGracefully("Invalid subbasin ID in :UnusableFlowPercentage command.",BAD_DATA_WARN);
+      }
+      else {
+        pBasin->SetUnusableFlowPercentage(s_to_d(s[2]));
+      }
+      break;
+    }
+    case (70): //---------------------------------------------
+    {/*:MonthlyAveTemperature {temp x 12}*/
+      if (Options.noisy) {cout <<"Monthly Average Temperatures"<<endl;}
+      ExitGracefullyIf(pGage==NULL,
+                       "ParseTimeSeriesFile::Monthly Average Temperatures declared before specifying a gauge station and its properties",BAD_DATA);
+      if (Len!=13){p->ImproperFormat(s); break;}
+      for (int i=0;i<12;i++){monthdata[i]=s_to_d(s[i+1]);}
+      pGage->SetMonthlyAveTemps(monthdata);
+      break;
+    }
+    case (71): //---------------------------------------------
+    {/*:MonthlyAveEvaporation {PET x 12}*/
+      if (Options.noisy) {cout <<"Monthly Average Evaporation"<<endl;}
+      ExitGracefullyIf(pGage==NULL,
+                       "ParseTimeSeriesFile::Monthly Average Evaporation declared before specifying a gauge station and its properties",BAD_DATA);
+      if (Len < 13){p->ImproperFormat(s); break;}
+      for (int i=0;i<12;i++){monthdata[i]=s_to_d(s[i+1]);}
+      pGage->SetMonthlyPET(monthdata);
+      break;
+    }
+    case (72): //---------------------------------------------
+    {/*:MonthlyMinTemperature {temp x 12}*/
+      if (Options.noisy) {cout <<"Monthly Minimum Temperatures"<<endl;}
+      ExitGracefullyIf(pGage==NULL,
+                       "ParseTimeSeriesFile::Monthly Minimum Temperatures declared before specifying a gauge station and its properties",BAD_DATA);
+      if (Len!=13){p->ImproperFormat(s); break;}
+      for (int i=0;i<12;i++){monthdata[i]=s_to_d(s[i+1]);}
+      pGage->SetMonthlyMinTemps(monthdata);
+      break;
+    }
+    case (73): //---------------------------------------------
+    {/*:MonthlyMaxTemperature {temp x 12}*/
+      if (Options.noisy) {cout <<"Monthly Maximum Temperatures"<<endl;}
+      ExitGracefullyIf(pGage==NULL,
+                       "ParseTimeSeriesFile::Monthly Maximum Temperatures declared before specifying a gauge station and its properties",BAD_DATA);
+      if (Len!=13){p->ImproperFormat(s); break;}
+      for (int i=0;i<12;i++){monthdata[i]=s_to_d(s[i+1]);}
+      pGage->SetMonthlyMaxTemps(monthdata);
+      break;
+    }
+    case (74): //---------------------------------------------
+    {/*:UserTimeSeries {name} [units]
+        {yyyy-mm-dd} {hh:mm:ss.0} {double timestep} {int nMeasurements}
+        {double val} x nValues
+      :EndUserTimeSeries
+     */
+      if(Options.noisy) { cout <<"User-specified Time Series"<<endl; }
+      pTimeSer=CTimeSeries::Parse(p,false,s[1], DOESNT_EXIST, "none", Options);
+      if(pModel->GetDemandOptimizer()!=NULL) {
+        pModel->GetDemandOptimizer()->AddUserTimeSeries(pTimeSer);
+      }
+      else
+      {
+        warn=":User-specified time series found without being in management optimization mode. This command will be ignored.";
+        WriteWarning(warn,Options.noisy);
+      }
+      break;
+    }
+    case(100)://----------------------------------------------
+    {/*:OverrideStreamflow  [SBID]*/
+      if (Options.noisy){cout <<"Override streamflow"<<endl;}
+      long SBID=s_to_l(s[1]);
+      if (pModel->GetSubBasinByID(SBID)==NULL){
+        WriteWarning("ParseTimeSeries::Trying to override streamflow at non-existent subbasin "+to_string(SBID),Options.noisy);
+        break;
+      }
+      pModel->OverrideStreamflow(SBID);
+      break;
+    }
+    case(101)://----------------------------------------------
+    {/*:AssimilateStreamflow  [SBID]*/
+      if(Options.noisy) { cout <<"Assimilate streamflow"<<endl; }
+      long SBID=s_to_l(s[1]);
+      if(pModel->GetSubBasinByID(SBID)==NULL) {
+        WriteWarning("ParseTimeSeries::Trying to assimilate streamflow at non-existent subbasin "+to_string(SBID),Options.noisy);
+        break;
+      }
+      bool ObsExists=false;
+      for(int i=0; i<pModel->GetNumObservedTS(); i++) {
+        if(IsContinuousFlowObs2(pModel->GetObservedTS(i),SBID)) {
+          ObsExists=true;
+          break;
+        }
+      }
+      if(ObsExists) {
+        pModel->GetSubBasinByID(SBID)->IncludeInAssimilation();
+      }
+      else {
+        warn="ParseTimeSeriesFile::AssimilateStreamflow: no observation time series associated with subbasin "+to_string(SBID)+". Cannot assimilate flow in this subbasin.";
+        WriteWarning(warn.c_str(),Options.noisy);
+      }
+      break;
+    }
+    case(102)://----------------------------------------------
+    {/*:SpecifyGaugeForHRU [HRUID] [GaugeName]*/
+      if (Options.noisy){cout <<"Specify gauge for HRU"<<endl;}
+      long long int HRUID=s_to_ll(s[1]);
+      if (pModel->GetHRUByID(HRUID)==NULL){
+        WriteWarning("ParseTimeSeries::invalid HRU ID in :SpecifyGaugeForHRU command: "+to_string(HRUID),Options.noisy);
+        break;
+      }
+      int g=pModel->GetGaugeIndexFromName(s[2]);
+      if (g==DOESNT_EXIST){
+        WriteWarning("ParseTimeSeries: invalid gauge name in :SpecifyGaugeForHRU command ("+to_string(s[2])+")",Options.noisy);
+        break;
+      }
+      pModel->GetHRUByID(HRUID)->SetSpecifiedGaugeIndex(g);
+      break;
+    }
+    case (300)://----------------------------------------------
+    {/*:FixedConcentrationTimeSeries
+       :FixedConcentrationTimeSeries [string constit_name] [string state_var (storage compartment)] {optional HRU Group name}
+         {yyyy-mm-dd hh:mm:ss double tstep int nMeasurements}
+         {double concentration values} x nMeasurements
+       :EndFixedConcentrationTimeSeries
+       or
+       :FixedTemperatureTimeSeries [string state_var (storage compartment)] {optional HRU Group name}
+         {yyyy-mm-dd hh:mm:ss double tstep int nMeasurements}
+         {double temperature values} x nMeasurements
+       :EndFixedConcentrationTimeSeries
+     */
+      if (Options.noisy){cout <<"Fixed concentration/temperature time series"<<endl;}
+
+      int layer_ind;
+      int i_stor;
+      int shift=0;
+      if(const_name=="TEMPERATURE") { shift=-1; }
+      sv_type typ = pModel->GetStateVarInfo()->StringToSVType(s[2+shift],layer_ind,false);
+      if (typ==UNRECOGNIZED_SVTYPE){
+        WriteWarning(":ConcentrationTimeSeries command: unrecognized storage variable name: "+to_string(s[2]),Options.noisy);
+        break;
+      }
+      i_stor=pModel->GetStateVarIndex(typ,layer_ind);
+      if (i_stor!=DOESNT_EXIST){
+        int kk=DOESNT_EXIST;
+        if (Len>3+shift){
+          CHRUGroup *pSourceGrp;
+          pSourceGrp=pModel->GetHRUGroup(s[3+shift]);
+          if (pSourceGrp==NULL){
+            ExitGracefully("Invalid HRU Group name supplied in :FixedConcentrationTimeSeries or :FixedTemperatureTimeSeries command in .rvt file",BAD_DATA_WARN);
+            break;
+          }
+          else{
+            kk=pSourceGrp->GetGlobalIndex();
+          }
+        }
+        CTimeSeries *pTS;
+        pTS=CTimeSeries::Parse(p,true,const_name+"_"+to_string(s[2+shift]),DOESNT_EXIST,"none",Options);//name=constitutent name+storage name
+
+        int c=pModel->GetTransportModel()->GetConstituentIndex(const_name);
+        if(c!=DOESNT_EXIST) {
+          pModel->GetTransportModel()->GetConstituentModel(c)->AddDirichletTimeSeries(i_stor,kk,pTS);
+          pTS->SetConstitInd(c);
+        }
+        else {
+          ExitGracefully("ParseMainInputFile: invalid constiuent in :FixedConcentrationTimeSeries or :FixedTemperatureTimeSeries command in .rvt file",BAD_DATA_WARN);
+        }
+      }
+      else{
+        ExitGracefully(":FixedConcentrationTimeSeries or :FixedTemperatureTimeSeries command: invalid state variable name",BAD_DATA_WARN);
+      }
+      break;
+    }
+    case (301)://----------------------------------------------
+    {/*:MassFluxTimeSeries
+       :MassFluxTimeSeries [string constit_name] [string state_var (storage compartment)] {optional HRU Group name}
+         {yyyy-mm-dd hh:mm:ss double tstep int nMeasurements}
+         {double flux values, in mg/m2/d} x nMeasurements
+       :EndMassFluxTimeSeries
+     */
+      if (Options.noisy){cout <<"Mass flux time series"<<endl;}
+
+      int layer_ind;
+      int i_stor;
+      string const_name = to_string(s[1]);
+      sv_type typ = pModel->GetStateVarInfo()->StringToSVType(s[2], layer_ind, false);
+      if (typ==UNRECOGNIZED_SVTYPE){
+        WriteWarning(":MassFluxTimeSeries command: unrecognized storage variable name: "+to_string(s[2]),Options.noisy);
+        break;
+      }
+      i_stor=pModel->GetStateVarIndex(typ,layer_ind);
+      if (i_stor!=DOESNT_EXIST){
+        int kk=DOESNT_EXIST;
+        if (Len>3)
+        {
+          CHRUGroup *pSourceGrp;
+          pSourceGrp=pModel->GetHRUGroup(s[3]);
+          if (pSourceGrp==NULL){
+            ExitGracefully("Invalid HRU Group name supplied in :MassFluxTimeSeries command in .rvt file",BAD_DATA_WARN);
+            break;
+          }
+          else{
+            kk=pSourceGrp->GetGlobalIndex();
+          }
+        }
+        int c=pModel->GetTransportModel()->GetConstituentIndex(s[1]);
+
+        CTimeSeries *pTS;
+        pTS=CTimeSeries::Parse(p,true,const_name+"_"+to_string(s[2]),DOESNT_EXIST,"none",Options);//name=constitutent name
+
+        if(c!=DOESNT_EXIST) {
+          pModel->GetTransportModel()->GetConstituentModel(c)->AddInfluxTimeSeries(i_stor,kk,pTS);
+          pTS->SetConstitInd(c);
+        }
+        else {
+          cout<<"Bad constituent: "<< s[1]<<endl;
+          ExitGracefully("ParseTimeSeriesInputFile: invalid constiuent in :MassFluxTimeSeries command in .rvt file",BAD_DATA_WARN);
+        }
+      }
+      else{
+        ExitGracefully(":MassFluxTimeSeries command: invalid state variable name",BAD_DATA_WARN);
+      }
+      break;
+    }
+    case(302):
+    {/*:SpecifiedInflowConcentration [constit_name] [SBID]
+      {yyyy-mm-dd} {hh:mm:ss.0} {double timestep} {int nMeasurements}
+      {double value} x nMeasurements
+       :EndSpecifiedInflowConcentration
+        */
+      if(Options.noisy) { cout <<"Specified stream concentration"<<endl; }
+
+      int c=pModel->GetTransportModel()->GetConstituentIndex(s[1]);
+      if(c==DOESNT_EXIST) {
+        ExitGracefully("ParseTimeSeriesFile: :SpecifiedStreamConcentration: invalid constituent name. Command will be ignored.",BAD_DATA_WARN); break;
+      }
+      long SBID=s_to_l(s[2]);
+      if(pModel->GetSubBasinByID(SBID)==NULL) {
+        ExitGracefully("ParseTimeSeriesFile: :SpecifiedStreamConcentration: invalid subbasin ID. Command will be ignored.",BAD_DATA_WARN); break;
+      }
+
+      CTimeSeries *pTS;
+      pTS=CTimeSeries::Parse(p,true,"Specified Conc "+pModel->GetTransportModel()->GetConstituentTypeName(c)+"_"+to_string(SBID),SBID,"none",Options);
+      pTS->SetLocID(SBID);
+
+      pModel->GetTransportModel()->GetConstituentModel(c)->AddInflowConcTimeSeries(pTS);
+
+      break;
+
+      /*
+      :OverrideStreamConcentration [constit_ind] [SBID]
+        {yyyy-mm-dd} {hh:mm:ss.0} {double timestep} {int nMeasurements}
+        {double value} x nMeasurements
+      :EndOverrideStreamConcentration
+
+      long SBID=s_to_l(s[2]);
+      if(pModel->GetSubBasinByID(SBID)==NULL) {
+        WriteWarning("ParseTimeSeries::Trying to override stream concentration at non-existent subbasin "+to_string(SBID),Options.noisy);
+        break;
+      }
+      int c=pModel->GetTransportModel()->GetConstituentIndex(s[2]);
+      if(c==DOESNT_EXIST) {
+        WriteWarning("ParseTimeSeriesFile: :OverrideStreamConcentration: invalid constituent name. Command will be ignored.",Options.noisy);
+      }
+      else {
+        pModel->GetTransportModel()->OverrideStreamConcentration(SBID,c);
+      }
+      break;*/
+    }
+    case(303):
+    {/*:SpecifiedInflowTemperature [SBID]
+      {yyyy-mm-dd} {hh:mm:ss.0} {double timestep} {int nMeasurements}
+      {double value} x nMeasurements
+       :EndSpecifiedInflowTemperature
+        */
+      if(Options.noisy) { cout <<"Specified stream temperature"<<endl; }
+
+      int c=pModel->GetTransportModel()->GetConstituentIndex("TEMPERATURE");
+      if(c==DOESNT_EXIST) {
+        ExitGracefully("ParseTimeSeriesFile: :SpecifiedStreamTemperature: temperature is not being simulated. ",BAD_DATA_WARN);
+      }
+      long SBID=s_to_l(s[1]);
+      if(pModel->GetSubBasinByID(SBID)==NULL) {
+        ExitGracefully("ParseTimeSeriesFile: :SpecifiedStreamConcentration: invalid subbasin ID. ",BAD_DATA_WARN);
+      }
+
+      CTimeSeries *pTS;
+      pTS=CTimeSeries::Parse(p,true,"Specified Conc "+pModel->GetTransportModel()->GetConstituentTypeName(c)+"_"+to_string(SBID),SBID,"none",Options);
+      pTS->SetLocID(SBID);
+
+      pModel->GetTransportModel()->GetConstituentModel(c)->AddInflowConcTimeSeries(pTS);
+
+      break;
+    }
+    case(304)://----------------------------------------------
+    {/*:MassLoading [constit_name] [SBID]
+         {yyyy-mm-dd} {hh:mm:ss.0} {double timestep} {int nMeasurements}
+         {double value [kg/d]} x nMeasurements
+       :EndMassLoading
+       */
+      if(Options.noisy) { cout <<"Specified mass loading to stream"<<endl; }
+
+      int c=pModel->GetTransportModel()->GetConstituentIndex(s[1]);
+      if(c==DOESNT_EXIST) {
+        ExitGracefully("ParseTimeSeriesFile: :MassLoading: invalid constituent name. Command will be ignored.",BAD_DATA_WARN); break;
+      }
+      long SBID=s_to_l(s[2]);
+      if(pModel->GetSubBasinByID(SBID)==NULL) {
+        ExitGracefully("ParseTimeSeriesFile: :MassLoading: invalid subbasin ID. Command will be ignored.",BAD_DATA_WARN); break;
+      }
+
+      CTimeSeries* pTS;
+      pTS=CTimeSeries::Parse(p,true,"Mass Loading "+pModel->GetTransportModel()->GetConstituentTypeName(c)+"_"+to_string(SBID),SBID,"none",Options);
+      pTS->SetLocID(SBID);
+
+      pModel->GetTransportModel()->GetConstituentModel(c)->AddMassLoadingTimeSeries(pTS);
+
+      break;
+    }
+
+    case (400)://----------------------------------------------
+    {/*:GriddedForcing
+         :ForcingType PRECIP
+         :FileNameNC  /Users/mai/Desktop/Tolson_SVN/btolson/trunk/basins/york_lumped/York_daily.nc
+         :VarNameNC   pre
+         :DimNamesNC  nlon nlat ntime
+         :GridWeights # GRIDWEIGHTS COMMAND ALWAYS LAST!
+           [#HRUs] [#GRID CELLS NC]
+           [CELL#] [HRUID] [w_lk]
+           ....
+         :EndGridWeights
+       :EndGriddedForcing
+     */
+      if (Options.noisy){cout <<":GriddedForcing"<<endl;}
+
+#ifndef _RVNETCDF_
+      ExitGracefully("ParseTimeSeriesFile: :GriddedForcing blocks are only allowed when NetCDF library is available!",BAD_DATA);
+#endif
+      string tmp[3];
+      tmp[0] = "NONE";
+      tmp[1] = "NONE";
+      tmp[2] = "NONE";
+      is_3D  = true;
+      pGrid=new CForcingGrid("NONE",     // ForcingType,
+                             "NONE",     // FileNameNC
+                             "NONE",     // VarNameNC,
+                             tmp,        // DimNames[3]
+                             is_3D);     // is_3D
+
+      grid_initialized = false;
+
+      break;
+    }
+    case (406)://----------------------------------------------
+    {/*:EndGriddedForcing*/
+      if(Options.noisy) { cout <<":EndGriddedForcing "<<endl; }
+#ifndef _RVNETCDF_
+      ExitGracefully("ParseTimeSeriesFile: :GriddedForcing blocks are only allowed when NetCDF library is available!",BAD_DATA);
+#endif
+      if(pGrid->GetNumberNonZeroGridCells()==0) { //Never called SetIdxNonZeroGridCells()
+        ExitGracefully("ParseTimeSeriesFile: :GriddedForcing command is missing :GridWeights or :StationWeightsByAttribute entry",BAD_DATA_WARN);
+      }
+      else {
+        if(!grid_initialized) { pGrid->ForcingGridInit(Options);grid_initialized = true; }
+        pModel->AddForcingGrid(pGrid,pGrid->GetForcingType());
+      }
+      pGrid=NULL;
+      break;
+    }
+    case (401)://----------------------------------------------
+    {/*:ForcingType [forcing type, e.g., PRECIP] */
+      if (Options.noisy){cout <<"   :ForcingType"<<endl;}
+#ifndef _RVNETCDF_
+      ExitGracefully("ParseTimeSeriesFile: :GriddedForcing and :StationForcing blocks are only allowed when NetCDF library is available!",BAD_DATA);
+#endif
+      ExitGracefullyIf(pGrid==NULL, "ParseTimeSeriesFile: :ForcingType command must be within a :GriddedForcing or :StationForcing block",BAD_DATA);
+      ExitGracefullyIf(grid_initialized,"ParseTimeSeriesFile: :ForcingType command must be before :GaugeWeights command",BAD_DATA);
+
+      pGrid->SetForcingType(GetForcingTypeFromString(s[1]));
+
+      break;
+    }
+    case (402)://----------------------------------------------
+    {/*:FileNameNC  [filename] */
+      if (Options.noisy){cout <<"   :FileNameNC"<<endl;}
+#ifndef _RVNETCDF_
+      ExitGracefully("ParseTimeSeriesFile: :GriddedForcing and :StationForcing blocks are only allowed when NetCDF library is available!",BAD_DATA);
+#else
+      ExitGracefullyIf(pGrid==NULL,     "ParseTimeSeriesFile: :FileNameNC command must be within a :GriddedForcings or :StationForcing block",BAD_DATA);
+      ExitGracefullyIf(grid_initialized,"ParseTimeSeriesFile: :FileNameNC command must be before :GaugeWeights command",BAD_DATA);
+
+      string filename=s[1];
+      filename =CorrectForRelativePath(filename ,Options.rvt_filename);
+
+      // check for existence
+
+      int    retval;                // error value for NetCDF routines
+      retval = nc_open(filename.c_str(),NC_NOWRITE,&ncid);
+      if (retval != 0){
+	      string warn = "ParseTimeSeriesFile: :FileNameNC command: Cannot find gridded data file "+ filename;
+	      ExitGracefully(warn.c_str(),BAD_DATA_WARN);
+	      break;
+      }
+      HandleNetCDFErrors(retval);
+
+      pGrid->SetFilename(filename);
+
+#endif
+      break;
+    }
+    case (403)://----------------------------------------------
+    {/*:VarNameNC   [name of :ForcingType variable in NetCDF file] */
+      if (Options.noisy){cout <<"   :VarNameNC"<<endl;}
+#ifndef _RVNETCDF_
+      ExitGracefully("ParseTimeSeriesFile: :GriddedForcing and :StationForcing blocks are only allowed when NetCDF library is available!",BAD_DATA);
+#endif
+      ExitGracefullyIf(pGrid==NULL,     "ParseTimeSeriesFile: :VarNameNC command must be within a :GriddedForcing or :StationForcing block",BAD_DATA);
+      ExitGracefullyIf(grid_initialized,"ParseTimeSeriesFile: :VarNameNC command must be before :GaugeWeights command",BAD_DATA);
+      pGrid->SetVarname(s[1]);
+      break;
+    }
+    case (404)://----------------------------------------------
+    {/*:DimNamesNC  [longitude netCDF alias] [latitude netCDF alias] [time netCDF alias]*/
+      if (Options.noisy){cout <<"   :DimNamesNC"<<endl;}
+#ifndef _RVNETCDF_
+      ExitGracefully("ParseTimeSeriesFile: :GriddedForcing and :StationForcing blocks are only allowed when NetCDF library is available!",BAD_DATA);
+#endif
+      ExitGracefullyIf(pGrid==NULL,      "ParseTimeSeriesFile: :DimNamesNC command must be within a :GriddedForcing or :StationForcing block",BAD_DATA);
+      ExitGracefullyIf(grid_initialized, "ParseTimeSeriesFile: :DimNamesNC command must be before :GaugeWeights command",BAD_DATA);
+      string tmp[3];
+      tmp[0] = s[1];
+      tmp[1] = s[2];
+      if (is_3D){ tmp[2] = s[3]; }
+
+      pGrid->SetDimNames(tmp);
+
+      break;
+    }
+    case (405)://----------------------------------------------
+    {/*:GridWeights
+       :NumberHRUs 3
+       :NumberGridCells  22
+       # [HRU ID] [Cell #] [w_kl]
+       #     where w_kl is fraction of forcing for HRU k is from grid cell l=(i,j)
+       #     and grid cell index l is derived by l = j * NC + i
+       #     where i and j are the zero-indexed column and row of cell l respectively and
+       #     NC is the total number of columns.
+       #     minimum Cell # is 0, max is nrow*ncol-1
+       #     Following contraint must be satisfied:
+       #         sum(w_kl, {l=1,NC*NR}) = 1.0 for all HRUs k
+       # [HRUID] [CELL#] [w_kl]
+       1       2       0.3
+       1       3       0.5
+       1       23      0.2
+       2       2       0.4
+       2       3       0.6
+       3       5       1.0
+       :EndGridWeights*/
+#ifndef _RVNETCDF_
+      ExitGracefully("ParseTimeSeriesFile: :GriddedForcing and :StationForcing blocks are only allowed when NetCDF library is available!",BAD_DATA);
+#endif
+
+      ExitGracefullyIf(pGrid==NULL,
+                       "ParseTimeSeriesFile: :GridWeights command must be within a :GriddedForcing or :StationForcing block",BAD_DATA);
+
+      if (!grid_initialized) { //must initialize grid prior to adding grid weights
+        grid_initialized = true;
+        pGrid->ForcingGridInit(Options);
+      }
+
+      bool nHydroUnitsGiven = false;
+      bool nGridCellsGiven  = false;
+      int  nHydroUnits=0;
+      int  nGridCells=0;
+      CHydroUnit *pHRU=NULL;
+
+      if (Options.noisy) {cout <<"GridWeights..."<<endl;}
+      while (((Len==0) || (strcmp(s[0],":EndGridWeights"))) && (!(p->Tokenize(s,Len))))
+      {
+
+        if      (IsComment(s[0],Len))            {}//comment line
+        else if (!strcmp(s[0],":Attributes"    )){}//ignored by Raven - needed for GUIs
+        else if (!strcmp(s[0],":Units"         )){}//ignored by Raven - needed for GUIs
+        else if (!strcmp(s[0],":NumberHRUs"    ))
+        {
+          nHydroUnits      = atoi(s[1]);
+          nHydroUnitsGiven = true;
+
+          ExitGracefullyIf(pModel->GetNumHRUs() < nHydroUnits,
+                           "ParseTimeSeriesFile: :GridWeights :NumberHRUs exceeds number of HRUs in model",BAD_DATA);
+
+          nHydroUnits=pModel->GetNumHRUs(); //no need to use this; should always use actual number of HRUs in model
+          pGrid->SetnHydroUnits(nHydroUnits);
+          if (nHydroUnitsGiven && nGridCellsGiven) {pGrid->AllocateWeightArray(nHydroUnits,nGridCells);}
+        }
+        else if (!strcmp(s[0],":NumberGridCells"    ) || !strcmp(s[0],":NumberStations"    ))
+        {
+          nGridCells      = atoi(s[1]);
+          nGridCellsGiven = true;
+
+          if (pGrid->GetCols() * pGrid->GetRows() != nGridCells) {
+            printf(":NumberGridCells/:NumberStations   = %i\n",atoi(s[1]));
+            printf("NetCDF cols * rows = %i\n",pGrid->GetCols() * pGrid->GetRows());
+            ExitGracefully("ParseTimeSeriesFile: :NumberGridCells given does not agree with NetCDF file content",BAD_DATA);
+          }
+
+          if (nHydroUnitsGiven && nGridCellsGiven) {pGrid->AllocateWeightArray(nHydroUnits,nGridCells);}
+        }
+        else if (!strcmp(s[0],":EndGridWeights")){}//done
+        else
+        {
+          if (nHydroUnitsGiven && nGridCellsGiven) {
+            pHRU=NULL;
+            pHRU = pModel->GetHRUByID(atoll(s[0]));
+            if (pHRU == NULL) {
+              printf("\n\n");
+              printf("Wrong HRU ID in :GridWeights: HRU_ID = %s\n",s[0]);
+              ExitGracefully("ParseTimeSeriesFile: HRU ID found in :GridWeights which does not exist in :HRUs!",BAD_DATA);
+            }
+            pGrid->SetWeightVal(pHRU->GetGlobalIndex(),atoi(s[1]),atof(s[2]));
+          }
+          else {
+            ExitGracefully("ParseTimeSeriesFile: :NumberHRUs must be given in :GridWeights block",BAD_DATA);
+          }
+        } // end else
+      } // end while
+
+      // check that weightings sum up to one per HRU
+      bool WeightArrayOK = pGrid->CheckWeightArray(nHydroUnits,nGridCells,pModel);
+      ExitGracefullyIf(!WeightArrayOK,
+                       "ParseTimeSeriesFile: Check of weights for gridded forcing failed. Sum of gridweights for ALL enabled HRUs must be 1.0.",BAD_DATA);
+
+      // store (sorted) grid cell ids with non-zero weight in array
+      pGrid->SetIdxNonZeroGridCells(nHydroUnits,nGridCells,Options);
+      pGrid->CalculateChunkSize(Options);
+      break;
+    }
+
+    case (407)://----------------------------------------------
+    {/*:Deaccumulate */
+      if (Options.noisy){cout <<"   :Deaccumulate"<<endl;}
+      ExitGracefullyIf(pGrid==NULL, "ParseTimeSeriesFile: :Deaccumulate command must be within a :GriddedForcing or :StationForcing block",BAD_DATA);
+      pGrid->SetToDeaccumulate();
+      break;
+    }
+    case (408)://----------------------------------------------
+    {/*:TimeShift [hh:mm:ss] or [days]*/
+      if (Options.noisy){cout <<"   :TimeShift"<<endl;}
+      ExitGracefullyIf(pGrid==NULL,     "ParseTimeSeriesFile: :TimeShift command must be within a :GriddedForcing or :StationForcing block",BAD_DATA);
+      ExitGracefullyIf(Len<2,           "ParseTimeSeriesFile: :TimeShift expects at least one argument",BAD_DATA);
+      ExitGracefullyIf(grid_initialized,"ParseTimeSeriesFile: :TimeShift argument in :GriddedForcing or :StationForcing block needs to be before :GridWeights block",BAD_DATA);
+
+      string tString=s[1];
+      double TimeShift=0.0;
+      if((tString.length()>=2) && ((tString.substr(2,1)==":") || (tString.substr(1,1)==":"))) {//support for hh:mm:ss.00 format in timestep
+        time_struct tt;
+        tt=DateStringToTimeStruct("0000-01-01",tString,Options.calendar);
+        TimeShift=(tt.julian_day);
+      }
+      else {
+        TimeShift =(s_to_d(s[1]));//in days
+      }
+
+      pGrid->SetTimeShift(TimeShift);
+
+      break;
+    }
+    case (409)://----------------------------------------------
+    {/*:LinearTransform [a] [b] */
+      if (Options.noisy){cout <<"   :LinearTransform"<<endl;}
+      ExitGracefullyIf(pGrid==NULL,     "ParseTimeSeriesFile: :LinearTransform command must be within a :GriddedForcing or :StationForcing block",BAD_DATA);
+      ExitGracefullyIf(Len!=3,          "ParseTimeSeriesFile: :LinearTransform expects exactly two arguments",BAD_DATA);
+      ExitGracefullyIf(grid_initialized,"ParseTimeSeriesFile: :LinearTransform command must be before :GaugeWeights command",BAD_DATA);
+
+      double LinTrans_a=atof(s[1]);
+      double LinTrans_b=atof(s[2]);
+      pGrid->SetLinearTransform(LinTrans_a,LinTrans_b);
+      break;
+    }
+    case (410)://----------------------------------------------
+    {/*:PeriodEndingNC  */
+      if (Options.noisy){cout <<"   :PeriodEnding"<<endl;}
+      ExitGracefullyIf(pGrid==NULL     ,"ParseTimeSeriesFile: :PeriodEnding command must be within a :GriddedForcing or :StationForcing block",BAD_DATA);
+      ExitGracefullyIf(grid_initialized,"ParseTimeSeriesFile: :PeriodEndingNC command must be before :GaugeWeights command",BAD_DATA);
+      pGrid->SetAsPeriodEnding();
+      break;
+    }
+    case (411)://----------------------------------------------
+    {/*:LatitudeVarNameNC  [variablename]*/
+      if(Options.noisy) { cout <<"   :LatitudeVarNameNC"<<endl; }
+      ExitGracefullyIf(pGrid==NULL,"ParseTimeSeriesFile: :LatitudeVarNameNC command must be within a :GriddedForcing or :StationForcing block",BAD_DATA);
+      pGrid->SetAttributeVarName("Latitude",s[1]);
+      break;
+    }
+    case (412)://----------------------------------------------
+    {/*:LongitudeVarNameNC  [variablename]*/
+      if(Options.noisy) { cout <<"   :LongitudeVarNameNC"<<endl; }
+      ExitGracefullyIf(pGrid==NULL,"ParseTimeSeriesFile: :LongitudeVarNameNC command must be within a :GriddedForcing or :StationForcing block",BAD_DATA);
+      pGrid->SetAttributeVarName("Longitude",s[1]);
+      break;
+    }
+    case (413)://----------------------------------------------
+    {/*:ElevationVarNameNC  [variablename]*/
+      if(Options.noisy) { cout <<"   :ElevationVarNameNC"<<endl; }
+      ExitGracefullyIf(pGrid==NULL,"ParseTimeSeriesFile: :ElevationVarNameNC command must be within a :GriddedForcing or :StationForcing block",BAD_DATA);
+      pGrid->SetAttributeVarName("Elevation",s[1]);
+      break;
+    }
+    case (416)://----------------------------------------------
+    {/*:StationIDNameNC  [variablename]*/
+      if(Options.noisy) { cout <<"   :StationIDNameNC"<<endl; }
+      ExitGracefullyIf(pGrid==NULL,"ParseTimeSeriesFile: :StationIDNameNC command must be within a :StationForcing block",BAD_DATA);
+      pGrid->SetAttributeVarName("StationIDs",s[1]);
+      break;
+    }
+    case(414)://----------------------------------------------
+    {/*:StationWeightsByAttribute
+       :NumberHRUs 3
+       :NumberStations  22
+       # [HRU ID] [station Identifier] [w_kl]
+       #     Following contraint must be satisfied:
+       #         sum(w_kl, {l=1,NS}) = 1.0 for all HRUs k where NS=number of stations
+       1       A3       0.3
+       1       A34       0.5
+       1       B2      0.2
+       2       B0       0.4
+       2       C2       0.6
+       3       D15      1.0 # station identifier consistent with array in NetCDF consistent with StationIDNameNC
+       :EndStationWeightsByAttribute*/
+#ifndef _RVNETCDF_
+      ExitGracefully("ParseTimeSeriesFile: :GriddedForcing and :StationForcing blocks are only allowed when NetCDF library is available!",BAD_DATA);
+#endif
+      ExitGracefullyIf(pGrid==NULL,
+        "ParseTimeSeriesFile: :StationWeightsByAttribute command must be within a :StationForcing block",BAD_DATA);
+
+      if(!grid_initialized) { //must initialize grid prior to adding grid weights
+        grid_initialized = true;
+        pGrid->ForcingGridInit(Options);
+      }
+
+      bool nHydroUnitsGiven = false;
+      bool nGridCellsGiven  = false;
+      bool attributeGiven=false;
+      int  nHydroUnits=0;
+      int  nGridCells=0;
+
+      if(Options.noisy) { cout <<"StationWeightsByAttribute..."<<endl; }
+      while(((Len==0) || (strcmp(s[0],":EndStationWeightsByAttribute"))) && (!(p->Tokenize(s,Len))))
+      {
+
+        if(IsComment(s[0],Len)) {}//comment line
+        else if(!strcmp(s[0],":NumberHRUs"))
+        {
+          nHydroUnits      = atoi(s[1]);
+          nHydroUnitsGiven = true;
+
+          ExitGracefullyIf(pModel->GetNumHRUs() < nHydroUnits,
+            "ParseTimeSeriesFile: :StationWeightsByAttribute :NumberHRUs exceeds number of HRUs in model",BAD_DATA);
+
+          nHydroUnits=pModel->GetNumHRUs(); //no need to use this; should always use actual number of HRUs in model
+
+          pGrid->SetnHydroUnits(nHydroUnits);
+          if(nHydroUnitsGiven && nGridCellsGiven) { pGrid->AllocateWeightArray(nHydroUnits,nGridCells); }
+        }
+        else if( !strcmp(s[0],":NumberStations"))
+        {
+          nGridCells      = atoi(s[1]);
+          nGridCellsGiven = true;
+
+          if(pGrid->GetCols() * pGrid->GetRows() != nGridCells) {
+            printf(":NumberStations   = %i\n",atoi(s[1]));
+            printf("NetCDF cols * rows = %i\n",pGrid->GetCols() * pGrid->GetRows());
+            ExitGracefully("ParseTimeSeriesFile: :NumberStations given does not agree with NetCDF file content",BAD_DATA);
+          }
+
+          if(nHydroUnitsGiven && nGridCellsGiven) { pGrid->AllocateWeightArray(nHydroUnits,nGridCells); }
+        }
+        else if(!strcmp(s[0],":EndGridWeights")) {}//done
+        else
+        {
+          if(nHydroUnitsGiven && nGridCellsGiven && attributeGiven) {
+            CHydroUnit *pHRU=NULL;
+            pHRU = pModel->GetHRUByID(atoll(s[0]));
+            if(pHRU == NULL) {
+              printf("\n\n");
+              printf("Wrong HRU ID in :StationWeightsByAttribute: HRU_ID = %s\n",s[0]);
+              ExitGracefully("ParseTimeSeriesFile: HRU ID found in :StationWeightsByAttribute which does not exist in :HRUs!",BAD_DATA);
+            }
+
+            ExitGracefully("StationWeightsByAttribute",STUB);
+
+            int ind=DOESNT_EXIST;//pGrid->GetStationIndex(s[1]);
+            pGrid->SetWeightVal(pHRU->GetGlobalIndex(),ind,atof(s[2]));
+          }
+          else {
+            ExitGracefully("ParseTimeSeriesFile: :NumberHRUs must be given in :StationWeightsByAttribute block",BAD_DATA);
+          }
+        } // end else
+      } // end while
+
+      // check that weightings sum up to one per HRU
+      bool WeightArrayOK = pGrid->CheckWeightArray(nHydroUnits,nGridCells,pModel);
+      ExitGracefullyIf(!WeightArrayOK,
+        "ParseTimeSeriesFile: Check of weights for gridded forcing failed. Sum of gridweights for ALL enabled HRUs must be 1.0.",BAD_DATA);
+
+      // store (sorted) grid cell ids with non-zero weight in array
+      pGrid->SetIdxNonZeroGridCells(nHydroUnits,nGridCells,Options);
+      pGrid->CalculateChunkSize(Options);
+      break;
+
+    }
+    case (415)://----------------------------------------------
+    {/*:StationElevations
+     [int station ID1] [elev1]
+     [station ID2] [elev1]
+     ...
+     [station IDN] [elevN]
+     :EndStationElevations
+     # where station IDs consistent with StationIDNameNC
+     */
+      ExitGracefullyIf(!grid_initialized,"ParseTimeSeriesFile: :StationElevations command must be after :GaugeWeights command",BAD_DATA);
+      ExitGracefullyIf(pGrid==NULL,
+        "ParseTimeSeriesFile: :StationElevations command must be within a :GriddedForcing or :StationForcing block",BAD_DATA);
+
+      if(!grid_initialized) { //must initialize grid prior to adding grid cell/station elevations
+        grid_initialized = true;
+        pGrid->ForcingGridInit(Options);
+      }
+
+
+      if(Options.noisy) { cout <<"Station Elevations..."<<endl; }
+      while(((Len==0) || (strcmp(s[0],":EndStationElevations"))) && (!(p->Tokenize(s,Len))))
+      {
+        if(IsComment(s[0],Len)) {}//comment line
+        else if(!strcmp(s[0],":EndStationElevations")) {}//done
+        else
+        {
+          int ind=DOESNT_EXIST;//pGrid->GetStationIndex(s[1]);
+          ExitGracefully(":EndStationElevations",STUB);
+          pGrid->SetStationElevation(ind,s_to_d(s[1]));
+        } // end else
+      } // end while
+      break;
+    }
+    case (417)://----------------------------------------------
+    {/*:StationElevationsByIdx
+       [station index1] [elev1]
+       [station index2] [elev1]
+       ...
+       [station indexN] [elevN]
+     :EndStationElevationsByIdx
+     # where station indices are same as nc file order
+     */
+      ExitGracefullyIf(!grid_initialized,"ParseTimeSeriesFile: :StationElevationsByIdx command must be after :GaugeWeights command",BAD_DATA);
+      ExitGracefullyIf(pGrid==NULL,
+        "ParseTimeSeriesFile: :StationElevations command must be within a :GriddedForcing or :StationForcing block",BAD_DATA);
+
+      if(!grid_initialized) { //must initialize grid prior to adding grid cell/station elevations
+        grid_initialized = true;
+        pGrid->ForcingGridInit(Options);
+      }
+
+      if(Options.noisy) { cout <<"Station Elevations..."<<endl; }
+      while(((Len==0) || (strcmp(s[0],":EndStationElevationsByIdx"))) && (!(p->Tokenize(s,Len))))
+      {
+        if(IsComment(s[0],Len)) {}//comment line
+        else if(!strcmp(s[0],":EndStationElevationsByIdx")) {}//done
+        else
+        {
+          int idx=s_to_i(s[0]);
+          pGrid->SetStationElevation(idx,s_to_d(s[1]));
+        } // end else
+      } // end while
+      break;
+    }
+    case (418)://----------------------------------------------
+    {/*:MapStationsTo [SUBBASINS or HRUS]*/
+      //Alternate to :GridWeights - used if station forcings map 1:1 with subbasins or HRUs
+      //requires array attribute stations in same NetCDF file as forcing data
+
+      if(Options.noisy) { cout <<"   :MapStationsTo command"<<endl; }
+      ExitGracefullyIf(pGrid==NULL,"ParseTimeSeriesFile: :MapStationsTo command must be within a :StationForcing block",BAD_DATA);
+
+      bool sb_command;
+      if      (!strcmp(s[1],"SUBBASINS")){sb_command=true;}
+      else if (!strcmp(s[1],"HRUS"     )){sb_command=false;}
+
+      // Get vector of station IDs
+      //====================================================================
+      int   StatVecID;         // attribute ID of station vector
+      int   StatDimID;         // nstations dimension ID
+      long* StatIDs    =NULL;  // vector of Subbasin or HRU IDs (allocated in GetNetCDFStationArray)
+                               //\todo[funct]: fix so StatIDs supports long long int
+      string *junk=NULL;
+      int   nStations=0;       // size of station Vector
+      if (ncid == -9) {
+        ExitGracefully(":FileNameNC command must precede :MapStationsTo command in :StationForcings block",BAD_DATA);
+      }
+      GetNetCDFStationArray(ncid, pGrid->GetFilename(),StatDimID,StatVecID, StatIDs,junk, nStations);
+      if ((sb_command) && (nStations!=pModel->GetNumSubBasins())){
+        ExitGracefully(":MapStationsTo command: Number of stations in NetCDF file not the same as the number of model subbasins",BAD_DATA);
+      }
+      if ((!sb_command) && (nStations!=pModel->GetNumHRUs())){
+        ExitGracefully(":MapStationsTo command: Number of stations in NetCDF file not the same as the number of model HRUs",BAD_DATA);
+      }
+      /*cout<<":MapTo command: "<<endl;
+      for (int i=0;i<nStations;i++){
+        cout<<" "<<StatIDs[i]<<endl;
+      }*/
+      // grid weights preparation
+      //====================================================================
+      if (!grid_initialized) { //must initialize grid prior to adding grid weights
+        grid_initialized = true;
+        pGrid->ForcingGridInit(Options);
+      }
+      pGrid->SetnHydroUnits     (pModel->GetNumHRUs());
+      pGrid->AllocateWeightArray(pModel->GetNumHRUs(),nStations);
+
+      // generate grid weights
+      //====================================================================
+      int StationID=DOESNT_EXIST;
+      for (int k=0;k<pModel->GetNumHRUs();k++)
+      {
+        if (sb_command){ //SUBBASINS
+          StationID=DOESNT_EXIST;
+          int p=pModel->GetHydroUnit(k)->GetSubBasinIndex();
+          long SBID=pModel->GetSubBasin(p)->GetID();
+          for (int i=0;i<nStations;i++){
+            if (SBID==StatIDs[i]){
+              StationID=i; break;
+            }
+          }
+        }
+        else { //HRUS
+          StationID=DOESNT_EXIST;
+          for (int i=0;i<nStations;i++){
+            if (pModel->GetHydroUnit(k)->GetHRUID()==StatIDs[i]){
+              StationID=i; break;
+            }
+          }
+        }
+        int p=pModel->GetHydroUnit(k)->GetSubBasinIndex();
+        //cout<<"SETTING WEIGHT "<<k<<" "<<StationID<<" "<<pModel->GetSubBasin(p)->GetID()<<endl;
+        pGrid->SetWeightVal(k,StationID,1.0);
+      }
+      // check that weightings sum up to one per HRU
+      bool WeightArrayOK = pGrid->CheckWeightArray(pModel->GetNumHRUs(),nStations,pModel);
+      ExitGracefullyIf(!WeightArrayOK,
+                       "ParseTimeSeriesFile: Check of weights for gridded forcing in :MapToStations command failed. Sum of gridweights for ALL enabled HRUs must be 1.0.",BAD_DATA);
+
+      // store (sorted) station ids with non-zero weight in array
+      pGrid->SetIdxNonZeroGridCells(pModel->GetNumHRUs(),nStations,Options);
+      pGrid->CalculateChunkSize(Options);
+
+      delete [] StatIDs;
+      delete [] junk;
+      break;
+    }
+    case (500)://----------------------------------------------
+    {/*:StationForcing
+         :ForcingType PRECIP
+         :FileNameNC  [filename.nc]
+         :VarNameNC   pre
+         :DimNamesNC  nstations ntime
+
+         :GridWeights
+           :NumberHRUs [#HRUs]
+           :NumberStations [#STATIONS]
+           [HRUID] [STATION#] [w_lk]
+           ....
+         :EndGridWeights
+         #OR
+         :MapStationsToHRUs
+         #OR
+         :MapStationsToSubBasins
+       :EndStationForcing
+     */
+      if (Options.noisy){cout <<":StationForcing"<<endl;}
+
+#ifndef _RVNETCDF_
+      ExitGracefully("ParseTimeSeriesFile: :StationForcing blocks are only allowed when NetCDF library is available!",BAD_DATA);
+#endif
+
+      string tmp[3];
+      tmp[0] = "NONE";
+      tmp[1] = "NONE";
+      tmp[2] = "NONE";
+      is_3D  = false;
+      pGrid=new CForcingGrid("NONE",     // ForcingType,
+                             "NONE",     // FileNameNC
+                             "NONE",     // VarNameNC,
+                             tmp,        // DimNames[3],
+                             is_3D);     // is_3D
+      grid_initialized = false;
+
+      break;
+    }
+    case (506)://----------------------------------------------
+    {/*:EndStationForcing*/
+      if (Options.noisy){cout <<":EndStationForcing"<<endl;}
+#ifndef _RVNETCDF_
+      ExitGracefully("ParseTimeSeriesFile: :StationForcing blocks are only allowed when NetCDF library is available!",BAD_DATA);
+#endif
+      if(!grid_initialized) { pGrid->ForcingGridInit(Options);grid_initialized = true; }
+      pModel->AddForcingGrid(pGrid,pGrid->GetForcingType());
+      pGrid=NULL;
+      ncid=-9;
+      break;
+    }
+
+    default: //----------------------------------------------
+    {
+      char firstChar = *(s[0]);
+      switch(firstChar)
+      {
+      case ':':
+      {
+        if     (!strcmp(s[0],":FileType"))    {if (Options.noisy){cout<<"Filetype"<<endl;}}//do nothing
+        else if(!strcmp(s[0],":Application")) {if (Options.noisy){cout<<"Application"<<endl;}}//do nothing
+        else if(!strcmp(s[0],":Version"))     {if (Options.noisy){cout<<"Version"<<endl;}}//do nothing
+        else if(!strcmp(s[0],":WrittenBy"))   {if (Options.noisy){cout<<"WrittenBy"<<endl;}}//do nothing
+        else if(!strcmp(s[0],":CreationDate")){if (Options.noisy){cout<<"CreationDate"<<endl;}}//do nothing
+        else if(!strcmp(s[0],":SourceFile"))  {if (Options.noisy){cout<<"SourceFile"<<endl;}}//do nothing
+        else
+        {
+          warn ="IGNORING unrecognized command: |" + string(s[0])+ "| in .rvt file "+p->GetFilename()+" line: "+ to_string(p->GetLineNumber());
+          WriteWarning(warn,Options.noisy);
+        }
+      }
+      break;
+      default:
+      {
+        string errString = "Unrecognized command in .rvt file: |" + string(s[0]) + "| file: "+p->GetFilename()+" line: "+ to_string(p->GetLineNumber());
+        ExitGracefully(errString.c_str(),BAD_DATA);//STRICT
+      }
+      break;
+      }
+    }
+    }//end switch(code)
+
+    end_of_file=p->Tokenize(s,Len);
+
+    //return after file redirect, if in secondary file
+    if ((end_of_file) && (pMainParser!=NULL))
+    {
+      INPUT2.clear();
+      INPUT2.close();
+      delete p;
+      p=pMainParser;
+      pMainParser=NULL;
+      end_of_file=p->Tokenize(s,Len);
+    }
+  } //end while (!end_of_file)
+
+  RVT.close();
+
+  //QA/QC
+  //--------------------------------
+  if((has_irrig) && (pModel->GetTransportModel()->GetNumConstituents()>0)) {
+    WriteWarning("ParseTimeSeriesFile: irrigation/diversions included with transport constituents. Since water demands are not currently simulated in the Raven transport module, transport results must be interpreted with care.",Options.noisy);
+  }
+
+  delete p; p=NULL;
+
+  return true;
+}
+
+//////////////////////////////////////////////////////////////////
+/// \brief handles allocation of reservoir demands from downstream
+/// \param *&pModel [out] Reference to the model object
+/// \param Options [in] Global model options
+//
+void AllocateReservoirDemand(CModel *&pModel, const optStruct &Options,long SBID,long SBIDres,double pct_met,int jul_start,int jul_end)
+{
+  double dmult;
+  double mult = pModel->GetGlobalParams()->GetParameter("RESERVOIR_DEMAND_MULT");
+  string warn;
+
+  CSubBasin *pSB, *pSBres;
+  pSB = pModel->GetSubBasinByID(SBID);
+  if(pSB==NULL) {
+    warn=":AllocateReservoirDemand: Subbasin "+to_string(SBID)+" not in model, cannot set reservoir downstream demand";
+    WriteWarning(warn,Options.noisy);
+    return;
+  }
+  if(SBIDres==AUTO_COMPUTE_LONG)
+  {
+    if(Options.res_demand_alloc==DEMANDBY_CONTRIB_AREA)//==================================================
+    {
+      int nUpstr=0;
+      const CSubBasin **pUpstr = pModel->GetUpstreamSubbasins(SBID,nUpstr);
+      double Atot=0;
+      for(int p=0;p<nUpstr;p++) {
+        if(pUpstr[p]->GetReservoir()!=NULL) {
+          Atot+=pUpstr[p]->GetDrainageArea();
+        }
+      }
+      double area;
+
+      if(Atot>0.0) { //reservoirs exist upstream
+        for(int p=0;p<nUpstr;p++) {
+          if(pUpstr[p]->GetReservoir()!=NULL) {
+            /*  for(int i=0;i<pUpstr[p]->GetNumDemands();i++) {
+            if(pUpstr[p]->GetReservoir()->GetDemand(i).DownSB==pSB->GetID()) {
+            //demand already assigned; this overrides AUTO for this subbasin
+            }
+            }*/
+            dmult=pUpstr[p]->GetReservoir()->GetDemandMultiplier();
+            area=pUpstr[p]->GetDrainageArea();
+            pUpstr[p]->GetReservoir()->AddDownstreamDemand(pSB,area/Atot*mult*dmult,jul_start,jul_end);
+          }
+        }
+      }
+    }
+    //else if(Options.res_demand_alloc==DEMANDBY_SURFACE_AREA) {//================================================
+
+    //}
+    else if(Options.res_demand_alloc==DEMANDBY_MAX_CAPACITY)//==================================================
+    {
+      int nUpstr=0;
+      const CSubBasin **pUpstr = pModel->GetUpstreamSubbasins(SBID,nUpstr);
+      double Vtot=0;
+      for(int p=0;p<nUpstr;p++) {
+        if(pUpstr[p]->GetReservoir()!=NULL) {
+          Vtot+=pUpstr[p]->GetReservoir()->GetMaxCapacity();
+        }
+      }
+      double volume;
+
+      if(Vtot>0.0) { //reservoirs exist upstream
+        for(int p=0;p<nUpstr;p++) {
+          if(pUpstr[p]->GetReservoir()!=NULL) {
+            dmult =pUpstr[p]->GetReservoir()->GetDemandMultiplier();
+            volume=pUpstr[p]->GetReservoir()->GetMaxCapacity();
+            pUpstr[p]->GetReservoir()->AddDownstreamDemand(pSB,(volume/Vtot)*dmult*mult,jul_start,jul_end);
+          }
+        }
+      }
+    }
+  }
+  else /* if SBIDres!=AUTO_COMPUTE_LONG */
+  { //single connection //===============================================================================
+    pSBres=pModel->GetSubBasinByID(SBIDres);
+    if(pSBres==NULL) {
+      warn=":AllocateReservoirDemand: Reservoir subbasin "+to_string(SBID)+" not in model, cannot set reservoir downstream demand";
+      WriteWarning(warn,Options.noisy);
+    }
+    else if(pSBres->GetReservoir()==NULL) {
+      warn=":AllocateReservoirDemand: subbasin "+to_string(SBID)+" does not have reservoir, cannot set reservoir downstream demand";
+      WriteWarning(warn,Options.noisy);
+    }
+    else
+    {
+      dmult=pSBres->GetReservoir()->GetDemandMultiplier();
+      pSBres->GetReservoir()->AddDownstreamDemand(pSB,pct_met*dmult*mult,jul_start,jul_end);
+    }
+  }
+}