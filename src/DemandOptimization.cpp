/*----------------------------------------------------------------
  Raven Library Source Code
  Copyright (c) 2008-2024 the Raven Development Team

  Uses lpsolve:
    https://lpsolve.sourceforge.net/5.5/
    Files from lp_solve_5.5.2.11_dev_win64.zip distribution
    under GNU Public License
  ----------------------------------------------------------------*/
#include "DemandOptimization.h"

//////////////////////////////////////////////////////////////////
/// \brief Implementation of the Demand optimization constructor
/// \details Creates empty instance of the demand optimization class
//
CDemandOptimizer::CDemandOptimizer(CModel *pMod)
{
  _pModel=pMod;

  _nDemands=0;
  _aDemandPenalties=NULL;
  _aDemandIDs=NULL;
  _aDemandSBIDs=NULL;
  _aDemandIndices=NULL;
  _aDemandAliases=NULL;
  _aDemandUnrestrict=NULL;
  _aDelivery=NULL;
  _nReservoirs=0;
  _nEnabledSubBasins=0;

  _aSBIndices=NULL;
  _aResIndices=NULL;

  _nDecisionVars=0;
  _pDecisionVars=NULL;
  _nUserDecisionVars=0;

  _nSlackVars=0;
  _aSlackValues=NULL;

  _nUserConstants=0;
  _aUserConstNames=NULL;
  _aUserConstants=NULL;

  _nUserTimeSeries=0;
  _pUserTimeSeries=NULL;

  _nUserLookupTables=0;
  _pUserLookupTables=NULL;

  _aUpstreamDemands=NULL;
  _aUpCount=NULL;

  _nHistoryItems=0;
  _aQhist=NULL;
  _aDhist=NULL;
  _ahhist=NULL;

  _aCumDelDate=NULL;
  _aCumDelivery=NULL;

  _nConstraints=0;
  _pConstraints=NULL;

  _do_debug_level=0;//no debugging

}
//////////////////////////////////////////////////////////////////
/// \brief Implementation of the Demand optimization destructor
//
CDemandOptimizer::~CDemandOptimizer()
{
  for (int i=0;i<_nDecisionVars;    i++){delete _pDecisionVars[i];    }delete [] _pDecisionVars;
  for (int i=0;i<_nUserTimeSeries;  i++){delete _pUserTimeSeries[i];  }delete [] _pUserTimeSeries;
  for (int i=0;i<_nUserLookupTables;i++){delete _pUserLookupTables[i];}delete [] _pUserLookupTables;

  for (int p=0;p<_nEnabledSubBasins; p++){delete [] _aUpstreamDemands[p]; } delete [] _aUpstreamDemands;
  delete [] _aUpCount;

  for (int p = 0; p < _nEnabledSubBasins;p++){
    if (_aQhist!=NULL){
      delete [] _aQhist[p];
      delete [] _aDhist[p];
      delete [] _ahhist[p];
    }
  }
  delete [] _aQhist;
  delete [] _ahhist;
  delete [] _aDhist;
  delete [] _aUserConstants;
  delete [] _aUserConstNames;
  delete [] _aDelivery;
  delete [] _aDemandIDs;
  delete [] _aDemandSBIDs;
  delete [] _aDemandIndices;
  delete [] _aDemandAliases;
  delete [] _aSlackValues;
  delete [] _aSBIndices;
  delete [] _aResIndices;
}
//////////////////////////////////////////////////////////////////
/// \brief gets demand index d from name
/// \params demand_tag [in] - demand ID value (e.g., '123') or Alias (e.g., 'FarmerBob' ) -WITHOUT !D or !D. start
/// \returns demand index d or DOESNT_EXIST if invalid dname
/// must be called after _aDemandIDs is populated in CDemandOptimizer::Initialize()
//
int CDemandOptimizer::GetDemandIndexFromName(const string demand_tag) const
{
  for (int d = 0; d < _nDemands; d++) {
    if (s_to_i(demand_tag.c_str()) == _aDemandIDs[d]) {return d;}
    if (demand_tag == _aDemandAliases[d]) {return d;}
  }
  return DOESNT_EXIST;
}
//////////////////////////////////////////////////////////////////
/// \brief returns debug level
//
int CDemandOptimizer::GetDebugLevel() const
{
  return _do_debug_level;
}
//////////////////////////////////////////////////////////////////
// \brief returns true if time series with specified name 'TSname' exists, false otherwise
// \params TSname [in] - name to be checked
//
bool CDemandOptimizer::UserTimeSeriesExists(string TSname) const
{
  for (int i = 0; i < _nUserTimeSeries; i++) {
    if (_pUserTimeSeries[i]->GetName()==TSname){return true;}
  }
  return false;
}
//////////////////////////////////////////////////////////////////
/// \brief sets history length
/// \params n [in] - number of timesteps in history
//
void CDemandOptimizer::SetHistoryLength(const int n)
{
  _nHistoryItems=n;
}

//////////////////////////////////////////////////////////////////
/// \brief sets debug level
/// \params lev [in] -level
//
void CDemandOptimizer::SetDebugLevel(const int val)
{
  _do_debug_level=val;
}
//////////////////////////////////////////////////////////////////
<<<<<<< HEAD
/// \brief date at which cumulative delivery is rebooted to zero (usually winter date)
=======
/// \brief assigns a demand 'unrestricted' status, meaning it wont be considered when applying environmental min flow constraints
/// \params dname [in] - name of demand  
//
void   CDemandOptimizer::SetDemandAsUnrestricted(const string dname) {
  int d = GetDemandIndexFromName(dname);
  if (d==DOESNT_EXIST){
    string warn =
        "CDemandOptimizer::SetDemandAsUnrestricted: invalid demand name " + dname +" provided in : DemandIsUnrestricted command.This will be ignored ";
    WriteWarning(warn,true);
    return;
  }
  _aDemandUnrestrict[d]=true;
}
//////////////////////////////////////////////////////////////////
/// \brief date at which cumulative delivery is rebooted to zero (usually winter date) 
>>>>>>> 5ac99b5a
/// \params julian_date [in] reboot date
/// \params demandID [in] demand identifier (e.g., 'D123')
/// only called from ParseManagementFile()
//
void CDemandOptimizer::SetCumulativeDate(const int julian_date, const string demandID)
{
  int d;
  d=GetDemandIndexFromName(demandID);
  if (d!=DOESNT_EXIST){
    _aCumDelDate[d]=julian_date;
  }
  else{
    WriteWarning("DemandOptimization::SetCumulativeDate: invalid demand ID",true);
  }
}
    //////////////////////////////////////////////////////////////////
/// \brief adds decision variable structure to _pDecisionVars member aarray
/// \params pDV [in] - user-specified decision variable to be added
//
void CDemandOptimizer::AddDecisionVar(const decision_var* pDV)
{
  if (!DynArrayAppend((void**&)(_pDecisionVars),(void*)(pDV),_nDecisionVars)){
   ExitGracefully("CDemandOptimizer::AddDecisionVar: adding NULL DV",BAD_DATA);}

  if (pDV->dvar_type==DV_USER){
    _nUserDecisionVars++;
  }
}
//////////////////////////////////////////////////////////////////
/// \brief sets bounds for user specified decision variable
//
void CDemandOptimizer::SetDecisionVarBounds(const string name, const double& min, const double& max)
{
  for (int i = 0; i < _nDecisionVars; i++) {
    if (_pDecisionVars[i]->name==name){
      _pDecisionVars[i]->min=min;
      _pDecisionVars[i]->max=max;
      return;
    }
  }
  string warn = "SetDecisionVarBounds: invalid decision variable name (" + name + "): must define before use";
  WriteWarning(warn.c_str(),_pModel->GetOptStruct()->noisy);
}
//////////////////////////////////////////////////////////////////
/// \brief adds user constants
//
void CDemandOptimizer::AddUserConstant(const string name, const double& val)
{
  string *tmp  = new string[_nUserConstants+1];
  double *tmp2 = new double[_nUserConstants+1];
  for (int i=0;i<_nUserConstants;i++){
    tmp [i] = _aUserConstNames[i];
    tmp2[i] = _aUserConstants[i];
  }
  tmp [_nUserConstants]=name;
  tmp2[_nUserConstants]=val;
  _nUserConstants++;
  delete[] _aUserConstNames;
  delete[] _aUserConstants;
  _aUserConstNames=tmp;
  _aUserConstants=tmp2;
  cout <<"ADDING USER CONSTANT "<<name<<" "<<val << endl;
}
//////////////////////////////////////////////////////////////////
/// \brief adds user time series

void CDemandOptimizer::AddUserTimeSeries(const CTimeSeries *pTS)
{
  if (!DynArrayAppend((void**&)(_pUserTimeSeries),(void*)(pTS),_nUserTimeSeries)){
   ExitGracefully("CDemandOptimizer::AddUserTimeSeries: adding NULL time series",BAD_DATA);}
}
//////////////////////////////////////////////////////////////////
/// \brief adds user lookup table
//
void CDemandOptimizer::AddUserLookupTable(const CLookupTable *pLUT)
{
  if (!DynArrayAppend((void**&)(_pUserLookupTables),(void*)(pLUT),_nUserLookupTables)){
   ExitGracefully("CDemandOptimizer::AddUserLookupTable: adding NULL lookup table",BAD_DATA);}
}
//////////////////////////////////////////////////////////////////
/// \brief sets demand penalty for demand dname
//
void CDemandOptimizer::SetDemandPenalty(const string dname, const double& pen) {

  int d=GetDemandIndexFromName(dname);
  ExitGracefullyIf(pen<0,"CDemandOptimizer::SetDemandPenalty: demand penalties must be greater or equal to zero",BAD_DATA_WARN);
  if (d!=DOESNT_EXIST){
    _aDemandPenalties[d]=pen;
  }
  else {
    ExitGracefullyIf(pen<0,"CDemandOptimizer::SetDemandPenalty: invalid demand identifier in :DemandPenalty command.",BAD_DATA_WARN);
  }
}

//////////////////////////////////////////////////////////////////
/// \brief adds decision variable constraint OR goal to _pConstraints member array
/// \params name [in] - constraint name
/// \params exp [in] - expression structure
/// \param soft_constraint [in] - true if this is a goal, not a constraint
<<<<<<< HEAD
///
dv_constraint *CDemandOptimizer::AddConstraint(string name, expressionStruct *exp, bool soft_constraint)
=======
/// 
manConstraint *CDemandOptimizer::AddConstraint(string name, expressionStruct *exp, bool soft_constraint) 
>>>>>>> 5ac99b5a
{
  manConstraint *pC=new manConstraint();
  pC->name=name;
  pC->is_goal=soft_constraint;
  pC->pExpression=exp;

  if (!DynArrayAppend((void**&)(_pConstraints),(void*)(pC),_nConstraints)){
   ExitGracefully("CDemandOptimizer::AddConstraint: adding NULL constraint",BAD_DATA);}

  return _pConstraints[_nConstraints-1];
}

//////////////////////////////////////////////////////////////////
/// \brief Initializes Demand optimization instance
/// \notes to be called after .rvh file read and subbasin network initialization, but prior to reading .rvm file
/// \params pModel [in] - pointer to model
/// \params Options  [in] - model options structure
//
void CDemandOptimizer::Initialize(CModel* pModel, const optStruct& Options)
{
#ifndef _LPSOLVE_
  ExitGracefully("Demand optimization requires compilation with lpsolve library.",RUNTIME_ERR);
#endif
  int           p;
  string        name;
  CSubBasin    *pSB;
  decision_var *pDV;

  //populate _aSBindices, _aResIndices
  //------------------------------------------------------------------
  _nEnabledSubBasins=0;
  _nReservoirs      =0;
  _aSBIndices  = new int[pModel->GetNumSubBasins()];
  _aResIndices = new int[pModel->GetNumSubBasins()];
  for (int pp=0;pp<pModel->GetNumSubBasins();pp++)
  {
    p=pModel->GetOrderedSubBasinIndex(pp);
    pSB=pModel->GetSubBasin(p);
    _aSBIndices [p]=DOESNT_EXIST;
    _aResIndices[p]=DOESNT_EXIST;
    if (pSB->IsEnabled()){
      _aSBIndices[p]=_nEnabledSubBasins;
      _nEnabledSubBasins++;
      if (pSB->GetReservoir()!=NULL){
        _aResIndices[p]=_nReservoirs;
        _nReservoirs++;
      }
    }
  }

  //Populate ordered decision variable array _pDecisionVars[]
  // This order has to be maintained because of how the decision variables are indexed (consistent with GetDVColumnInd())
  // subbasin outflows -> reservoir outflows -> reservoir stages -> delivered demand -> user-specified DVs -> slack variables
  //------------------------------------------------------------------
  // add subbasin outflow DVs
  int SB_count=0;
  for (int pp=0;pp<pModel->GetNumSubBasins();pp++)
  {
    p=pModel->GetOrderedSubBasinIndex(pp);
    pSB=pModel->GetSubBasin(p);
    if (pSB->IsEnabled()){
      if (pSB->GetReservoir()!=NULL){name="I"+to_string(pSB->GetID());} //special case - inflow to reservoir is internally used only
      else                          {name="Q"+to_string(pSB->GetID());}
      pDV=new decision_var(name,p,DV_QOUT,SB_count);
      AddDecisionVar(pDV);
      SB_count++;
    }
  }
  // add reservoir outflow DVs
  int res_count=0;
  for (int pp=0;pp<pModel->GetNumSubBasins();pp++)
  {
    p=pModel->GetOrderedSubBasinIndex(pp);
    pSB=pModel->GetSubBasin(p);
    if (pSB->IsEnabled()){
      if (pSB->GetReservoir()!=NULL){
        name="Q"+to_string(pSB->GetID());
        pDV=new decision_var(name,p,DV_QOUTRES,res_count);
        AddDecisionVar(pDV);
        res_count++;
      }
    }
  }
  // add reservoir stage DVs
  res_count=0;
  for (int pp=0;pp<pModel->GetNumSubBasins();pp++)
  {
    p=pModel->GetOrderedSubBasinIndex(pp);
    pSB=pModel->GetSubBasin(p);
    if (pSB->IsEnabled()){
      if (pSB->GetReservoir()!=NULL){
        name="h"+to_string(pModel->GetSubBasin(p)->GetID());
        pDV=new decision_var(name,p,DV_STAGE,res_count);
        AddDecisionVar(pDV);
        res_count++;
      }
    }
  }

  // Count demands, add demand DVs
  //------------------------------------------------------------------
  _nDemands=0;
  for (p=0;p<pModel->GetNumSubBasins();p++)
  {
    pSB=pModel->GetSubBasin(p);
    if (pSB->IsEnabled()){
      for (int i = 0; i < pModel->GetSubBasin(p)->GetNumWaterDemands();i++) {_nDemands++;}
    }
  }
  for (p = 0; p < pModel->GetNumSubBasins(); p++)
  {
    pSB=pModel->GetSubBasin(p);
    if (pSB->IsEnabled()){
      if (pModel->GetSubBasin(p)->GetReservoir()!=NULL){
        for (int i = 0; i < pModel->GetSubBasin(p)->GetReservoir()->GetNumWaterDemands();i++) {_nDemands++;}
      }
    }
  }

  _aDemandIDs     = new int   [_nDemands];
  _aDemandAliases = new string[_nDemands];
  _aDemandSBIDs   = new long  [_nDemands];
  _aDemandIndices = new int   [_nDemands];
  int d=0;
  int ID;
  for (int pp=0;pp<pModel->GetNumSubBasins();pp++)
  {
    p=pModel->GetOrderedSubBasinIndex(pp);
    pSB=pModel->GetSubBasin(p);
    if (pSB->IsEnabled()){
      for (int ii = 0; ii < pSB->GetNumWaterDemands();ii++)
      {
        ID   = pSB->GetWaterDemandID  (ii);//e.g., 132 (not i)
        name = pSB->GetWaterDemandName(ii);
        pDV=new decision_var(name,p,DV_DELIVERY,d);
        pDV->dem_index=ii;
        AddDecisionVar(pDV);

        _aDemandIDs    [d]=ID;
        _aDemandAliases[d]=name;
        _aDemandSBIDs  [d]=pSB->GetID();
        _aDemandIndices[d]=ii;
        d++;
      }
    }
  }
  for (p = 0; p < pModel->GetNumSubBasins(); p++)
  {
    pSB=pModel->GetSubBasin(p);
    if (pSB->IsEnabled()){
      if (pModel->GetSubBasin(p)->GetReservoir()!=NULL){
        for (int ii = 0; ii < pModel->GetSubBasin(p)->GetReservoir()->GetNumWaterDemands();ii++)
        {
          ID   = pSB->GetReservoir()->GetWaterDemandID  (ii);//e.g., 132
          name = pSB->GetReservoir()->GetWaterDemandName(ii);
          pDV=new decision_var(name,p,DV_DELIVERY,d);
          pDV->dem_index=100+ii; //Valid? or should this be like 100+ii to indicate reservoir?
          AddDecisionVar(pDV);

          _aDemandIDs    [d]=ID;
          _aDemandAliases[d]=name;
          _aDemandSBIDs  [d]=pSB->GetID();
          _aDemandIndices[d]=100+ii;
          d++;
        }
      }
    }
  }

  _aDelivery        = new double[_nDemands];
  _aDemandPenalties = new double[_nDemands];
  _aDemandUnrestrict= new bool  [_nDemands];
  _aCumDelivery     = new double[_nDemands];
  _aCumDelDate      = new int   [_nDemands];
  for (int d=0;d<_nDemands;d++){
    _aDelivery       [d]=0;
    _aDemandPenalties[d]=1.0;  //Default demand penalty (make accessible parameter?)
    _aDemandUnrestrict[d]=false; //Default restricted status
    _aCumDelivery    [d]=0.0;
    _aCumDelDate     [d]=0; //Jan 1
  }

  IdentifyUpstreamDemands();
}
//////////////////////////////////////////////////////////////////
/// \brief adds value v to end of array a[] of original size n, expands a[] to size n+1
//
void push(int*&a, const int &v, int &n)
{
  int *tmp=new int [n+1];
  for (int i = 0; i < n; i++) { tmp[i]=a[i];}
  tmp[n]=v;
  a=tmp;
  if (n>0){delete [] a;}
  n++;
}
//////////////////////////////////////////////////////////////////
/// \brief populates _aUpstreamDemands and _aUpCount arrays
/// called by CDemandOptimizer::Initialize()
//
void  CDemandOptimizer::IdentifyUpstreamDemands()
{
  long SBID;

  _aUpCount        =new int  [_pModel->GetNumSubBasins()];
  _aUpstreamDemands=new int *[_pModel->GetNumSubBasins()];
  for (int p=0;p<_pModel->GetNumSubBasins();p++){
    _aUpstreamDemands[p]=NULL;
    _aUpCount[p]=0;
  }

  for (int d = 0; d < _nDemands; d++)
  {
    if (!_aDemandUnrestrict[d]){ //only restricted demands are considered
      SBID=_aDemandSBIDs[d];
      while (SBID >= 0) {
        int p=_pModel->GetSubBasinByID(SBID)->GetGlobalIndex();

        if (_pModel->GetSubBasin(p)->IsEnabled()){
          push(_aUpstreamDemands[p],d,_aUpCount[p]);
          SBID=_pModel->GetSubBasin(p)->GetDownstreamID();
        }
        else {
          SBID=DOESNT_EXIST;
        }
      }
    }
  }

  cout<<" ** ** ** ** ** ** ** ** ** ** ** "<<endl;
  cout<<"UPSTREAM DEMANDS: "<<endl;
  for (int p = 0; p < _pModel->GetNumSubBasins(); p++)
  {
    if (_pModel->GetSubBasin(p)->IsEnabled()){
      cout <<"   basin "<<p<<" SBID= "<<_pModel->GetSubBasin(p)->GetID()<<"): ";
      for (int i = 0; i < _aUpCount[p]; i++) {
        cout<<_aUpstreamDemands[p][i]<<" ";
      }
      cout<<endl;
    }
  }
  cout<<" ** ** ** ** ** ** ** ** ** ** ** "<<endl;
}
//////////////////////////////////////////////////////////////////
/// \brief Initializes Demand optimization instance
/// \notes to be called after .rvm file read
/// \params pModel [in] - pointer to model
/// \params Options  [in] - model options structure
/// note: Slack variable indices MUST be ordered in same order as used in assembly in lp_solve matrix within SolveDemandProblem()
///   1) reservoir outflow goal
///   2) user-specified goals
//
void CDemandOptimizer::InitializePostRVMRead(CModel* pModel, const optStruct& Options)
{
  if (Options.noisy){cout<<"CDemandOptimizer: Post-rvm-read initialization..."<<endl;}

  // initialize history arrays
  //------------------------------------------------------------------
  if (_nHistoryItems==0){
    _nHistoryItems=static_cast<int>(rvn_floor(1.0/Options.timestep+REAL_SMALL));//default = 1 day
  }
  _aDhist = NULL;
  _aQhist = new double *[_nEnabledSubBasins];
  _ahhist = new double *[_nEnabledSubBasins];
  _aDhist = new double *[_nEnabledSubBasins];
  ExitGracefullyIf(_aDhist==NULL,"CDemandOptimizer::InitializePostRVMRead",OUT_OF_MEMORY);
  for (int pp=0;pp<_nEnabledSubBasins;pp++){
    _aDhist[pp]=NULL;
    _aQhist[pp] = new double[_nHistoryItems];
    _ahhist[pp] = new double[_nHistoryItems];
    _aDhist[pp] = new double[_nHistoryItems];
    ExitGracefullyIf(_aDhist[pp]==NULL,"CDemandOptimizer::InitializePostRVMRead (2)",OUT_OF_MEMORY);
    for (int i = 0; i < _nHistoryItems; i++) {
      _aQhist[pp][i]=0.0;
      _ahhist[pp][i]=0.0;
      _aDhist[pp][i]=0.0;
    }
  }

  int p;
  _nSlackVars = 0;
  decision_var *pDV;
  CSubBasin *pSB;

  // create 2 slack variables for reservoir outflow by stage-discharge
  //------------------------------------------------------------------
  for (int pp=0;pp<pModel->GetNumSubBasins();pp++)
  {
    p=pModel->GetOrderedSubBasinIndex(pp);
    pSB=pModel->GetSubBasin(p);
    if ((pSB->IsEnabled()) && (pSB->GetReservoir()!=NULL)){
<<<<<<< HEAD
      pDV =  new decision_var("ResSlackUp" + to_string(pModel->GetSubBasin(p)->GetID()), p, DV_SLACK,_nSlackVars);
      AddDecisionVar(pDV);
      _nSlackVars++;
      pDV =  new decision_var("ResSlackDn" + to_string(pModel->GetSubBasin(p)->GetID()), p, DV_SLACK,_nSlackVars);
=======
      pDV =  new decision_var("SR+" + to_string(pModel->GetSubBasin(p)->GetID()), p, DV_SLACK,_nSlackVars); 
      AddDecisionVar(pDV);
      _nSlackVars++;
      pDV =  new decision_var("SR-" + to_string(pModel->GetSubBasin(p)->GetID()), p, DV_SLACK,_nSlackVars); 
>>>>>>> 5ac99b5a
      AddDecisionVar(pDV);
      _nSlackVars++;
    }
  }


  // create 1 slack variable each for environmental min flow goal and ufp
  //------------------------------------------------------------------
  for (int pp = 0; pp<pModel->GetNumSubBasins(); pp++)
  {
    p=pModel->GetOrderedSubBasinIndex(pp);
    pSB=pModel->GetSubBasin(p);
    if (pSB->IsEnabled()){
      //created for all basins with environmental min flow or non-zero unusable flow pct
      if (pSB->HasEnviroMinFlow()){
<<<<<<< HEAD
        pDV =  new decision_var("E" + to_string(pModel->GetSubBasin(p)->GetID()), p, DV_SLACK,_nSlackVars);
=======
        pDV =  new decision_var("E+" + to_string(pModel->GetSubBasin(p)->GetID()), p, DV_SLACK,_nSlackVars); 
>>>>>>> 5ac99b5a
        AddDecisionVar(pDV);
        _nSlackVars++;
      }
      /*if (pSB->GetUnusableFlowPercentage()>0) {
<<<<<<< HEAD
        pDV =  new decision_var("U" + to_string(pModel->GetSubBasin(p)->GetID()), p, DV_SLACK,_nSlackVars);
=======
        pDV =  new decision_var("U+" + to_string(pModel->GetSubBasin(p)->GetID()), p, DV_SLACK,_nSlackVars); 
>>>>>>> 5ac99b5a
        AddDecisionVar(pDV);
        _nSlackVars++;
      }*/
    }
  }

  // Convert reservoir commands to user-specified constraints
  //------------------------------------------------------------------
  AddReservoirConstraints();

  // Sift through user-specified goals, update _nSlackVars, reserve memory for _aSlackValues
  //------------------------------------------------------------------
  // ISSUE : THIS IS TOTAL POSSIBLE NUMBER OF SLACK VARIABLES; MAY NOT BE IN PLAY DUE TO CONDITIONALS - for disabled constraints, just set penalty to zero>??
  //
<<<<<<< HEAD
  for (int j = 0; j < _nConstraints; j++)
=======
  string nm;
  for (int j = 0; j < _nConstraints; j++) 
>>>>>>> 5ac99b5a
  {
    if (_pConstraints[j]->is_goal) {
      if (_pConstraints[j]->pExpression->compare == COMPARE_IS_EQUAL) {
        _pConstraints[j]->slack_ind1=_nSlackVars;
        _pConstraints[j]->slack_ind2=_nSlackVars+1;
        pDV =  new decision_var("SL+" + to_string(j), p, DV_SLACK,_nSlackVars); 
        AddDecisionVar(pDV);
        pDV =  new decision_var("SL-" + to_string(j), p, DV_SLACK,_nSlackVars+1); 
        AddDecisionVar(pDV);
        _nSlackVars+=2;
      }
      else {
        _pConstraints[j]->slack_ind1=_nSlackVars;
        if (_pConstraints[j]->pExpression->compare ==COMPARE_LESSTHAN){nm="-";}
        else                                                          {nm="+";}
        pDV =  new decision_var("SL"+ nm + to_string(j), p, DV_SLACK,_nSlackVars); 
        AddDecisionVar(pDV);
        _nSlackVars++;
      }
    }
    _pConstraints[j]->ever_satisfied=false;
  }

  _aSlackValues = new double[_nSlackVars];
  for (int ii = 0; ii < _nSlackVars; ii++) {
    _aSlackValues[ii]=0.0;
  }

  // Initialize user specified time series
  //------------------------------------------------------------------
  for (int i = 0; i < _nUserTimeSeries; i++)
  {
    _pUserTimeSeries[i]->Initialize(Options.julian_start_day,
                                    Options.julian_start_year,
                                    Options.duration,
                                    Options.timestep, true, Options.calendar); //is_observation=true allows for blanks in the time series
  }

  // Print summary to screen
  //------------------------------------------------------------------
  if (true)
  {
    long SBID;
    int d;

    cout<<" -----------------------------------------------------------------"<<endl;
    cout<<"  MANAGEMENT OPTIMIZATION SUMMARY                                 "<<endl;
    cout<<" -----------------------------------------------------------------"<<endl;
    cout<<" # Enabled subbasins: "<<_nEnabledSubBasins<<" of "<<pModel->GetNumSubBasins()<<endl;
    cout<<" # Enabled reservoirs/lakes: "<<_nReservoirs<<endl;
    cout<<" # Decision Vars:      "<<_nDecisionVars    <<endl;
    cout<<" # User decision vars: "<<_nUserDecisionVars<<endl;
    for (int i = 0; i < _nDecisionVars; i++)
    {
      cout<<"    DV "<<setw(4)<<i<<": "<<_pDecisionVars[i]->name<<" "<<_pDecisionVars[i]->dvar_type<<" "<<GetDVColumnInd(_pDecisionVars[i]->dvar_type,_pDecisionVars[i]->loc_index)<<" "<<_pDecisionVars[i]->loc_index<<endl;
    }
    cout<<" # Demands : "<<_nDemands<<endl;

    d=0;
    for (int pp=0;pp<pModel->GetNumSubBasins();pp++)
    {
      p   =pModel->GetOrderedSubBasinIndex(pp);
      pSB =pModel->GetSubBasin(p);
      SBID=pSB->GetID();
      if (pSB->IsEnabled()){
        for (int ii = 0; ii < pSB->GetNumWaterDemands();ii++)
        {
          cout << "    " << d << ": " << _aDemandIDs[d] << " (alias: "<<_aDemandAliases[d]<<") in basin "<< SBID <<endl;
          d++;
        }
      }
    }

    string tmpstr;
    cout<<" # History Items: "     <<_nHistoryItems<<endl;
    cout<<" # Slack Vars: "        <<_nSlackVars<<endl;
    cout<<" # Constraints/Goals: " <<_nConstraints<<endl;
    for (int i = 0; i < _nConstraints; i++) {
      if (_pConstraints[i]->is_goal){tmpstr="[GOAL]      "; }
      else                          {tmpstr="[CONSTRAINT]"; }
      cout<<"    "<<i<<" "<<tmpstr<<": "<<_pConstraints[i]->name<<" "<<_pConstraints[i]->pExpression->origexp<<endl;
    }
    cout<<" -----------------------------------------------------------------"<<endl;
    cout<<" -----------------------------------------------------------------"<<endl;
  }
  if (Options.noisy){cout<<"   ...end Post-rvm-read initialization."<<endl;}
}


//////////////////////////////////////////////////////////////////
// converts string instring to tokenized array s (preallocated) with Len tokens
//
void TokenizeString(string instring, char **s, int &Len)
{
  // Returns first token
    static char str[256];
    strcpy(str,instring.c_str());
    char *token = strtok(str, " ");

    int i=0;
    while (token != NULL)
    {
        s[i]=token;
        printf("%s\n", token);
        token = strtok(NULL, " ");
        //cout <<"TOKENIZE: "<<s[i] << endl;
        i++;
    }
    Len=i;
}
//////////////////////////////////////////////////////////////////
// adds reservoir constraints as 'user-specified' constraints
// these are done as if the corresponding constraints were read in as expressions from the .rvm file
//
void CDemandOptimizer::AddReservoirConstraints()
{
  int p;
  CSubBasin *pSB;
  string TSname,SBIDs;
  long SBID;
  expressionStruct *exp;
  manConstraint    *pConst=NULL;
  string expString;
  string advice;
  double stage_units_adjustment;
  int Len=0;
  char *s[MAXINPUTITEMS];

  for (int pp=0;pp<_pModel->GetNumSubBasins();pp++)
  {
    p   =_pModel->GetOrderedSubBasinIndex(pp);
    pSB =_pModel->GetSubBasin(p);
    SBID=pSB->GetID();
    SBIDs=to_string(SBID);

    if (((pSB->IsEnabled()) && (pSB->GetReservoir()!=NULL)))
    {
      int k=pSB->GetReservoir()->GetHRUIndex();
      if (k!=DOESNT_EXIST){
        stage_units_adjustment=(_pModel->GetHydroUnit(k)->GetArea()*M2_PER_KM2)/SEC_PER_DAY; //[m]/[dt (d)]->[m3/s]
      }
      else {
        advice="The reservoir in subbasin "+SBIDs+" doesnt have an :HRUID - this will negatively impact the units scaling of management optimization penalties.";
        WriteWarning(advice,false);
      }

      //Max Stage constraints
      // h <= h_max
      //------------------------------------------------------------------------
      TSname="_MaxStage_" + SBIDs;
      if (UserTimeSeriesExists(TSname))
      {
        expString=":Expression !h" + SBIDs+ " < @ts(" + TSname + ",0)";
        TokenizeString(expString, s, Len);
        exp = ParseExpression((const char**)(s), Len, 0, "internal");
        pConst=AddConstraint(TSname, exp, true);
        pConst->penalty_over=6.0*stage_units_adjustment;
        advice="A :ReservoirMaxStage time series for subbasin "+SBIDs+" has been added to the management optimization formulation";
        WriteAdvisory(advice,false);
      }

      //Min Stage constraints
      // h >= h_min
      //------------------------------------------------------------------------
      TSname="_MinStage_" + SBIDs;
      if (UserTimeSeriesExists(TSname))
      {
        expString=":Expression !h" + SBIDs+ " > @ts(" + TSname + ",0)";
        TokenizeString(expString, s, Len);
        exp = ParseExpression((const char**)(s), Len, 0, "internal");
        pConst=AddConstraint(TSname, exp, true);
        pConst->penalty_over=6.0*stage_units_adjustment;
        advice="A :ReservoirMinStage time series for subbasin "+SBIDs+" has been added to the management optimization formulation";
        WriteAdvisory(advice,false);
      }

      //Min Flow constraints
      // Q >= Q_min
      //------------------------------------------------------------------------
      TSname="_ResQmin_" + SBIDs;
      if (UserTimeSeriesExists(TSname))
      {
        expString=":Expression !Q" + SBIDs+ " > @ts(" + TSname + ",0)";
        TokenizeString(expString, s, Len);
        exp = ParseExpression((const char**)(s), Len, 0, "internal");
        pConst=AddConstraint(TSname, exp, true);
        pConst->penalty_over=5.0;
        advice="A :ReservoirMinimumFlow time series for subbasin "+SBIDs+" has been added to the management optimization formulation";
        WriteAdvisory(advice,false);
      }

      //Max Flow constraints
      // Q <= Q_max
      //------------------------------------------------------------------------
      TSname="_ResQmax_" + SBIDs;
      if (UserTimeSeriesExists(TSname))
      {
        expString = ":Expression !Q" + SBIDs + " < @ts(" + TSname + ",0)";
        TokenizeString(expString, s, Len);
        exp = ParseExpression((const char**)(s), Len, 0, "internal");
        pConst=AddConstraint(TSname, exp, true);
        pConst->penalty_over=5.0;
        advice = "A :ReservoirMaximumFlow time series for subbasin " + SBIDs + " has been added to the management optimization formulation";
        WriteAdvisory(advice,false);
      }

      // Override reservoir flow
      // Q == Q_spec
      //------------------------------------------------------------------------
      TSname="_ResFlow_" + SBIDs;
      if (UserTimeSeriesExists(TSname))
      {
        expString=":Expression !Q" + SBIDs+ " = @ts(" + TSname + ",0)";
        TokenizeString(expString, s, Len);
        exp = ParseExpression((const char**)(s), Len, 0, "internal");
        pConst=AddConstraint(TSname, exp, true);
        pConst->penalty_over=4.0;
        advice = "An :OverrideReservoirFlow time series for subbasin " + SBIDs + " has been added to the management optimization formulation";
        WriteAdvisory(advice,false);
      }

      // Maximum Q delta
      // Q^{n+1} < dQ/dt * dt +Q^{n}
      //------------------------------------------------------------------------
      TSname="_MaxQDelta_" + SBIDs;
      if (UserTimeSeriesExists(TSname))
      {
        expString = ":Expression !Q" + SBIDs + " < @ts(" + TSname + ",0) * 86400 +!Q"+SBIDs+"[-1]"; //TBD - check if this is !Q[0] or !Q[-1]
        //expString = "!q" + SBIDs + " < @ts(" + TSname + ",0)";
        TokenizeString(expString, s, Len);
        exp = ParseExpression((const char**)(s), Len, 0, "internal");
        pConst=AddConstraint(TSname, exp, true);
        pConst->penalty_over=3.0;
        advice = "An :ReservoirMaxQDelta time series for subbasin " + SBIDs + " has been added to the management optimization formulation";
        WriteAdvisory(advice,false);
      }

      // Max Q Decrease
      // Q^{n+1} > (-dQ/dt) * dt +Q^{n}
      //------------------------------------------------------------------------
      TSname="_MaxQDecrease_" + SBIDs;
      if (UserTimeSeriesExists(TSname))
      {
        expString = ":Expression !Q" + SBIDs + " > @ts(" + TSname + ",0) * -86400 +!Q"+SBIDs+"[-1]"; //TBD - check if this is !Q[0] or !Q[-1]
        //expString = "!q" + SBIDs + " < @ts(" + TSname + ",0)";
        TokenizeString(expString, s, Len);
        exp = ParseExpression((const char**)(s), Len, 0, "internal");
        pConst=AddConstraint(TSname, exp, true);
        pConst->penalty_over=3.0;
        advice = "An :ReservoirMaxQDecrease time series for subbasin " + SBIDs + " has been added to the management optimization formulation";
        WriteAdvisory(advice,false);
      }

      // Target Stage
      // h == h_target
      //------------------------------------------------------------------------
      TSname="_TargetStage_" + SBIDs;
      if (UserTimeSeriesExists(TSname))
<<<<<<< HEAD
      {
        expString=":Expression !h" + SBIDs+ " = @ts(" + TSname + ",0)";
        cout<<"TOKENIZING: "<<expString << endl;
=======
      {  
        expString=":Expression !h" + SBIDs+ " = @ts(" + TSname + ",0)"; 
>>>>>>> 5ac99b5a
        TokenizeString(expString, s, Len);
        exp = ParseExpression((const char**)(s), Len, 0, "internal");
        pConst=AddConstraint(TSname, exp, true);
        pConst->penalty_over=2.0*stage_units_adjustment;
        advice = "An :ReservoirTargetStage time series for subbasin " + SBIDs + " has been added to the management optimization formulation";
        WriteAdvisory(advice,false);
      }
    }
  }

  //TO DO: Initialize all of the time series above.
}
//////////////////////////////////////////////////////////////////
// indexing for DV vector
// 0     ..   nSB-1 - outflow of stream reach p
// nSB   ..   nSB+nRes-1 - reservoir outflows
// nSB+nRes.. nSB+2*Res-1 - reservoir stages
// nSB+2*nRes .. nSB+2*nRes+nDem-1 - satisfied demand
// nSB+2*nRes+nDem .. nSB+2*nRes+nDem+nDV - user-specified decision variables
// remaining - slack vars - [#enviro min flow+ # user <=/>= goals + 2* # user == goals + all reservoir goals ]
//
int CDemandOptimizer::GetDVColumnInd(const dv_type typ, const int counter) const
{
  if      (typ==DV_QOUT    ){return counter+1;}
  else if (typ==DV_QOUTRES ){return _nEnabledSubBasins+counter+1;}
  else if (typ==DV_STAGE   ){return _nEnabledSubBasins+_nReservoirs+counter+1;}
  else if (typ==DV_DELIVERY){return _nEnabledSubBasins+2*_nReservoirs+counter+1;}
  else if (typ==DV_USER    ){return _nEnabledSubBasins+2*_nReservoirs+_nDemands+counter+1; }
  else if (typ==DV_SLACK   ){return _nEnabledSubBasins+2*_nReservoirs+_nDemands+_nUserDecisionVars+counter+1;}

  return 0;
}
void CDemandOptimizer::UpdateHistoryArrays() {
  int pp=0;
  int p;
  for (int ppp=0;ppp<_pModel->GetNumSubBasins();ppp++)
  {
    p=_pModel->GetOrderedSubBasinIndex(ppp);
    CSubBasin *pSB=_pModel->GetSubBasin(p);
    if (pSB->IsEnabled()){
      for (int i = _nHistoryItems-1; i>0; i--) {
        _aQhist[pp][i]=_aQhist[pp][i-1];
        _aDhist[pp][i]=_aDhist[pp][i-1];
      }
      _aQhist[pp][0]=pSB->GetOutflowRate();
      if (pSB->GetReservoir()!=NULL){
        _ahhist[pp][0]=pSB->GetReservoir()->GetResStage();
      }
      else {
        _ahhist[pp][0]=0.0;
      }
      _aDhist[pp][0]=0;
      for (int ii=0;ii<pSB->GetNumWaterDemands();ii++){
        _aDhist[pp][0]+=pSB->GetDemandDelivery(ii);
      }
      pp++;
    }
  }
}
//////////////////////////////////////////////////////////////////
/// \brief Solves demand optimization problem
/// \notes to be called every time step in lieu of routing mass balance
/// \params pModel [in] - pointer to model
/// \params Options  [in] - model options structure
/// \params aSBrunoff [in] - array of current amount of runoff released to each subbasin (m3)  [size:nSubBasins]
/// \params t [in] - local model time
//
void CDemandOptimizer::SolveDemandProblem(CModel *pModel, const optStruct &Options, const double *aSBrunoff,const time_struct &tt )
{
#ifdef _LPSOLVE_

  int    d,i,p,s;
  double RHS;
  int    retval;
  double demand_penalty_sum=0; //sum (P * Dstar) to be added to global obj function such that min is zero
  double tstep=Options.timestep;

  CSubBasin *pSB;

  double t=tt.model_time;
  //int nn=tt.nn+1;//end of timestep
  int nn=static_cast<int>((t+TIME_CORRECTION)/Options.timestep)+1;//end-of timestep index

  int    *col_ind=new int    [_nDecisionVars]; //index of column to insert value in current row (1:nDV, not zero-indexed)
  double *row_val=new double [_nDecisionVars]; //values of row[col_ind]

  double *h_iter=new double [_pModel->GetNumSubBasins()];
<<<<<<< HEAD
  int    *lprow =new int    [_pModel->GetNumSubBasins()]; //index of goal equation for non-linear reservoir stage discharge curve in subbasin p
=======
  double *Q_iter=new double [_pModel->GetNumSubBasins()];
  int    *lprow =new int    [_pModel->GetNumSubBasins()]; //index of goal equation for non-linear reservoir stage discharge curve in subbasin p 
>>>>>>> 5ac99b5a

  // update history arrays from previous timestep
  // ----------------------------------------------------------------
  UpdateHistoryArrays();

  // instantiate linear programming solver
  // ----------------------------------------------------------------
  lp_lib::lprec *pLinProg;

  pLinProg=lp_lib::make_lp(0,_nDecisionVars);
  if (pLinProg==NULL){ExitGracefully("Error in SolveDemandProblem(): couldn construct new linear programming model",RUNTIME_ERR);}

  char name[200];
  strcpy(name,"RavenLPSolve");
  lp_lib::set_lp_name(pLinProg,name);

  for (int i=0;i<_nDecisionVars;i++)
  {
    strcpy(name,_pDecisionVars[i]->name.c_str());
    lp_lib::set_col_name(pLinProg, i + 1, name);
  }

  // Set upper bounds of delivery (D) to demand (D*) (preferred to adding constraint)
  // ----------------------------------------------------------------
  d=0;
  for (int pp = 0; pp<pModel->GetNumSubBasins(); pp++)
  {
    p  =pModel->GetOrderedSubBasinIndex(pp);
    pSB=pModel->GetSubBasin(p);
    if (pSB->IsEnabled()){
      for (int ii = 0; ii < pSB->GetNumWaterDemands();ii++)
      {
        retval=lp_lib::set_upbo(pLinProg,GetDVColumnInd(DV_DELIVERY,d), pSB->GetWaterDemand(ii,t));
        ExitGracefullyIf(retval!=1,"SolveDemandProblem::Error adding demand upper bound",RUNTIME_ERR);
        d++;
      }
    }
  }

  // Set lower bounds of stages to -1000m
  // ----------------------------------------------------------------
  int res_count=0;
  for (int pp = 0; pp<pModel->GetNumSubBasins(); pp++)
  {
    p  =pModel->GetOrderedSubBasinIndex(pp);
    pSB=pModel->GetSubBasin(p);
    if (pSB->IsEnabled() && (pSB->GetReservoir()!=NULL)){
        retval=lp_lib::set_lowbo(pLinProg,GetDVColumnInd(DV_STAGE,res_count), -1000);
        ExitGracefullyIf(retval!=1,"SolveDemandProblem::Error adding stage lower bound",RUNTIME_ERR);
       res_count++;
    }
  }

  // Set bounds of user-specified decision variables
  // ----------------------------------------------------------------
  int userct=0;
  for (int i = 0; i < _nDecisionVars; i++) {
    if (_pDecisionVars[i]->dvar_type==DV_USER){
      if (_pDecisionVars[i]->max < ALMOST_INF * 0.99) {
        retval=lp_lib::set_upbo(pLinProg,GetDVColumnInd(DV_USER,userct), _pDecisionVars[i]->max);
        ExitGracefullyIf(retval!=1,"SolveDemandProblem::Error adding decision variable upper bound",RUNTIME_ERR);
      }
      if (_pDecisionVars[i]->min != 0.0) {
        retval=lp_lib::set_lowbo(pLinProg,GetDVColumnInd(DV_USER,userct), _pDecisionVars[i]->min);
        ExitGracefullyIf(retval!=1,"SolveDemandProblem::Error adding decision variable lower bound",RUNTIME_ERR);
      }
      userct++;
    }
  }

  // Prepare flow diversion estimates 
  // ----------------------------------------------------------------
  int pDivert;
  double div_Q=0;
  double sum_diverted=0;
  double *aDivert  =new double [pModel->GetNumSubBasins()]; //< diversion TO basin p (from prev timestep)
  double *aDivGuess=new double [pModel->GetNumSubBasins()]; //< diversion FROM basin p (non-linear)
  for (int p = 0; p<pModel->GetNumSubBasins(); p++)
  {
    aDivert  [p]=0;
    aDivGuess[p]=0;
  }
  for (int pp = 0; pp<pModel->GetNumSubBasins(); pp++)
  {
    p  =pModel->GetOrderedSubBasinIndex(pp);
    pSB=pModel->GetSubBasin(p);
    sum_diverted=0;
    for(int i=0;i<pSB->GetNumDiversions();i++)
    {
      div_Q=pSB->GetDiversionFlow(i,pSB->GetLastOutflowRate(),Options,tt,pDivert);//[m3/s]
      if(pDivert!=DOESNT_EXIST)
      {
        aDivert[pDivert]+=div_Q;
      }
      sum_diverted+=div_Q;
    }
    aDivGuess[p]=sum_diverted; // a guess because GetDiversionFlow may be non-linear
  }

  lp_lib::set_add_rowmode(pLinProg, TRUE); //readies lp_lib to add rows and objective function

  // ----------------------------------------------------------------
  // create objective function : minimize(sum(penalty*undelivered demand) + sum(penalty*violations (slack vars)))
  // ----------------------------------------------------------------
  i=0;

  //add blank penalty to objective function for models without demand -> 0*Q_0-->min
  // ----------------------------------------------------------------
  col_ind[i]=GetDVColumnInd(DV_QOUT,0);
  row_val[i]=0.0;
  i++;


  d=0;
  // penalties for unmet demand
  // ----------------------------------------------------------------
  for (int pp = 0; pp<pModel->GetNumSubBasins(); pp++)
  {
    p  =pModel->GetOrderedSubBasinIndex(pp);
    pSB=pModel->GetSubBasin(p);
    if (pSB->IsEnabled()){
      for (int ii = 0; ii < pSB->GetNumWaterDemands();ii++)
      {
        demand_penalty_sum+=(_aDemandPenalties[d]*pSB->GetWaterDemand(ii,t));

        col_ind[i]=GetDVColumnInd(DV_DELIVERY,d);
        row_val[i]=-_aDemandPenalties[d]; //this maximizes delivery
        i++;
        d++;
      }
    }
  }
<<<<<<< HEAD
  //ADD RESERVOIR EXTRACTION DEMAND HERE

=======
  //TODO: ADD RESERVOIR EXTRACTION DEMAND HERE 
  
>>>>>>> 5ac99b5a
  s=0;
  // reservoir discharge curve goal penalties
  // ----------------------------------------------------------------
  for (int pp = 0; pp<pModel->GetNumSubBasins(); pp++)
  {
    p  =pModel->GetOrderedSubBasinIndex(pp);
    pSB=pModel->GetSubBasin(p);
    if ((pSB->IsEnabled()) && (pSB->GetReservoir()!=NULL))
    {
        col_ind[i]=GetDVColumnInd(DV_SLACK,s);
        row_val[i]=0.5;
        i++; s++;
        col_ind[i]=GetDVColumnInd(DV_SLACK,s);
        row_val[i]=0.5;
        i++; s++;
    }
  }

  // enviro min flow goal penalties
  // ----------------------------------------------------------------
  for (int pp = 0; pp<pModel->GetNumSubBasins(); pp++)
  {
    p  =pModel->GetOrderedSubBasinIndex(pp);
    pSB=pModel->GetSubBasin(p);
    if (pSB->IsEnabled()){
      if (pSB->GetEnviroMinFlow(t)>0.0)  {
        col_ind[i]=GetDVColumnInd(DV_SLACK,s);
        row_val[i]=1.0;
        i++; s++;
      }
      /*if (pSB->GetUnusableFlowPercentage()>0) {
        col_ind[i]=GetDVColumnInd(DV_SLACK,s);
        row_val[i]=1.0;
        i++; s++;
      }*/
      /*if ((pSB->GetNumWaterDemands()>0) && ((pSB->GetUnusableFlowPercentage()>0) || (pSB->GetEnviroMinFlow(t)>0))) {
        col_ind[i]=GetDVColumnInd(DV_SLACK,s);
        row_val[i]=10.0; //Is this a fair penalty?- needs to be stronger than all upstream demand penaltys. make a parameter?
        i++; s++;
      }*/
    }
  }

  // user-specified goal penalties
  // ----------------------------------------------------------------
  for (int j = 0; j < _nConstraints; j++)
  {
    _pConstraints[j]->conditions_satisfied=CheckConditions(j,tt);
    if (_pConstraints[j]->conditions_satisfied){_pConstraints[j]->ever_satisfied=true; }

    if ((_pConstraints[j]->is_goal) && (_pConstraints[j]->conditions_satisfied))
    {
      if (_pConstraints[j]->pExpression->compare == COMPARE_IS_EQUAL) //two slack variables
      {
        col_ind[i]=GetDVColumnInd(DV_SLACK,s); //
        row_val[i]=_pConstraints[j]->penalty_over;
        i++; s++;
        col_ind[i]=GetDVColumnInd(DV_SLACK,s);
        row_val[i]=_pConstraints[j]->penalty_under;
        i++; s++;
      }
      else // only one slack var (>= or <=)
      {
        col_ind[i]=GetDVColumnInd(DV_SLACK,s);
        row_val[i]=_pConstraints[j]->penalty_over;
        i++; s++;
      }
    }
  }

  retval = lp_lib::set_obj_fnex(pLinProg,i, row_val, col_ind);
  ExitGracefullyIf(retval==0,"SolveDemandProblem: Error specifying objective function",RUNTIME_ERR);

  // ----------------------------------------------------------------
  // add mass balance constraints
  // ----------------------------------------------------------------

  // river routing mass balance constraints (WORKING)
  // ----------------------------------------------------------------
  d=0; //counter for demands
  s=0; //counter for slack vars

  double  U_0;
  int     nInlets;
  long    SBID;
  int     p_in[10]; //assumes<10 inlets
  int     p2;
  dv_type dvtype;

  for (int pp = 0; pp<pModel->GetNumSubBasins(); pp++)
  {
    p  =pModel->GetOrderedSubBasinIndex(pp);
    pSB=pModel->GetSubBasin(p);

    //Q_p = (Qin +Qin )*U0 + sum(Ui*Qn-i) + Runoff - Div_out(Q) + Div_in - Dem + Qadded + U_0*Qadded2
    //Q_p-U_0*Qin-U_0*Qin2... +Dem = sum(Ui*Qn-i) + Runoff - Div_out(Q) + Div_in + Qadded + U_0*Qadded2
    if (pSB->IsEnabled())
    {
      U_0 =pSB->GetRoutingHydrograph()[0];
      SBID=pSB->GetID();

      nInlets=0;
      for (int ppp=0;ppp<pModel->GetNumSubBasins();ppp++) //todo[optimize] - pre-process this or otherwise speedup _aSBInlets[p][ppp], _aSBInletCount[p]
      {
        p2=pModel->GetOrderedSubBasinIndex(ppp);
        if (pModel->GetSubBasin(p2)->GetDownstreamID() == SBID) {
          p_in[nInlets]=p2;
          nInlets++;
        }
      }

      i=0;

      col_ind[i]=GetDVColumnInd(DV_QOUT,_aSBIndices[p]);
      row_val[i]=1.0;
      i++;

      int id;
      for (int in = 0; in < nInlets; in++)
      {
        dvtype=DV_QOUT; id=_aSBIndices[p_in[in]];
        if (pModel->GetSubBasin(p_in[in])->GetReservoir() != NULL) {
          dvtype=DV_QOUTRES; id=_aResIndices[p_in[in]];
        }
        //ExitGracefullyIf(id==DOESNT_EXIST,"SolveDemandProblem: invalid index",RUNTIME_ERR);
        col_ind[i]=GetDVColumnInd(dvtype,id);
        row_val[i]=-U_0;
        i++;
      }
      for (int dd = 0; dd<pSB->GetNumWaterDemands();dd++)
      {
        col_ind[i]=GetDVColumnInd(DV_DELIVERY,d);
        row_val[i]=+1.0;
        i++; d++;
      }
      if (pSB->GetReservoir() != NULL) {
        for (int dd = 0; dd<pSB->GetReservoir()->GetNumWaterDemands();dd++)
        {
          d++;
        }
      }

      RHS=0;
      RHS+=pSB->GetSpecifiedInflow (t)*U_0;
      RHS+=pSB->GetDownstreamInflow(t);
      RHS-=aDivGuess[p]; //diverted from (guess based upon last Q)
      RHS+=aDivert[p];   //diverted to (delayed by one day, based upon yesterday's Q)
      for (int n = 1; n < pSB->GetInflowHistorySize(); n++) {
        RHS+=pSB->GetRoutingHydrograph()[n]*pSB->GetInflowHistory()[n-1]; // [n-1] is because this inflow history has not yet been updated
      }
      for (int n = 1; n < pSB->GetInflowHistorySize(); n++) {
        RHS += pSB->GetUnitHydrograph()[n] * pSB->GetLatHistory()[n-1];   // [n-1] is because this inflow history has not yet been updated
      }
      RHS+=aSBrunoff[p]/(tstep*SEC_PER_DAY)*pSB->GetUnitHydrograph()[0];  // [m3]->[m3/s]

      retval = lp_lib::add_constraintex(pLinProg,i,row_val,col_ind,ROWTYPE_EQ,RHS);
      ExitGracefullyIf(retval==0,"SolveDemandProblem::Error adding mass balance constraint",RUNTIME_ERR);
    }
  }

  // Lake mass balance constraints (WORKING - EVEN NON-LINEAR!)
  //----------------------------------------------------------------
  CReservoir *pRes;
  int    k;
  double Adt,ET,precip,seepage(0);
  double h_old,dQdh,Qout_last,Qin_last;
  res_count=0;
  d=0;
  for (int pp = 0; pp<pModel->GetNumSubBasins(); pp++)
  {
    p   =pModel->GetOrderedSubBasinIndex(pp);
    pSB =pModel->GetSubBasin(p);
    pRes=pSB->GetReservoir();
    if (pSB->IsEnabled()){
      for (int dd = 0; dd<pSB->GetNumWaterDemands();dd++)
      {
        d++;
      }
    }
    if ((pSB->IsEnabled()) && (pRes != NULL))
    {
      // First constraint equation (mass balance):
      // ------------------------------------------------------------------------
      //dV/dh*(hnew-hold)/dt=(Qin-Qout-ET*A+P*A-sum demands-seep)
      // A/dt * h -1.0 * Qin + 1.0 * Qout + 1.0*{demands} = P*A-ET*A-seep +A/dt* hold
      // must fix area at A^n-1 and stage used for flows at h^n-1

      h_old    =pRes->GetResStage();
      Qout_last=pRes->GetOutflowRate();
      Qin_last =pSB->GetReservoirInflow();
      Adt      =pRes->GetSurfaceArea()/Options.timestep/SEC_PER_DAY;
      k        =pRes->GetHRUIndex();

      if (pRes->GetHRUIndex() != NULL) {
        ET   =pModel->GetHydroUnit(k)->GetForcingFunctions()->OW_PET / SEC_PER_DAY / MM_PER_METER; //average for timestep, in m/s
        ET  *=pModel->GetHydroUnit(k)->GetSurfaceProps()->lake_PET_corr;
        ET  *=pRes->GetSurfaceArea(); //m3/s
      }

      precip=pRes->GetReservoirPrecipGains(Options.timestep)/Options.timestep/SEC_PER_DAY; //[m3]->[m3/s] (confirmed: this is properly updated before MO call)
      /*if (_seepage_const>0) {seepage=_seepage_const*(_stage-_local_GW_head); //[m3/s]}*/

      i=0;
      col_ind[i]=GetDVColumnInd(DV_QOUT   ,_aSBIndices[p]);//Qin
      row_val[i]=-0.5;
      i++;

      col_ind[i]=GetDVColumnInd(DV_QOUTRES,_aResIndices[p]);//Qout
      row_val[i]=+0.5;
      i++;

      col_ind[i]=GetDVColumnInd(DV_STAGE  ,_aResIndices[p]);
      row_val[i]=Adt;
      i++;

      for (int dd = 0; dd<pSB->GetReservoir()->GetNumWaterDemands();dd++){
         col_ind[i]=GetDVColumnInd(DV_DELIVERY  ,d);
         row_val[i]=+1.0;
         i++; d++;
      }

      RHS=(precip-ET)-seepage+Adt*h_old-0.5*Qout_last+0.5*Qin_last;

      retval = lp_lib::add_constraintex(pLinProg,i,row_val,col_ind,ROWTYPE_EQ,RHS);
      ExitGracefullyIf(retval==0,"SolveDemandProblem::Error adding mass balance constraint",RUNTIME_ERR);

      // Second goal equation (relation between Qout and h):
      // may be overridden by other management expressions with larger penalties
      // ------------------------------------------------------------------------
      // linearized storage -discharge curve
      //   Qout = Qou_guess + dQ/dh * (h-h_guess)
      //   1.0 * Qout - dQ/dh * h + s1 -s2 = Q_guess - dQ/dh * h_guess

      double h_guess=h_old;
      double Q_guess;

      Q_guess=pRes->GetDischargeFromStage(h_guess,nn);
      dQdh =pRes->GetStageDischargeDerivative(h_guess,nn);

      i = 0;
      col_ind[i]=GetDVColumnInd(DV_QOUTRES,_aResIndices[p]);
      row_val[i]=1.0;
      i++;

      col_ind[i]=GetDVColumnInd(DV_STAGE  ,_aResIndices[p]);
      row_val[i]=-dQdh;
      i++;

      col_ind[i] = GetDVColumnInd(DV_SLACK, s);
      row_val[i]=-1.0;
      i++; s++;

      col_ind[i]=GetDVColumnInd(DV_SLACK  ,s);
      row_val[i]=+1.0;
      i++; s++;

      if (fabs(dQdh)>REAL_SMALL) {
        RHS=Q_guess-dQdh*h_guess;
      }
      else{ //below weir height - Q=0.0
        RHS=0.0;
      }

      retval = lp_lib::add_constraintex(pLinProg,i,row_val,col_ind,ROWTYPE_EQ,RHS);
      ExitGracefullyIf(retval==0,"SolveDemandProblem::Error adding mass balance constraint",RUNTIME_ERR);

      lprow[p]=lp_lib::get_Nrows(pLinProg);

      res_count++;
    }
  }

  // Environmental Minimum Flow Goals
  // ----------------------------------------------------------------
  d=0;
  double minQ,ufp;
  const double ENV_FLOW_PENALTY=1e6;

  for (int pp = 0; pp<pModel->GetNumSubBasins(); pp++)
  {
    p  =pModel->GetOrderedSubBasinIndex(pp);
    pSB=pModel->GetSubBasin(p);

    if (pSB->IsEnabled())
    {
      minQ=pSB->GetEnviroMinFlow(t);
      if (minQ > REAL_SMALL)
      {
        // Q - e+ <= Qmin
        i=0;
        col_ind[i]=GetDVColumnInd(DV_QOUT,_aSBIndices[p]);
        row_val[i]=1.0;
        i++;

        col_ind[i]=GetDVColumnInd(DV_SLACK,s);
        row_val[i]=-1.0;
        i++;

        RHS=minQ;

        retval = lp_lib::add_constraintex(pLinProg,i,row_val,col_ind,ROWTYPE_LE,RHS);
        ExitGracefullyIf(retval==0,"SolveDemandProblem::Error adding environmental flow goal",RUNTIME_ERR);

        // 10^6 * e+ >= (all upstream D)

        i = 0;
        col_ind[i]=GetDVColumnInd(DV_SLACK,s);
        row_val[i]=ENV_FLOW_PENALTY;
        i++;s++;

        for (int dd = 0; dd<_aUpCount[p];dd++)
        {
          col_ind[i]=GetDVColumnInd(DV_DELIVERY,_aUpstreamDemands[p][dd]);
          row_val[i]=-1.0;
          i++;
        }

        RHS=0.0;

        retval = lp_lib::add_constraintex(pLinProg,i,row_val,col_ind,ROWTYPE_GE,RHS);
        ExitGracefullyIf(retval==0,"SolveDemandProblem::Error adding environmental flow goal (2)",RUNTIME_ERR);
      }

      //TODO - figure out how to extend this to an unusable flow percentage
      // Q + e* >= (ufp)*[sum(D)+Q] <-term in brackets is inflow upstream of demands
      ufp =pSB->GetUnusableFlowPercentage();
<<<<<<< HEAD

      // e* <= 10^6 * all upstream D

=======
      if (ufp != 0.0) {
        // e* <= 10^6 * all upstream D
      
      
      }
>>>>>>> 5ac99b5a
    }
  }

  // user-specified constraints / goals
  // ----------------------------------------------------------------
  for (int i = 0; i < _nConstraints; i++)
  {
    if (_pConstraints[i]->conditions_satisfied)
    {
      AddConstraintToLP( i, pLinProg, tt, col_ind, row_val);
    }
  }

  lp_lib::set_add_rowmode(pLinProg, FALSE); //turn off once model constraints and obj function are added

  for (int iter=0; iter<3; iter++)
  {
    // ----------------------------------------------------------------
    // SOLVE OPTIMIZATION PROBLEM WITH LP_SOLVE
    // ----------------------------------------------------------------
    lp_lib::set_minim(pLinProg);
    lp_lib::set_verbose(pLinProg,IMPORTANT);
    //lp_lib::write_LP(pLinProg);

    //retval=lp_lib::set_scaling(lp, CURTISREIDSCALE);  //May wish to look for scaling improvements
    //ExitGracefullyIf(retval!=0,"SolveDemandProblem: unable to set scaling algorithm",RUNTIME_ERR);

    //retval=lp_lib::set_BFP(pLinProg, "bfp_LUSOL");  //TEST THIS FOR SPEED
    //ExitGracefullyIf(retval!=0,"SolveDemandProblem: unable to set BFP",RUNTIME_ERR);

    if (_do_debug_level==2){
      //lp_lib::print_debugdump(pLinProg,"lp_solve_dump.txt");
      lp_lib::print_lp(pLinProg);
    }
    //ExitGracefully("Checking matrix",RUNTIME_ERR); //TMP DEBUG

    retval = lp_lib::solve(pLinProg);

    if (retval!=OPTIMAL){cout<<"code: "<<retval<<endl; }
    ExitGracefullyIf(retval!=OPTIMAL,"SolveDemandProblem: non-optimal solution found. Problem is over-constrained. Remove or adjust management constraints.",RUNTIME_ERR);

    //This will be sum of penalties*violations
    if (_do_debug_level>=1){
      cout<<"Objective value: "<<lp_lib::get_objective(pLinProg)+demand_penalty_sum<<endl;
    }

    // assign decision variables
    // ----------------------------------------------------------------
    int ctyp;
    int nrows=lp_lib::get_Nrows(pLinProg);
    double *soln   =new double [_nDecisionVars];
    double *constr =new double [nrows];
    double *resid  =new double [nrows];
    lp_lib::get_variables  (pLinProg,soln);
    lp_lib::get_constraints(pLinProg,constr); //constraint matrix * soln

    for (int i=0;i<_nDecisionVars;i++){
      _pDecisionVars[i]->value=soln[i];
    }
    
    //TMP DEBUG : Not currently using residual information - should be part of GoalSatisfaction.csv??  
    // how does residual report goals? With slack variables, residual should be 0 everywhere? 
    // Perhaps this can track down source of problems if not converged. 
    for (int j=0;j<nrows;j++){
      resid[j]=constr[j]-lp_lib::get_rh(pLinProg,j+1); // LHS-RHS for each goal/constraint
      ctyp=lp_lib::get_constr_type(pLinProg,j+1);
      if (ctyp==LE){upperswap(resid[j],0.0); }
      if (ctyp==GE){lowerswap(resid[j],0.0); resid[j]*=-1; }
    }

    delete [] soln;
    delete [] constr;
    delete [] resid;

<<<<<<< HEAD
    // grab and store improved estimate of reservoir stage
=======
    // grab and store improved estimate of reservoir stage + flow diversion
>>>>>>> 5ac99b5a
    // ----------------------------------------------------------------
    double  value;
    dv_type typ;
    for (int i=0;i<_nDecisionVars;i++)
    {
      p     = _pDecisionVars[i]->p_index;
      value = _pDecisionVars[i]->value;
      typ   = _pDecisionVars[i]->dvar_type;

      if (typ == DV_STAGE) {
        h_iter[p]=value;
      }
      else if (typ == DV_QOUT) {
        Q_iter[p]=value; 
      }
    }

<<<<<<< HEAD
    // update lp matrix for iterative solution of stage-discharge curve
=======
    // update lp matrix for iterative solution of stage-discharge curve and flow diversions 
>>>>>>> 5ac99b5a
    // ----------------------------------------------------------------
    for (int pp = 0; pp<pModel->GetNumSubBasins(); pp++)
    {
      p   =pModel->GetOrderedSubBasinIndex(pp);
      pSB =pModel->GetSubBasin(p);
      pRes=pSB->GetReservoir();
      if ((pSB->IsEnabled()) && (pSB->GetReservoir()!=NULL))
      {
        double Q_guess;
        double h_guess=h_iter[p];

        Q_guess=pRes->GetDischargeFromStage(h_guess,nn);
        dQdh   =pRes->GetStageDischargeDerivative(h_guess,nn);

        int hcol=GetDVColumnInd(DV_STAGE  ,_aResIndices[p]);

        if (fabs(dQdh)>REAL_SMALL) {
          RHS=Q_guess-dQdh*h_guess;
        }
        else{ //below weir height
          RHS=0.0;
        }
        lp_lib::set_mat(pLinProg,lprow[p],hcol,-dQdh);
        lp_lib::set_rh (pLinProg,lprow[p],RHS);
      }
    }

    // update lp matrix for iterative solution of flow diversions 
    // ----------------------------------------------------------------
    for (int pp = 0; pp<pModel->GetNumSubBasins(); pp++)
    {
      p   =pModel->GetOrderedSubBasinIndex(pp);
      pSB =pModel->GetSubBasin(p);
      if (pSB->GetNumDiversions()>0)
      { 
        int    junk;
        double div_Q=0;
        double sum_diverted=0;
        double Q_guess=Q_iter[p];
        for(int i=0;i<pSB->GetNumDiversions();i++)
        {
          div_Q=pSB->GetDiversionFlow(i,Q_guess,Options,tt,junk); 
          sum_diverted+=div_Q;
        }
        
        RHS=lp_lib::get_rh(pLinProg,lprow[p]);

        RHS+=(sum_diverted-aDivGuess[p]);
        aDivGuess[p]=sum_diverted;

        lp_lib::set_rh (pLinProg,lprow[p],RHS); 
      }
    }
    //cout<<"iteration: "<<iter<<endl;

  }/*end iteration loop*/

  lp_lib::delete_lp(pLinProg);
  delete [] col_ind;
  delete [] row_val;
  delete [] h_iter;
<<<<<<< HEAD
  delete [] lprow;

=======
  delete [] Q_iter;
  delete [] lprow; 
  delete [] aDivert;
  delete [] aDivGuess;
>>>>>>> 5ac99b5a

  //set state variables corresponding to decision variables
  // SHOULD REALLY ONLY UPDATE DELIVERY, RES_EXTRACT, AND RESERVOIR OUTFLOW - ADD SWITCH TO HAVE OPT MODEL GENERATE STATE VARS OR REGULAR RAVEN SETUP
  // ----------------------------------------------------------------
  double  value;
  dv_type typ;
  int     ii;

  for (int i=0;i<_nDecisionVars;i++)
  {
    p     = _pDecisionVars[i]->p_index;
    value = _pDecisionVars[i]->value;
    typ   = _pDecisionVars[i]->dvar_type;

    if      (typ == DV_QOUT)
    {
      //pModel->GetSubBasin(p)->SetQout(value);
    }
    else if (typ == DV_STAGE)
    {
      //double h_last=pModel->GetSubBasin(p)->GetReservoir()->GetResStage();
      //pModel->GetSubBasin(p)->GetReservoir()->SetReservoirStage(value,h_last);
    }
    else if (typ == DV_QOUTRES)
    {
      pModel->GetSubBasin(p)->GetReservoir()->SetOptimizedOutflow(value); //TMP DEBUG this should ONLY be in reservoirs where one or more management constraints are applied.
    }
    else if (typ == DV_DELIVERY)
    {
      d =_pDecisionVars[i]->loc_index;
      ii=_pDecisionVars[i]->dem_index;

      _aDelivery   [d] =value;
      _aCumDelivery[d]+=value*(Options.timestep*SEC_PER_DAY);

      if (tt.julian_day==_aCumDelDate[d]){_aCumDelivery[d]=0.0; }

      if (ii<100){//not a reservoir
        pModel->GetSubBasin(p)->AddToDeliveredDemand(ii,value);
      }
      else {
        pModel->GetSubBasin(p)->GetReservoir()->AddToDeliveredDemand(ii-100, value);
      }
    }
    else if (typ == DV_SLACK)
    {
      s = _pDecisionVars[i]->loc_index;
      _aSlackValues[s]=value;
    }
    else if (typ == DV_USER)
    {
      //doesn't influence hydrologic model
    }
  }


#endif
}

//////////////////////////////////////////////////////////////////
/// \brief Write output file headers
/// \details Called prior to simulation (but after initialization) from CModel::Initialize()
/// \param &Options [in] Global model options information
//
void CDemandOptimizer::WriteOutputFileHeaders(const optStruct &Options)
{
  CSubBasin *pSB;

  // DemandOptimization.csv
  //--------------------------------------------------------
  string tmpFilename=FilenamePrepare("DemandOptimization.csv",Options);
  _DEMANDOPT.open(tmpFilename.c_str());
  if (_DEMANDOPT.fail()){
    ExitGracefully(("CModel::WriteOutputFileHeaders: unable to open output file "+tmpFilename+" for writing.").c_str(),FILE_OPEN_ERR);
  }

  _DEMANDOPT<<"time [d],date,hour";
  for (int i=0;i<_nDecisionVars;i++){
    if ((_pDecisionVars[i]->p_index == DOESNT_EXIST) && 
        (_pDecisionVars[i]->dvar_type!=DV_SLACK))  { //user specified non-slack variable
       _DEMANDOPT<<","<<_pDecisionVars[i]->name;
    }
    else{
      pSB=_pModel->GetSubBasin(_pDecisionVars[i]->p_index);
      if (pSB->IsGauged()){
        _DEMANDOPT<<","<<_pDecisionVars[i]->name;
      }
    }
  }
  _DEMANDOPT<<endl;

  // GoalSatisfaction.csv
  //--------------------------------------------------------
  tmpFilename=FilenamePrepare("GoalSatisfaction.csv",Options);
  _GOALSAT.open(tmpFilename.c_str());
  if (_GOALSAT.fail()){
    ExitGracefully(("CModel::WriteOutputFileHeaders: unable to open output file "+tmpFilename+" for writing.").c_str(),FILE_OPEN_ERR);
  }
  _GOALSAT<<"time [d],date,hour";
  for (int i = 0; i < _nDemands; i++) {
    _GOALSAT << "," << _aDemandIDs[i];
  }
  for (int i = 0; i < _nConstraints; i++) {
    if (_pConstraints[i]->is_goal) {
      _GOALSAT<<","<<_pConstraints[i]->name;
    }
  }
  _GOALSAT<<endl;
}
//////////////////////////////////////////////////////////////////
/// \brief Writes minor output to file at the end of each timestep (or multiple thereof)
/// \param &Options [in] Global model options information
/// \param &tt [in] Local (model) time *at the end of* the pertinent time step
//
void CDemandOptimizer::WriteMinorOutput(const optStruct &Options,const time_struct &tt)
{
  CSubBasin *pSB;
  string usedate=tt.date_string;                   //refers to date and time at END of time step
  string usehour=DecDaysToHours(tt.julian_day);

  if (tt.model_time==0){return;}

  // DemandOptimization.csv
  //--------------------------------------------------------
  _DEMANDOPT<<tt.model_time <<","<<usedate<<","<<usehour;
  for (int i=0;i<_nDecisionVars;i++){
    if ((_pDecisionVars[i]->p_index == DOESNT_EXIST) && 
        (_pDecisionVars[i]->dvar_type!=DV_SLACK)) { //user specified non-slack variable
       _DEMANDOPT<<","<<_pDecisionVars[i]->value;
    }
    else{
      pSB=_pModel->GetSubBasin(_pDecisionVars[i]->p_index);
      if (pSB->IsGauged()){ //gauged basin or not associated with basin
        _DEMANDOPT<<","<<_pDecisionVars[i]->value;
      }
    }
  }
  //_DEMANDOPT<<","<<_aDelivery[0];
  _DEMANDOPT<<endl;

  // GoalSatisfaction.csv
  //--------------------------------------------------------
  // All slack values reported should be positive
  // each entry represents the magnitude of a goal violation, expressed in m3/s
  // for environmental flow goals, for instance, this is E-Q if Q<E, 0 otherwise
  int p;
  bool include_pen=false;
  double pen;
  int d=0;
  double mult=1.0;
  _GOALSAT<<tt.model_time <<","<<usedate<<","<<usehour;

  for (int pp=0;pp<_pModel->GetNumSubBasins();pp++){
    p = _pModel->GetOrderedSubBasinIndex(pp);
    pSB=_pModel->GetSubBasin(p);
    for (int ii = 0; ii < pSB->GetNumWaterDemands(); ii++)
    {
      if (include_pen){mult=_aDemandPenalties[d];}
      _GOALSAT << "," << mult*(pSB->GetWaterDemand(ii,tt.model_time)-_aDelivery[d]);
      d++;
    }
  }
<<<<<<< HEAD
  int k=_nDemands; //first goals are due to environmental flow constraints
=======
  int k=_nDemands+2*_nReservoirs; //first goals are due to environmental flow constraints 
>>>>>>> 5ac99b5a
  for (int i = 0; i < _nConstraints; i++) {
    if (_pConstraints[i]->is_goal) {
      if (_pConstraints[i]->pExpression->compare != COMPARE_IS_EQUAL) {
        if (include_pen){mult=_pConstraints[i]->penalty_over;}

        pen = mult*_aSlackValues[k];
        _GOALSAT<<","<<pen;
        k++;
      }
      else {
        if (include_pen){mult=_pConstraints[i]->penalty_over;}
        pen =mult*_aSlackValues[k];
        if (include_pen){mult=_pConstraints[i]->penalty_under;}
        pen+=mult*_aSlackValues[k+1];
        _GOALSAT<<","<<pen;
        k+=2;
      }
    }
  }
  _GOALSAT<<endl;

}
//////////////////////////////////////////////////////////////////
/// \brief Closes output file streams
/// \details after end of simulation from Main() or in ExitGracefully; All file streams are opened in WriteOutputFileHeaders() routine
//
void CDemandOptimizer::CloseOutputStreams()
{
  if (_DEMANDOPT.is_open()){_DEMANDOPT.close();}
  if (  _GOALSAT.is_open()){  _GOALSAT.close();}
}
//////////////////////////////////////////////////////////////////
/// \brief Provides end warnings
/// \details after end of simulation from Main()
//
void CDemandOptimizer::Closure(const optStruct &Options) 
{
  string warn;
  for (int j = 0; j < _nConstraints; j++) {
    if (!(_pConstraints[j]->ever_satisfied) && (_pConstraints[j]->nConditions>0)) {
      warn="CDemandOptimizer::Closure: constraint/goal ["+to_string(j)+"] "+_pConstraints[j]->name+" was never activated during simulation, as none of its conditions were ever met.";
      WriteWarning(warn,Options.noisy);
    }
  }

}<|MERGE_RESOLUTION|>--- conflicted
+++ resolved
@@ -148,9 +148,6 @@
   _do_debug_level=val;
 }
 //////////////////////////////////////////////////////////////////
-<<<<<<< HEAD
-/// \brief date at which cumulative delivery is rebooted to zero (usually winter date)
-=======
 /// \brief assigns a demand 'unrestricted' status, meaning it wont be considered when applying environmental min flow constraints
 /// \params dname [in] - name of demand  
 //
@@ -166,7 +163,6 @@
 }
 //////////////////////////////////////////////////////////////////
 /// \brief date at which cumulative delivery is rebooted to zero (usually winter date) 
->>>>>>> 5ac99b5a
 /// \params julian_date [in] reboot date
 /// \params demandID [in] demand identifier (e.g., 'D123')
 /// only called from ParseManagementFile()
@@ -266,13 +262,8 @@
 /// \params name [in] - constraint name
 /// \params exp [in] - expression structure
 /// \param soft_constraint [in] - true if this is a goal, not a constraint
-<<<<<<< HEAD
-///
-dv_constraint *CDemandOptimizer::AddConstraint(string name, expressionStruct *exp, bool soft_constraint)
-=======
 /// 
 manConstraint *CDemandOptimizer::AddConstraint(string name, expressionStruct *exp, bool soft_constraint) 
->>>>>>> 5ac99b5a
 {
   manConstraint *pC=new manConstraint();
   pC->name=name;
@@ -564,17 +555,10 @@
     p=pModel->GetOrderedSubBasinIndex(pp);
     pSB=pModel->GetSubBasin(p);
     if ((pSB->IsEnabled()) && (pSB->GetReservoir()!=NULL)){
-<<<<<<< HEAD
-      pDV =  new decision_var("ResSlackUp" + to_string(pModel->GetSubBasin(p)->GetID()), p, DV_SLACK,_nSlackVars);
-      AddDecisionVar(pDV);
-      _nSlackVars++;
-      pDV =  new decision_var("ResSlackDn" + to_string(pModel->GetSubBasin(p)->GetID()), p, DV_SLACK,_nSlackVars);
-=======
       pDV =  new decision_var("SR+" + to_string(pModel->GetSubBasin(p)->GetID()), p, DV_SLACK,_nSlackVars); 
       AddDecisionVar(pDV);
       _nSlackVars++;
       pDV =  new decision_var("SR-" + to_string(pModel->GetSubBasin(p)->GetID()), p, DV_SLACK,_nSlackVars); 
->>>>>>> 5ac99b5a
       AddDecisionVar(pDV);
       _nSlackVars++;
     }
@@ -590,20 +574,12 @@
     if (pSB->IsEnabled()){
       //created for all basins with environmental min flow or non-zero unusable flow pct
       if (pSB->HasEnviroMinFlow()){
-<<<<<<< HEAD
-        pDV =  new decision_var("E" + to_string(pModel->GetSubBasin(p)->GetID()), p, DV_SLACK,_nSlackVars);
-=======
         pDV =  new decision_var("E+" + to_string(pModel->GetSubBasin(p)->GetID()), p, DV_SLACK,_nSlackVars); 
->>>>>>> 5ac99b5a
         AddDecisionVar(pDV);
         _nSlackVars++;
       }
       /*if (pSB->GetUnusableFlowPercentage()>0) {
-<<<<<<< HEAD
-        pDV =  new decision_var("U" + to_string(pModel->GetSubBasin(p)->GetID()), p, DV_SLACK,_nSlackVars);
-=======
         pDV =  new decision_var("U+" + to_string(pModel->GetSubBasin(p)->GetID()), p, DV_SLACK,_nSlackVars); 
->>>>>>> 5ac99b5a
         AddDecisionVar(pDV);
         _nSlackVars++;
       }*/
@@ -618,12 +594,8 @@
   //------------------------------------------------------------------
   // ISSUE : THIS IS TOTAL POSSIBLE NUMBER OF SLACK VARIABLES; MAY NOT BE IN PLAY DUE TO CONDITIONALS - for disabled constraints, just set penalty to zero>??
   //
-<<<<<<< HEAD
-  for (int j = 0; j < _nConstraints; j++)
-=======
   string nm;
   for (int j = 0; j < _nConstraints; j++) 
->>>>>>> 5ac99b5a
   {
     if (_pConstraints[j]->is_goal) {
       if (_pConstraints[j]->pExpression->compare == COMPARE_IS_EQUAL) {
@@ -882,14 +854,8 @@
       //------------------------------------------------------------------------
       TSname="_TargetStage_" + SBIDs;
       if (UserTimeSeriesExists(TSname))
-<<<<<<< HEAD
-      {
-        expString=":Expression !h" + SBIDs+ " = @ts(" + TSname + ",0)";
-        cout<<"TOKENIZING: "<<expString << endl;
-=======
       {  
         expString=":Expression !h" + SBIDs+ " = @ts(" + TSname + ",0)"; 
->>>>>>> 5ac99b5a
         TokenizeString(expString, s, Len);
         exp = ParseExpression((const char**)(s), Len, 0, "internal");
         pConst=AddConstraint(TSname, exp, true);
@@ -977,12 +943,8 @@
   double *row_val=new double [_nDecisionVars]; //values of row[col_ind]
 
   double *h_iter=new double [_pModel->GetNumSubBasins()];
-<<<<<<< HEAD
-  int    *lprow =new int    [_pModel->GetNumSubBasins()]; //index of goal equation for non-linear reservoir stage discharge curve in subbasin p
-=======
   double *Q_iter=new double [_pModel->GetNumSubBasins()];
   int    *lprow =new int    [_pModel->GetNumSubBasins()]; //index of goal equation for non-linear reservoir stage discharge curve in subbasin p 
->>>>>>> 5ac99b5a
 
   // update history arrays from previous timestep
   // ----------------------------------------------------------------
@@ -1115,13 +1077,8 @@
       }
     }
   }
-<<<<<<< HEAD
-  //ADD RESERVOIR EXTRACTION DEMAND HERE
-
-=======
   //TODO: ADD RESERVOIR EXTRACTION DEMAND HERE 
   
->>>>>>> 5ac99b5a
   s=0;
   // reservoir discharge curve goal penalties
   // ----------------------------------------------------------------
@@ -1448,17 +1405,11 @@
       //TODO - figure out how to extend this to an unusable flow percentage
       // Q + e* >= (ufp)*[sum(D)+Q] <-term in brackets is inflow upstream of demands
       ufp =pSB->GetUnusableFlowPercentage();
-<<<<<<< HEAD
-
-      // e* <= 10^6 * all upstream D
-
-=======
       if (ufp != 0.0) {
         // e* <= 10^6 * all upstream D
       
       
       }
->>>>>>> 5ac99b5a
     }
   }
 
@@ -1533,11 +1484,7 @@
     delete [] constr;
     delete [] resid;
 
-<<<<<<< HEAD
-    // grab and store improved estimate of reservoir stage
-=======
     // grab and store improved estimate of reservoir stage + flow diversion
->>>>>>> 5ac99b5a
     // ----------------------------------------------------------------
     double  value;
     dv_type typ;
@@ -1555,11 +1502,7 @@
       }
     }
 
-<<<<<<< HEAD
-    // update lp matrix for iterative solution of stage-discharge curve
-=======
     // update lp matrix for iterative solution of stage-discharge curve and flow diversions 
->>>>>>> 5ac99b5a
     // ----------------------------------------------------------------
     for (int pp = 0; pp<pModel->GetNumSubBasins(); pp++)
     {
@@ -1621,15 +1564,10 @@
   delete [] col_ind;
   delete [] row_val;
   delete [] h_iter;
-<<<<<<< HEAD
-  delete [] lprow;
-
-=======
   delete [] Q_iter;
   delete [] lprow; 
   delete [] aDivert;
   delete [] aDivGuess;
->>>>>>> 5ac99b5a
 
   //set state variables corresponding to decision variables
   // SHOULD REALLY ONLY UPDATE DELIVERY, RES_EXTRACT, AND RESERVOIR OUTFLOW - ADD SWITCH TO HAVE OPT MODEL GENERATE STATE VARS OR REGULAR RAVEN SETUP
@@ -1792,11 +1730,7 @@
       d++;
     }
   }
-<<<<<<< HEAD
-  int k=_nDemands; //first goals are due to environmental flow constraints
-=======
   int k=_nDemands+2*_nReservoirs; //first goals are due to environmental flow constraints 
->>>>>>> 5ac99b5a
   for (int i = 0; i < _nConstraints; i++) {
     if (_pConstraints[i]->is_goal) {
       if (_pConstraints[i]->pExpression->compare != COMPARE_IS_EQUAL) {
