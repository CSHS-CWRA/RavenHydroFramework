--- conflicted
+++ resolved
@@ -974,14 +974,6 @@
         TokenizeString(expString, s, Len);
         exp = ParseExpression((const char**)(s), Len, 0, "internal");
 
-<<<<<<< HEAD
-        pConst=new manConstraint();
-        pConst->name=TSname;
-        pConst->is_goal=true;
-        pConst->AddExpression(exp);
-        pConst->penalty_over=6.0*stage_units_adjustment;
-        AddGoalOrConstraint(pConst);
-=======
         pGoal=new managementGoal();
         pGoal->name=TSname;
         pGoal->is_goal=true;
@@ -990,7 +982,6 @@
         pGoal->reservoir_index=p;
         pGoal->penalty_over=6.0;
         AddGoalOrConstraint(pGoal);
->>>>>>> 6b6e4cf5
 
         exp_condition *pCond = new exp_condition();
 
@@ -1263,15 +1254,6 @@
   // ----------------------------------------------------------------
   UpdateHistoryArrays();
 
-<<<<<<< HEAD
-  // Update demand magnitudes
-  // ----------------------------------------------------------------
-  for (int d = 0; d < _nDemands; d++) {
-    _pDemands[d]->UpdateDemand(Options,tt);
-  }
-
-=======
->>>>>>> 6b6e4cf5
   // instantiate linear programming solver
   // ----------------------------------------------------------------
   lp_lib::lprec *pLinProg;
@@ -2020,17 +2002,7 @@
     //lp_lib::set_break_numeric_accuracy(pLinProg, 1e-6);
     //lp_lib::set_basiscrash(pLinProg, CRASH_MOSTFEASIBLE);
 
-<<<<<<< HEAD
-    if (retval!=OPTIMAL){
-      cout<<"code: "<<retval<<endl;
-      string filename=Options.output_dir+"/lp_bad_matrix.txt";
-      lp_lib::set_outputfile(pLinProg,&filename[0]);
-      lp_lib::print_lp(pLinProg);
-    }
-    ExitGracefullyIf(retval!=OPTIMAL,"SolveDemandProblem: non-optimal solution found. Problem is over-constrained. Remove or adjust management constraints.",RUNTIME_ERR);
-=======
     retval = lp_lib::solve(pLinProg);
->>>>>>> 6b6e4cf5
 
     // handle solve error
     // ----------------------------------------------------------------
@@ -2330,32 +2302,8 @@
 
   _GOALSAT<<tt.model_time <<","<<usedate<<","<<usehour;
 
-<<<<<<< HEAD
-  for (int d = 0; d < _nDemands; d++)
-  {
-    if (include_pen){mult=_pDemands[d]->GetPenalty();}
-    ii =_pDemands[d]->GetLocalIndex();
-    pSB=_pModel->GetSubBasinByID(_pDemands[d]->GetSubBasinID());
-    _GOALSAT << "," << mult*(pSB->GetWaterDemand(ii,tt.model_time)-_aDelivery[d]);
-  }
-
-  int k=_nDemands+2*_nReservoirs; //first slack terms are due to environmental flow constraints (nDemands) and reservoir outflow targets (2*nReservoirs)
-  for (int i = 0; i < _nConstraints; i++)
-  {
-    if (_pConstraints[i]->is_goal) {
-      if (_pConstraints[i]->pOperRegimes[0]->pExpression->compare != COMPARE_IS_EQUAL)
-      {
-        if (include_pen){mult=_pConstraints[i]->penalty_over;}
-
-        pen = mult*_aSlackValues[k];
-        _GOALSAT<<","<<pen;
-        k++;
-      }
-      else
-=======
   //first slack terms are due to environmental flow constraints (_nEnviroFlowGoals) and reservoir outflow targets (2*_nReservoirs)
   //this is first index of user-specified slack variable
-
   int s=_nEnviroFlowGoals+2*_nReservoirs;
   if (!_stage_discharge_as_goal) {
     //s=_nEnviroFlowGoals; //No slack variables for reservoirs (currently retained regardless of stage discharge status)
@@ -2371,7 +2319,6 @@
       pen = mult*_aSlackValues[s];
       s++;
       if (_pGoals[i]->pOperRegimes[0]->pExpression->compare == COMPARE_IS_EQUAL)
->>>>>>> 6b6e4cf5
       {
         mult=1.0;
         if (include_pen){mult=_pGoals[i]->penalty_under*_pGoals[i]->units_correction;}
