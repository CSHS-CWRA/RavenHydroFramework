/*----------------------------------------------------------------
  Raven Library Source Code
  Copyright (c) 2008-2025 the Raven Development Team
----------------------------------------------------------------*/
#include "DemandOptimization.h"

const int MAX_EXP_GROUPS     =50;
const int MAX_TERMS_PER_GROUP=10;

//////////////////////////////////////////////////////////////////
/// constructor and destructor of expression term structure
//
expressionTerm::expressionTerm()
{
  type =TERM_UNKNOWN;
  mult =1.0;
  reciprocal=false;
  origexp="";

  DV_ind=DOESNT_EXIST;
  value =0.0;
  pTS   =NULL;
  pLT   =NULL;
  timeshift=0;
  p_index  =DOESNT_EXIST;
  HRU_index=DOESNT_EXIST;
  SV_index =DOESNT_EXIST;

  is_nested  =false;
  nested_ind1=DOESNT_EXIST;
  nested_ind2=DOESNT_EXIST;
  nested_exp1 = "";
  nested_exp2 = "";
}

//////////////////////////////////////////////////////////////////
/// constructor and destructor of expression structure
//
expressionStruct::expressionStruct()
{
  pTerms=NULL;
  nTermsPerGrp=NULL;
  nGroups=0;
  compare=COMPARE_IS_EQUAL;
}
expressionStruct::~expressionStruct()
{
  for (int i = 0; i < nGroups; i++) {
    for (int j = 0; j < nTermsPerGrp[i]; j++) {
      delete pTerms[i][j]; pTerms[i][j]=NULL;
    }
    delete [] pTerms[i]; pTerms[i]=NULL;
  }
  delete [] pTerms; pTerms=NULL;
}

//////////////////////////////////////////////////////////////////
/// constructor, destructor, and member functions of managementGoal structure
//
managementGoal::managementGoal()
{
  name="";

  is_goal=false;
  penalty_under=1.0;
  penalty_over =1.0;
  slack_ind1=DOESNT_EXIST;
  slack_ind2=DOESNT_EXIST;

  nOperRegimes=1;
  pOperRegimes=new op_regime* [1];
  pOperRegimes[0] = new op_regime("[DEFAULT]");

  active_regime=DOESNT_EXIST;
  ever_satisfied=false;
  conditions_satisfied=false;

  use_stage_units=false;
  units_correction=1.0;
  reservoir_index=DOESNT_EXIST;
}
managementGoal::~managementGoal()
{
  delete [] pOperRegimes; nOperRegimes=0;
}

void managementGoal::AddOperatingRegime(op_regime* pOR, bool first)
{
  if ((nOperRegimes==1) && (first)){
    pOperRegimes[0]->reg_name=pOR->reg_name;
  }
  else{
    if(!DynArrayAppend((void**&)(pOperRegimes),(void*)(pOR),nOperRegimes)) {
      ExitGracefully("managementGoal::AddOperatingRegime: adding NULL operating regime",BAD_DATA_WARN);
    }
  }
}
void managementGoal::AddOpCondition(exp_condition* pCond)
{
  if(!DynArrayAppend((void**&)(pOperRegimes[nOperRegimes-1]->pConditions),(void*)(pCond),pOperRegimes[nOperRegimes-1]->nConditions)) {
    ExitGracefully("managementGoal::AddOpCondition: adding NULL condition",BAD_DATA_WARN);
  }
}
void managementGoal::AddExpression(expressionStruct* pExp)
{
  pOperRegimes[nOperRegimes-1]->pExpression=pExp;
  ExitGracefullyIf(pExp==NULL,"managementGoal::AddExpression: NULL Expression",RUNTIME_ERR);
}

//////////////////////////////////////////////////////////////////
/// constructor, destructor, and member functions of workflowVar structure
//
workflowVar::workflowVar()
{
  name="";
  current_val=0.0;

  nOperRegimes=1;
  pOperRegimes=new op_regime* [1];
  pOperRegimes[0] = new op_regime("[DEFAULT]");

  //active_regime=DOESNT_EXIST;
  //ever_satisfied=false;
  //conditions_satisfied=false;
}
workflowVar::~workflowVar()
{
  delete [] pOperRegimes; nOperRegimes=0;
}

void workflowVar::AddOperatingRegime(op_regime* pOR, bool first)
{
  if ((nOperRegimes==1) && (first)){
    pOperRegimes[0]->reg_name=pOR->reg_name;
  }
  else{
    if(!DynArrayAppend((void**&)(pOperRegimes),(void*)(pOR),nOperRegimes)) {
      ExitGracefully("workflowVar::AddOperatingRegime: adding NULL operating regime",BAD_DATA_WARN);
    }
  }
}
void workflowVar::AddOpCondition(exp_condition* pCond)
{
  if(!DynArrayAppend((void**&)(pOperRegimes[nOperRegimes-1]->pConditions),(void*)(pCond),pOperRegimes[nOperRegimes-1]->nConditions)) {
    ExitGracefully("workflowVar::AddOpCondition: adding NULL condition",BAD_DATA_WARN);
  }
}
void workflowVar::AddExpression(expressionStruct* pExp)
{
  pOperRegimes[nOperRegimes-1]->pExpression=pExp;
  ExitGracefullyIf(pExp==NULL,"workflowVar::AddExpression: NULL Expression",RUNTIME_ERR);
}
//////////////////////////////////////////////////////////////////
/// \brief retrieves value of named constant from list of user constants
/// \params s [in] - string
/// \returns value of named constant, or BLANK if not found
//
double CDemandOptimizer::GetNamedConstant(const string s) const
{
  for (int i = 0; i < _nUserConstants; i++) {
    if (s==_aUserConstNames[i]){return _aUserConstants[i]; }
  }
  return RAV_BLANK_DATA;
}

//////////////////////////////////////////////////////////////////
/// \brief retrieves value of named constant from list of user constants
/// \params s [in] - string
/// \returns value of unit conversion multiplier, or BLANK if not found
//
double CDemandOptimizer::GetUnitConversion(const string s) const
{
  if (s == "ACREFTD_TO_CMS") {return 1.0/ACREFTD_PER_CMS;}
  if (s == "CMS_TO_ACREFTD") {return ACREFTD_PER_CMS;    }
  if (s == "INCHES_TO_MM"  ) {return MM_PER_INCH;        }
  if (s == "MM_TO_INCHES"  ) {return 1.0/MM_PER_INCH;    }
  if (s == "FEET_TO_METER" ) {return 1.0/FEET_PER_METER; }
  if (s == "METER_TO_FEET" ) {return FEET_PER_METER;     }
  if (s == "CMS_TO_CFS"    ) {return 1.0/CFS_PER_CMS;    }
  if (s == "CFS_TO_CMS"    ) {return CFS_PER_CMS;        }
  return RAV_BLANK_DATA;
}
//////////////////////////////////////////////////////////////////
/// \brief retrieves value of workflow variable from list of workflow variables
/// \params s [in] - string
/// \param index [out] - index of found workflow variable, or DOESNT_EXIST if not found
/// \returns value of workflow var, or BLANK if not found
//
double CDemandOptimizer::GetWorkflowVariable(const string s, int &index) const
{
  index=DOESNT_EXIST;
  for (int i = 0; i < _nWorkflowVars; i++) {
    if (s==_pWorkflowVars[i]->name){index=i; return _pWorkflowVars[i]->current_val; }
  }
  return RAV_BLANK_DATA;
}
//////////////////////////////////////////////////////////////////
/// \brief retrieves workflow structure from list of workflow variables
/// \params i [in] - index

/// \returns ith workflow variable
//
workflowVar* CDemandOptimizer::GetWorkflowVarStruct(int i) {
  return _pWorkflowVars[i];
}
workflowVar* CDemandOptimizer::GetWorkflowVarStruct(string s) {
  for (int i = 0; i < _nWorkflowVars; i++) {
    if (s==_pWorkflowVars[i]->name){ return _pWorkflowVars[i]; }
  }
  return NULL;
}
//////////////////////////////////////////////////////////////////
/// \brief retrieves value of decision variable index
/// \params s [in] - string
/// \returns index of named user-specified decision var, or DOESNT_EXIST if not found
//
int CDemandOptimizer::GetUserDVIndex(const string s) const
{
  int ct=0;
  for (int i = 0; i < _nUserDecisionVars; i++) {
    if (_pUserDecisionVars[i]->name==s){return i;}
  }
  return DOESNT_EXIST;
}

//////////////////////////////////////////////////////////////////
/// \brief retrieves index of native decision variable starting with !
/// \params s [in] - string
/// \returns index of named decision variable, or DOESNT_EXIST if not found
/// index is subbasin index p for subbasin-based DVs, or demand index ii for demand-linked DVs
/// supports !Qxxx, !Q.name, !hxxx, !Ixxx, !Dxxx, !Cxxx, $Bxxx, $Exxx, !dxxx, !Rxxx
//
int CDemandOptimizer::GetIndexFromDVString(string s) const //String in format !Qxxx or !Q.name or $dxxx but not !Qxx[n]
{
  if ((s[1] == 'Q') || (s[1] == 'h') || (s[1]=='I') || (s[1]=='B') || (s[1]=='E')) //Subbasin-indexed \todo[funct] - support q = dQ/dt
  {
    if (s[2] == '.') {
      string name=s.substr(3);
      for (int p = 0; p < _pModel->GetNumSubBasins(); p++) {
        if (name == _pModel->GetSubBasin(p)->GetName()) {return p;}
      }
      return DOESNT_EXIST;
    }
    else{
      long long  SBID=s_to_ll(s.substr(2).c_str());
      return _pModel->GetSubBasinIndex(SBID);
    }
  }
  else if ((s[1]=='D') || (s[1]=='C') || (s[1]=='R') || (s[1] == 'd'))
  {
    string demandID;
    if (s[2] == '.') {demandID=s.substr(3);} //!D.FarmerBobsDemand
    else             {demandID=s.substr(2);} //!D1234
    return GetDemandIndexFromName(demandID);
  }
  return DOESNT_EXIST;
}

//////////////////////////////////////////////////////////////////
/// \brief returns number of user-specified decision variables
//
int CDemandOptimizer::GetNumUserDVs() const
{
  return _nUserDecisionVars;
}
//////////////////////////////////////////////////////////////////
/// \brief enum to string routines
//
string TermTypeToString(termtype t)
{
  if (t==TERM_DV      ){return "TERM_DV"; }
  if (t==TERM_TS      ){return "TERM_TS"; }
  if (t==TERM_LT      ){return "TERM_LT"; }
  if (t==TERM_HRU     ){return "TERM_HRU";}
  if (t==TERM_SB      ){return "TERM_SB"; }
  if (t==TERM_CONST   ){return "TERM_CONST"; }
  if (t==TERM_WORKFLOW){return "TERM_WORKFLOW"; }
  if (t==TERM_HISTORY ){return "TERM_HISTORY"; }
  if (t==TERM_MAX     ){return "TERM_MAX"; }
  if (t==TERM_MIN     ){return "TERM_MIN"; }
  if (t==TERM_CONVERT ){return "TERM_CONVERT"; }
  if (t==TERM_CUMUL   ){return "TERM_CUMUL";}
  if (t==TERM_CUMUL_TS){return "TERM_CUMUL_TS";}
  if (t==TERM_UNKNOWN ){return "TERM_UNKNOWN"; }
  return "TERM_UNKNOWN";
}
string DVTypeToString(dv_type t)
{
  if (t==DV_QOUT    ){return "DV_QOUT";     }
  if (t==DV_QOUTRES ){return "DV_QOUTRES";  }
  if (t==DV_STAGE   ){return "DV_STAGE";    }
  if (t==DV_DSTAGE  ){return "DV_DSTAGE";   }
  if (t==DV_BINRES  ){return "DV_BINRES";   }
  if (t==DV_DELIVERY){return "DV_DELIVERY"; }
  if (t==DV_RETURN  ){return "DV_RETURN";   }
  if (t==DV_SLACK   ){return "DV_SLACK";    }
  if (t==DV_USER    ){return "DV_USER";     }
  return "DV_UNKNOWN";
}
//////////////////////////////////////////////////////////////////
/// \brief writes expType as string
/// called by SummarizeExpression
//
string expTypeToString(termtype &typ){
  switch (typ)
  {
    case(TERM_DV):      return "TERM_DV"; break;
    case(TERM_TS):      return "TERM_TS"; break;
    case(TERM_LT):      return "TERM_LT"; break;
    case(TERM_CONST):   return "TERM_CONST"; break;
    case(TERM_WORKFLOW):return "TERM_WORKFLOW"; break;
    case(TERM_HISTORY): return "TERM_HISTORY"; break;
    case(TERM_MAX):     return "TERM_MAX"; break;
    case(TERM_MIN):     return "TERM_MIN"; break;
    case(TERM_CONVERT): return "TERM_CONVERT"; break;
    case(TERM_CUMUL):   return "TERM_CUMUL"; break;
    case(TERM_UNKNOWN): return "TERM_UNKNOWN"; break;
  }
  return "?";
}
//////////////////////////////////////////////////////////////////
/// \brief parses individual expression string and converts to expression term structure
/// \param s        [in] - string
/// \param term    [out] - expression structure
/// \param lineno   [in] - line number of original expression in input file filename, referenced in errors
/// \param filename [in] - name of input file, referenced in errors
/// \returns expression term, false if entire expression should be ignored
/// only called during parse of expression term by ParseExpression() - no need to optimize
//
bool CDemandOptimizer::ConvertToExpressionTerm(const string s, expressionTerm* term, const int lineno, const string filename)  const
{
  size_t NPOS=std::string::npos;
  bool   has_brackets=false;
  int    n=0;
  string warn;
  string warnstring = " at line #" + to_string(lineno) + " in file "+filename;

  int    index;
  string tmp(s);
  term->origexp=tmp;
  term->p_index=DOESNT_EXIST;

  size_t i1=s.find("[");
  size_t i2=s.find("]");
  size_t i3=s.find("(");

  if ((i1 != NPOS) && (i2 != NPOS) && (i3==NPOS)) { //array NOT nested within function
    string contents=s.substr(i1+1,i2-i1-1);
    n=s_to_i(contents.c_str());
    //cout<<" BRACKET CONTENTS: ["<<contents<<"]"<<" n: "<<n<<endl;
    has_brackets=true;
  }

  //----------------------------------------------------------------------
  if ( ((s[0] == '!') || (s[0] == '$')) && (has_brackets)) //historical lookup (e.g., !Q102[-2])
  {
    ExitGracefullyIf(n>=0,              "ConvertToExpressionTerm:: term in square brackets must be <0 for historical variables.",BAD_DATA_WARN);
    ExitGracefullyIf(n<-_nHistoryItems, "ConvertToExpressionTerm:: term in square brackets exceeds the magnitude of the :LookbackDuration", BAD_DATA_WARN);

    if ((s[1] == 'Q') || (s[1] == 'D') || (s[1]=='I') || (s[1] == 'h') || (s[1] == 'B') || (s[1] == 'E'))
    {
      if (n<0)
      {
        int p=GetIndexFromDVString(s.substr(0,i1));
        if (p == DOESNT_EXIST) {
          warn="ConvertToExpressionTerm: invalid subbasin ID ("+s.substr(0,i1)+") in expression"+warnstring;
          ExitGracefully(warn.c_str(), BAD_DATA_WARN);
          return false;
        }
        if (!_pModel->GetSubBasin(p)->IsEnabled()) {
          //if (!_suppress_disabled_warnings){
          warn="ConvertToExpressionTerm: history expression "+warnstring+" includes reference to disabled subbasin. Expression will be ignored";
          WriteWarning(warn,true);
          return false;
        }
        term->type=TERM_HISTORY;
        term->timeshift=-n;
        term->p_index=p;
        return true;

      }
    }
    else {
      warn="ConvertToExpression:: Unparseable term in history expression starting with !/$ - only !Q, !I, !D, !h, $B, or $E currently supported. "+warnstring;
      ExitGracefully(warn.c_str(), BAD_DATA_WARN);
      return false;
    }
  }
  //----------------------------------------------------------------------
  else if      (s[0]=='!')  //decision variable e.g., !Q234, !I32, or !D.Matts_Brewery
  {
    if ((s[1] == 'Q') || (s[1] == 'h') || (s[1]=='I')) //Subbasin-indexed
    {
      int p=GetIndexFromDVString(s);
      if (p == DOESNT_EXIST) {
        warn="ConvertToExpressionTerm: invalid subbasin ID ("+s+") in expression"+warnstring;
        ExitGracefully(warn.c_str(),BAD_DATA_WARN);
        return false;
      }
      if (!_pModel->GetSubBasin(p)->IsEnabled()) {
        //if (!_suppress_disabled_warnings){
        warn="ConvertToExpressionTerm: reference to disabled subbasin "+warnstring+". Constraint/goal will be disabled";
        WriteWarning(warn.c_str(),true);
        return false;
      }
      if (_aSBIndices[p] == DOESNT_EXIST) {
        //if (!_suppress_disabled_warnings){
        warn="ConvertToExpressionTerm: disabled subbasin ID in expression "+warnstring+ ". Expression will be ignored";
        WriteWarning(warn.c_str(),true);
        return false;
      }
      if ((s[1]=='I') && (_pModel->GetSubBasin(p)->GetReservoir()==NULL)) {
        warn="ConvertToExpressionTerm: reservoir inflow in expression for basin without reservoir "+warnstring+ ". Expression will be ignored";
        WriteWarning(warn.c_str(),true);
        return false;
      }
      if ((s[1]=='h') && (_pModel->GetSubBasin(p)->GetReservoir()==NULL)) {
        warn="ConvertToExpressionTerm: reservoir stage in expression for basin without reservoir "+warnstring+ ". Expression will be ignored";
        WriteWarning(warn.c_str(),true);
        return false;
      }
      if      ((s[1]=='Q') && (_aResIndices[p] != DOESNT_EXIST))
      {
        term->DV_ind=GetDVColumnInd(DV_QOUTRES, _aResIndices[p]);
      }
      else if ((s[1]=='Q') && (_aSBIndices[p]  != DOESNT_EXIST))
      {
        term->DV_ind=GetDVColumnInd(DV_QOUT,    _aSBIndices[p]);
      }
      else if (s[1]=='I')
      {
        term->DV_ind=GetDVColumnInd(DV_QOUT,   _aSBIndices[p]);
      }
      else if (s[1]=='h')
      {
        term->DV_ind=GetDVColumnInd(DV_STAGE,  _aResIndices[p]);
      }
      term->p_index=p;//not needed?
    }
    else if ((s[1]=='D') || (s[1]=='C') || (s[1]=='R') || (s[1]=='d'))   //demand indexed
    {
      int d=GetIndexFromDVString(s);

      if (d == DOESNT_EXIST) {
        warn="ConvertToExpressionTerm: invalid demand ID or demand from disabled subbasin used in expression " +warnstring +": goal/constraint will be ignored";
        WriteWarning(warn.c_str(),true);
        return false;
      }
      if      (s[1]=='D') //Delivery
      {
        term->DV_ind=GetDVColumnInd(DV_DELIVERY,d);
      }
      else if (s[1]=='R')
      {
        term->DV_ind=GetDVColumnInd(DV_RETURN,d);
      }
      else if (s[1]=='C')
      {
        term->type=TERM_CUMUL;
        term->p_index=d;
        return true;
      }
      else if (s[1] == 'd') //Demand
      {
        term->type=TERM_CONST;
        term->value=_pDemands[d]->GetDemand();
        return true;
      }
    }
    else{
      warn="ConvertToExpression:: Unparseable term in expression starting with ! - only !Q, !I, !D, !d, !R, !C, or !h currently supported. "+warnstring;
      ExitGracefully(warn.c_str(), BAD_DATA_WARN);
    }

    term->type=TERM_DV;
    return true;
  }
  //----------------------------------------------------------------------
  else if (s[0] == '$')
  {
    if ((s[1] == 'B') || (s[1] == 'E')) //Subbasin-indexed linked to time series
    {
      int p=GetIndexFromDVString(s);
      if (p == DOESNT_EXIST) {
        warn="ConvertToExpressionTerm: invalid subbasin ID ("+s+") in expression"+warnstring;
        ExitGracefully(warn.c_str(),BAD_DATA_WARN);
        return false;
      }
      if (!_pModel->GetSubBasin(p)->IsEnabled()) {
        warn="ConvertToExpressionTerm: reference to disabled subbasin "+warnstring+". Constraint/goal will be disabled";
        WriteWarning(warn.c_str(),true);
        return false;
      }
      if (_aSBIndices[p] == DOESNT_EXIST) {
        warn="ConvertToExpressionTerm: disabled subbasin ID in expression "+warnstring+ ". Expression will be ignored";
        WriteWarning(warn.c_str(),true);
        return false;
      }
      term->type=TERM_HISTORY;
      term->timeshift=0;
      term->p_index=p;
      return true;
    }
    else if (s[1] == 'd') {
      int d=GetIndexFromDVString(s);
      if (d == DOESNT_EXIST) {
        warn="ConvertToExpressionTerm: invalid demand ID or demand from disabled subbasin used in expression " +warnstring +": goal/constraint will be ignored";
        WriteWarning(warn.c_str(),true);
        return false;
      }
      term->type=TERM_CONST;
      term->value=_pDemands[d]->GetDemand();
      return true;
    }
  }
  //----------------------------------------------------------------------
  else if (s.substr(0, 4) == "@ts(")//time series (e.g., @ts(my_time_series,n)
  {
    string name;
    int    index;
    size_t is = s.find("@ts(");
    size_t ie = s.find(",",is);
    size_t ip = s.find_last_of(")");
    if (ie == NPOS) {
      warn="ConvertToExpressionTerm: missing comma in @ts expression"+warnstring;
      ExitGracefully(warn.c_str(),BAD_DATA_WARN);
    }
    if (ip == NPOS) {
      warn="ConvertToExpressionTerm: missing end parentheses in @ts expression"+warnstring;
      ExitGracefully(warn.c_str(), BAD_DATA_WARN);
    }
    if ((is != NPOS) && (ie != NPOS))
    {
      bool found=false;
      name  = s.substr(is+4,ie-(is+4));
      index = s_to_i(s.substr(ie+1,ip-(ie+1)).c_str());
      term->pTS=NULL;
      for (int i = 0; i < _nUserTimeSeries; i++) {
        if (StringToUppercase(_pUserTimeSeries[i]->GetName()) == StringToUppercase(name)) {
          term->pTS = _pUserTimeSeries[i];
          found=true;
        }
      }
      term->timeshift=index;
      term->type     =TERM_TS;
      if (!found) {
        warn="ConvertToExpression: unrecognized time series name in @ts command"+warnstring;
        ExitGracefully(warn.c_str(), BAD_DATA_WARN);
      }
    }
  }
  //----------------------------------------------------------------------
  else if (s.substr(0, 7) == "@cumul(") //cumulative time series (e.g., @cumul(my_time_series,duration))
  {
    string name;
    int    index;
    size_t is = s.find("@cumul(");
    size_t ie = s.find(",",is);
    size_t ip = s.find_last_of(")");
    if (ie == NPOS) {
      warn="ConvertToExpressionTerm: missing comma in @cumul expression"+warnstring;
      ExitGracefully(warn.c_str(),BAD_DATA_WARN);
    }
    if (ip == NPOS) {
      warn="ConvertToExpressionTerm: missing end parentheses in @cumul expression"+warnstring;
      ExitGracefully(warn.c_str(), BAD_DATA_WARN);
    }
    if ((is != NPOS) && (ie != NPOS))
    {
      bool found=false;
      name  = s.substr(is+7,ie-(is+7));
      index = s_to_i(s.substr(ie+1,ip-(ie+1)).c_str());
      term->pTS=NULL;
      for (int i = 0; i < _nUserTimeSeries; i++) {
        if (StringToUppercase(_pUserTimeSeries[i]->GetName()) == StringToUppercase(name)) {
          term->pTS = _pUserTimeSeries[i];
          found=true;
        }
      }
      term->timeshift=index;
      term->type     =TERM_CUMUL_TS;
      if (!found) {
        warn="ConvertToExpression: unrecognized time series name in @cumul command"+warnstring;
        ExitGracefully(warn.c_str(), BAD_DATA_WARN);
      }
    }
  }
  //----------------------------------------------------------------------
  else if (s.substr(0, 8) == "@lookup(")//lookup table (e.g., @lookup(my_table,EXPRESSION) -NOW SUPPORTS NESTED FUNCTIONS
  {
    string name;
    string x_in;
    size_t is = s.find("@lookup(");
    size_t ie = s.find(",",is);
    size_t ip = s.find_last_of(")");
    if (ie == NPOS) {
      warn="ConvertToExpressionTerm: missing comma in @lookup expression"+warnstring;
      ExitGracefully(warn.c_str(),BAD_DATA_WARN);
    }
    if (ip == NPOS) {
      warn="ConvertToExpressionTerm: missing end parentheses in @lookup expression"+warnstring;
      ExitGracefully(warn.c_str(), BAD_DATA_WARN);
    }
    if ((is != NPOS) && (ie != NPOS))
    {
      bool found=false;
      name = s.substr(is+8,ie-(is+8));
      x_in = s.substr(ie+1,ip-(ie+1));
      term->pLT=NULL;
      for (int i = 0; i < _nUserLookupTables; i++) {
        if (StringToUppercase(_pUserLookupTables[i]->GetName()) == StringToUppercase(name)) {
          term->pLT = _pUserLookupTables[i];
          found=true;
        }
      }
      term->nested_exp1 =x_in;
      term->type        =TERM_LT;
      if (!found) {
        warn="ConvertToExpression: unrecognized lookup table name in @lookup command"+warnstring;
        ExitGracefully(warn.c_str(), BAD_DATA_WARN);
        return false;
      }
    }
  }
 //----------------------------------------------------------------------
 else if (s.substr(0, 9) == "@HRU_var(") // HRU state var (e.g., @HRU_var(SNOW,[id])
  {
    string sv_name;
    long long int HRUID;
    size_t is = s.find("@HRU_var(");
    size_t ie = s.find(",",is);
    size_t ip = s.find_last_of(")");
    if (ie == NPOS) {
      warn="ConvertToExpressionTerm: missing comma in @HRU_var expression"+warnstring;
      ExitGracefully(warn.c_str(),BAD_DATA_WARN);
    }
    if (ip == NPOS) {
      warn="ConvertToExpressionTerm: missing end parentheses in @HRU_var expression"+warnstring;
      ExitGracefully(warn.c_str(), BAD_DATA_WARN);
    }
    if ((is != NPOS) && (ie != NPOS))
    {
      bool found=false;
      sv_name = s.substr(is+9,ie-(is+9));
      HRUID   = s_to_i(s.substr(ie+1,ip-(ie+1)).c_str());

      int lay=DOESNT_EXIST;
      sv_type sv=_pModel->GetStateVarInfo()->StringToSVType(sv_name,lay,false);
      if (sv== UNRECOGNIZED_SVTYPE)  {
        warn="ConvertToExpression: requested state variable in in @HRU_var command"+warnstring;
        ExitGracefully(warn.c_str(), BAD_DATA_WARN);
        return false;
      }
      if (_pModel->GetHRUByID(HRUID) == NULL) {
        warn="ConvertToExpression: requested state variable in in @HRU_var command"+warnstring;
        ExitGracefully(warn.c_str(), BAD_DATA_WARN);
        return false;
      }

      term->SV_index=_pModel->GetStateVarIndex(sv,lay);
      term->HRU_index=_pModel->GetHRUByID(HRUID)->GetGlobalIndex();
      term->type=TERM_HRU;
    }
  }
  //----------------------------------------------------------------------
  else if (s.substr(0, 8) == "@SB_var(") // SubBasin state var (e.g., @SB_var(SNOW,[id])
  {
    string sv_name;
    long long SBID;
    size_t is = s.find("@SB_var(");
    size_t ie = s.find(",",is);
    size_t ip = s.find_last_of(")");
    if (ie == NPOS) {
      warn="ConvertToExpressionTerm: missing comma in @SB_var expression"+warnstring;
      ExitGracefully(warn.c_str(),BAD_DATA_WARN);
    }
    if (ip == NPOS) {
      warn="ConvertToExpressionTerm: missing end paretheses in @SB_var expression"+warnstring;
      ExitGracefully(warn.c_str(), BAD_DATA_WARN);
    }
    if ((is != NPOS) && (ie != NPOS))
    {
      bool found=false;
      sv_name = s.substr(is+8,ie-(is+8));
      SBID    = s_to_ll(s.substr(ie+1,ip-(ie+1)).c_str());

      int lay=DOESNT_EXIST;
      sv_type sv=_pModel->GetStateVarInfo()->StringToSVType(sv_name,lay,false);

      if (sv== UNRECOGNIZED_SVTYPE) {
        warn="ConvertToExpression: requested state variable in in @SB_var command "+warnstring;
        ExitGracefully(warn.c_str(), BAD_DATA_WARN);
        return false;
      }
      if (_pModel->GetSubBasinByID(SBID) == NULL) {
        warn="ConvertToExpression: requested state variable in in @SB_var command "+warnstring;
        ExitGracefully(warn.c_str(), BAD_DATA_WARN);
        return false;
      }
      term->SV_index=_pModel->GetStateVarIndex(sv,lay);
      term->p_index=_pModel->GetSubBasinByID(SBID)->GetGlobalIndex();
      term->type=TERM_SB;
    }
  }
  //----------------------------------------------------------------------
  else if (s.substr(0, 5) == "@max(") //max function (e.g., @max(exp1,exp2)
  {
    string name;
    string x_in,y_in;
    size_t is = s.find("@max(");
    size_t ie = s.find(",",is);
    size_t ip = s.find_last_of(")");
    if (ie == NPOS) {
      warn="ConvertToExpressionTerm: missing comma in @max expression"+warnstring;
      ExitGracefully(warn.c_str(),BAD_DATA_WARN);
      return false;
    }
    if (ip == NPOS) {
      warn="ConvertToExpressionTerm: missing end parentheses in @max expression"+warnstring;
      ExitGracefully(warn.c_str(), BAD_DATA_WARN);
      return false;
    }
    if ((is != NPOS) && (ie != NPOS))
    {
      x_in = s.substr(is+5,ie-(is+5));
      y_in = s.substr(ie+1,ip-(ie+1));
      term->nested_exp1 =x_in;
      term->nested_exp2 =y_in;
      term->type        =TERM_MAX;
    }
  }
  //----------------------------------------------------------------------
  else if (s.substr(0, 5) == "@min(") //max function (e.g., @min(exp1,exp2)
  {
    string name;
    string x_in,y_in;
    size_t is = s.find("@min(");
    size_t ie = s.find(",",is); //\todo[funct] - handle nested functions as first argument (this only works with second argument)
    size_t ip = s.find_last_of(")");
    if (ie == NPOS) {
      warn="ConvertToExpressionTerm: missing comma in @min expression"+warnstring;
      ExitGracefully(warn.c_str(),BAD_DATA_WARN);
      return false;
    }
    if (ip == NPOS) {
      warn="ConvertToExpressionTerm: missing end parentheses in @min expression"+warnstring;
      ExitGracefully(warn.c_str(), BAD_DATA_WARN);
      return false;
    }
    if ((is != NPOS) && (ie != NPOS))
    {
      x_in = s.substr(is+5,ie-(is+5));
      y_in = s.substr(ie+1,ip-(ie+1));
      term->nested_exp1 =x_in;
      term->nested_exp2 =y_in;
      term->type        =TERM_MIN;
    }
  }
  //----------------------------------------------------------------------
  else if (GetUnitConversion(s)!=RAV_BLANK_DATA) // named unit conversion
  {
    term->type=TERM_CONST;
    term->value=GetUnitConversion(s);
  }
  //----------------------------------------------------------------------
  else if (GetNamedConstant(s)!=RAV_BLANK_DATA) // named constant
  {
    term->type=TERM_CONST;
    term->value=GetNamedConstant(s);
  }
  //----------------------------------------------------------------------
  else if (GetWorkflowVariable(s,index) != RAV_BLANK_DATA) // workflow variable
  {
<<<<<<< HEAD

=======
>>>>>>> d66c8533
    term->type=TERM_WORKFLOW;
    term->value=GetWorkflowVariable(s,index);// initially zero
    term->DV_ind=index;
  }
  //----------------------------------------------------------------------
  else if (GetUserDVIndex(s)!=DOESNT_EXIST) // user-defined decision variable
  {
    term->DV_ind=GetDVColumnInd(DV_USER, GetUserDVIndex(s));
    term->type=TERM_DV;
  }
  //----------------------------------------------------------------------
  else if (is_numeric(s.c_str()))  // numeric value (e.g., 132.4)
  {
    term->type=TERM_CONST;
    term->value=s_to_d(s.c_str());
  }
  //----------------------------------------------------------------------
  else {
    warn="ConvertToExpression:: Unparseable term "+ s + " in expression" + warnstring;
    ExitGracefully(warn.c_str(), BAD_DATA_WARN);
    return false;
  }
  return true;
}

//////////////////////////////////////////////////////////////////
/// \brief Parses demand constraint expression of form (e.g.,) A * B(x) * C + D * E - F = G * H(t) [NO PARENTHESES!]
/// \param s        [in] - array of strings of [size: Len]
/// \param Len      [in] - length of string array
/// \param lineno   [in] - line number of original expression in input file filename, referenced in errors
/// \param filename [in] - name of input file, referenced in errors
/// \returns expressionStruct: a 2D array of pointers to grouped terms (e.g., [0]:[A,B,C], [1]:[D,E], [2]:[F], [3]:[G,H] for above example)
//
expressionStruct *CDemandOptimizer::ParseExpression(const char **s,
                                                    const int    Len,
                                                    const int    lineno,
                                                    const string filename) const
{
  int rhs_ind=-1;
  exptype          type       [MAX_EXP_GROUPS];
  expressionTerm  *terms      [MAX_EXP_GROUPS][MAX_TERMS_PER_GROUP];
  int              termspergrp[MAX_EXP_GROUPS];
  comparison       comp=COMPARE_BETWEEN;
  int              nComps=0;
  size_t           strlen;

  //identify all strings as either operators or terms
  //determine nature of comparison =,<,>
  for (int i = 1; i < Len; i++) //starts at 1 - first term is :Expression or :DefineDecisionVariable
  {
    strlen=to_string(s[i]).length();
    type[i]=EXP;
    if ((s[i][0]=='+') || ((strlen==1) && (s[i][0]=='-')) || (s[i][0]=='*') || (s[i][0]=='/') || (s[i][0]=='=') || (s[i][0]=='<') || (s[i][0]=='>')){
      type[i] = EXP_OP;
      if ((i > 1) && (type[i - 1] == EXP_OP)) {
        ExitGracefully("ParseExpression: cannot have consecutive math operators in an expression.",BAD_DATA_WARN);
      }
    }
    if (s[i-1][0]=='/'){type[i]=EXP_INV; }

    if ((s[i][0]=='=') || (s[i][0]=='~')){
      comp=COMPARE_IS_EQUAL;    rhs_ind=i; nComps++;
    }
    else if (s[i][0]=='<'){//works for <=, too
      comp=COMPARE_LESSTHAN;    rhs_ind=i; nComps++;
    }
    else if (s[i][0]=='>'){ //works for >=, too
      comp=COMPARE_GREATERTHAN; rhs_ind=i; nComps++;
    }
  }
  if (nComps > 1) {
    ExitGracefully("ParseExpression: more than one comparison operator (e.g., <, >, =) in expression",BAD_DATA_WARN);
  }
  if (nComps==0) {
    ExitGracefully("ParseExpression: missing comparison operator (e.g., <, >, =) in expression",BAD_DATA_WARN);
  }

  //TMP DEBUG
  /*cout << "parse expression (2) comparison type = " << comp << " rhs ind= " << rhs_ind << " types=";
  for (int i = 1; i < Len; i++) //starts at 1 - first term is :Expression or :DefineDecisionVariable
  {
    if (type[i]==EXP_OP ){ cout<<" OP"; }
    if (type[i]==EXP    ){ cout<<" EXP"; }
    if (type[i]==EXP_INV){ cout<<" INV"; }
  }
  cout<<endl;*/
  //END TMP DEBUG

  int  j=0;
  int  k=0;
  int  DVcount=0;
  bool valid;
  for (int i = 1; i < Len; i++)
  {
    if (type[i] != EXP_OP)
    {
      terms[j][k] = new expressionTerm();
      terms[j][k]->mult=1.0;
      valid=ConvertToExpressionTerm(to_string(s[i]),terms[j][k],lineno,filename);
      if (!valid){return NULL; }

      //TMP DEBUG
      //cout<<"   TERM["<<k<<" in "<< j << "]: " << s[i] << " : type = " << TermTypeToString(terms[j][k]->type) << " index : " << terms[j][k]->DV_ind << endl;

      if ((i>rhs_ind)      && (k==0)){terms[j][k]->mult*=-1.0; } //only multiply leading term by -1 to move to LHS
      if ((s[i-1][0]=='-') && (k==0)){terms[j][k]->mult*=-1.0; } //and reverse if preceded with minus sign

      if (terms[j][k]->type == TERM_DV) {
        DVcount++;
        if (DVcount > 1) {
          ExitGracefully("ParseExpression: more than one decision variable found in product term within constraint expression. Cannot handle non-linear expressions.",BAD_DATA_WARN);
          return NULL;
        }
      }
      terms[j][k]->reciprocal=(type[i] == EXP_INV);

      //Handle nested expressions
      if (terms[j][k]->nested_exp1 != "")
      {
        terms[j][k  ]->nested_ind1=k+1;

        terms[j][k+1] = new expressionTerm();
        terms[j][k+1]->mult=1.0;
        terms[j][k+1]->is_nested=true;
        valid=ConvertToExpressionTerm(terms[j][k]->nested_exp1,terms[j][k+1],lineno, filename);
        if (!valid){return NULL;}

        if (terms[j][k + 1]->type == TERM_DV) {
          ExitGracefully("ParseExpression: decision variable found nested in functional expression (lookup, min, or max). Cannot handle non-linear expressions.",BAD_DATA_WARN);
          return NULL;
        }

        if (terms[j][k]->nested_exp2 != "")
        {
          terms[j][k  ]->nested_ind2=k+2;

          terms[j][k+2] = new expressionTerm();
          terms[j][k+2]->mult=1.0;
          terms[j][k+2]->is_nested=true;
          valid=ConvertToExpressionTerm(terms[j][k]->nested_exp2, terms[j][k + 2],lineno, filename);
          if (!valid){return NULL;}

          if (terms[j][k + 2]->type == TERM_DV) {
            ExitGracefully("ParseExpression: decision variable found nested in functional expression (min or max). Cannot handle non-linear expressions.",BAD_DATA_WARN);
            return NULL;
          }
          k++;
        }
        k++;
      }//end nested expressions
      k++;
    }
    else if ((i != 1) && (s[i][0]!='*') && (s[i][0]!='/')) { // +, -, or = operator - expression product term finished and expression doesn't start with + or -
      termspergrp[j]=k;
      j++; k=0; DVcount=0;
    }
  }
  termspergrp[j]=k; //last group
  j++;

  //copy to new expressionStruct structure
  //---------------------------------------------------------------
  int nGroups=j;
  expressionStruct *tmp;
  tmp=new expressionStruct();
  tmp->nGroups=nGroups;
  tmp->compare=comp;

  string origexp="";
  for (int i = 1; i < Len; i++) {
    origexp+=to_string(s[i])+" ";
  }
  tmp->origexp=origexp;

  tmp->pTerms=new expressionTerm **[nGroups];
  tmp->nTermsPerGrp=new int[nGroups];
  for (int j = 0; j < nGroups; j++) {
    tmp->pTerms[j] = new expressionTerm * [termspergrp[j]];
    tmp->nTermsPerGrp[j]=termspergrp[j];
    for (int k = 0; k < termspergrp[j]; k++) {
      tmp->pTerms[j][k]=terms[j][k];
    }
  }

  return tmp;
}
//////////////////////////////////////////////////////////////////
/// \brief Parses :Condition within management goal or workflow variable definition
/// \param s        [in] - array of strings of [size: Len]
/// \param Len      [in] - length of string array
/// \param lineno   [in] - line number of original expression in input file filename, referenced in errors
/// \param filename [in] - name of input file, referenced in errors
/// \returns exp_condition: a pointer to an expression condition variable
///
/// \todo[funct]: Would it be better to support @date(), @between, @day_of_year() in general expression??
/// :Condition !Q32[0] < 300 + @ts(myTs,0)
/// :Condition DATE IS_BETWEEN 1975-01-02 and 2010-01-02
/// :Condition DATE > @date(1975-01-02) //\todo [NOT YET SUPPORTED]
/// :Condition DATE < @date(2010-01-02) //\todo [NOT YET SUPPORTED]
/// :Condition MONTH = 2
/// :Condition DAY_OF_YEAR IS_BETWEEN 173 and 210
/// :Condition DAY_OF_YEAR > 174
/// :Condition DAY_OF_YEAR < 210
/// :Condition DAY_OF_YEAR IS_BETWEEN 300 20 //wraps around
/// :Condition DAY_OF_YEAR IS_BETWEEN Apr-1 Aug-1 //\todo [NOT YET SUPPORTED]
/// :Condition @is_between(DAY_OF_YEAR,300,20) = 1  // \todo [NOT YET SUPPORTED]
//
exp_condition* CDemandOptimizer::ParseCondition(const char** s, const int Len, const int lineno, const string filename) const
{
  bool badcond=false;
  exp_condition *pCond = new exp_condition();
  pCond->dv_name=s[1];
  const optStruct *Options=_pModel->GetOptStruct();

  bool is_exp=false;
  for (int i = 2; i < Len; i++) {
    if ((s[i][0]=='+') || (s[i][0]=='-') || (s[i][0]=='*') || (s[i][0]=='/') || (s[i][0]=='=') || (s[i][0]=='<') || (s[i][0]=='>')){
      is_exp=true;
    }
  }
  if (is_exp) {
    pCond->pExp=this->ParseExpression((const char**)(s),Len,lineno,filename);
    return pCond;
  }
  else
  {
    if      (!strcmp(s[2],"IS_BETWEEN"     )){pCond->compare=COMPARE_BETWEEN;}
    else if (!strcmp(s[2],"IS_GREATER_THAN")){pCond->compare=COMPARE_GREATERTHAN;}
    else if (!strcmp(s[2],"IS_LESS_THAN"   )){pCond->compare=COMPARE_LESSTHAN;}
    else if (!strcmp(s[2],"IS_EQUAL_TO"    )){pCond->compare=COMPARE_IS_EQUAL;}
    else if (!strcmp(s[2],"IS_NOT_EQUAL_TO")){pCond->compare=COMPARE_NOT_EQUAL;}
    else {
      ExitGracefully("CDemandOptimizer::ParseCondition: unrecognized comparison operator in :Condition statement",BAD_DATA_WARN);
      return NULL;
    }
    pCond->value=s_to_d(s[3]);
    if (Len>=5){
      pCond->value2 = s_to_d(s[4]);
    }
    if      (!strcmp(s[1],"DATE"     )){
      pCond->date_string=s[3];
      if (Len>=5){
        pCond->date_string2 = s[4];
      }
    }

    if (pCond->dv_name[0] == '!') { //decision variable
      char   tmp =pCond->dv_name[1];
      string tmp2=pCond->dv_name.substr(2);
      char code=pCond->dv_name[1];
      if ((code=='Q') || (code=='h') || (code=='I')) //subbasin state decision variable
      {
        long long SBID=s_to_ll(tmp2.c_str());
        if (_pModel->GetSubBasinByID(SBID) == NULL) {
          ExitGracefully("ParseManagementFile: Subbasin ID in :Condition statement is invalid.",BAD_DATA_WARN);
        }
        else if (!_pModel->GetSubBasinByID(SBID)->IsEnabled()) {
          WriteWarning("ParseManagementFile: Subbasin in :Condition statement is disabled in this model configuration. Conditional will be assumed true.",Options->noisy);
          badcond=true;
        }
        else if ((code == 'h') || (code == 'I')) {
          if (_pModel->GetSubBasinByID(SBID)->GetReservoir() == NULL) {
            ExitGracefully("ParseManagementFile: !h or !I used in :Condition statement for subbasin without lake or reservoir",BAD_DATA_WARN);
            badcond=true;
          }
        }
      }
      else { //demand variable
        int d=this->GetDemandIndexFromName(tmp2);
        if (d == DOESNT_EXIST) {
          WriteWarning("ParseManagementFile: !D or !C used in :Condition statement has invalid or disabled demand ID. Conditional will be assumed true.",Options->noisy);
          badcond=true;
        }
      }
    }
    if (!badcond)
    {
      pCond->p_index=this->GetIndexFromDVString(pCond->dv_name);
      return pCond;
    }
    else {
      return NULL;
    }
  }
}
//////////////////////////////////////////////////////////////////
/// \brief writes out explicit details about expressionStructure contents
/// called in ParseManagementFile under Noisy mode
//
void SummarizeExpression(const char **s, const int Len, expressionStruct* exp)
{
  if (exp==NULL){return;}
  cout<<"*"<<endl;
  cout<<"EXPRESSION: "<<endl;
  for (int i = 0; i < Len; i++) {cout<<s[i]<<" ";}cout<<endl;
  cout<<"--# groups="<<exp->nGroups<<"-->"<<endl;
  for (int i = 0; i < exp->nGroups; i++) {
    cout << "  GROUP "<<i+1<<"(" <<exp->nTermsPerGrp[i]<<" terms): " << endl;
    for (int j = 0; j < exp->nTermsPerGrp[i]; j++) {
      cout<<"   TERM "<<j+1<<": " << exp->pTerms[i][j]->origexp<<" ("<< expTypeToString(exp->pTerms[i][j]->type) <<") mult: "<<exp->pTerms[i][j]->mult<<endl;
    }
  }
  cout<<"*"<<endl<<endl;
}
//////////////////////////////////////////////////////////////////
/// \brief checks if conditions of operating regime k or goal ii are satisfied
/// returns true if *all* conditions of operating regime k of goal ii are satisfied
///
bool CDemandOptimizer::CheckOpRegimeConditions(const op_regime *pOperRegime, const time_struct &tt, const optStruct &Options) const
{
  double dv_value;

  //Check if conditionals are satisfied
  for (int j = 0; j < pOperRegime->nConditions; j++)
  {
    exp_condition *pCond=pOperRegime->pConditions[j];
    if (pCond->pExp != NULL) {
      if(!EvaluateConditionExp(pCond->pExp,tt.model_time))
      {
        return false;
      }
    }
    else
    {
      dv_value=0.0;
      if      (pCond->dv_name == "DAY_OF_YEAR")
      {
        dv_value=tt.julian_day;
      }
      else if (pCond->dv_name == "MONTH")
      {
        dv_value=(double)(tt.month);
      }
      else if (pCond->dv_name == "YEAR")
      {
        dv_value = (double)(tt.year);
      }
      else if (pCond->dv_name == "DATE")
      {
        dv_value=0;
        //handled below
      }
      else if (pCond->dv_name[0] == '!') //decision variable
      {
        char   tmp =pCond->dv_name[1];

        long   ind=pCond->p_index;

        if      (tmp == 'Q') {
          dv_value=_pModel->GetSubBasinByID(ind)->GetOutflowRate();
        }
        else if (tmp == 'h') {
          dv_value=_pModel->GetSubBasinByID(ind)->GetReservoir()->GetResStage();
        }
        else if (tmp == 'I') {
          dv_value=_pModel->GetSubBasinByID(ind)->GetOutflowArray()[_pModel->GetSubBasinByID(ind)->GetNumSegments()-1];
        }
        else if (tmp == 'C') {
          dv_value=_aCumDelivery[ind];
        }
        else if (tmp == 'D') {
          dv_value=_pModel->GetSubBasinByID(_pDemands[ind]->GetSubBasinID())->GetDemandDelivery(_pDemands[ind]->GetLocalIndex());
        }
        else if (tmp == 'R') {
          dv_value=_pModel->GetSubBasinByID(_pDemands[ind]->GetSubBasinID())->GetReturnFlow(_pDemands[ind]->GetLocalIndex());
        }
        else if (tmp == 'd') {
          dv_value=_pDemands[ind]->GetDemand();
        }
        else {
          ExitGracefully("Invalid decision variable in condition statement (letter after ! not supported)",BAD_DATA);
        }
        //todo: support !q, !B, !E, !F, !T
      }
      else {//handle user specified DVs and workflow variables
        int i=GetUserDVIndex(pCond->dv_name);
        if (i != DOESNT_EXIST) //decision variable
        {
          dv_value =_pDecisionVars[i]->value;
        }
        else //workflow variable
        {
          bool found=false;
          for (int j = 0; j < _nWorkflowVars; j++) {
            if (_pWorkflowVars[j]->name == pCond->dv_name) {
              dv_value =_pWorkflowVars[i]->current_val;
              found=true;
            }
          }

          if (!found){
            ExitGracefully("CheckOpRegimeConditions: Unrecognized varible on left hand side of :Condition statement ",BAD_DATA_WARN);
            return false;
          }
        }
      }

      comparison comp=pCond->compare;
      double        v=pCond->value;
      double       v2=pCond->value2;

      if (pCond->dv_name == "DATE") //dates require special handling; remainder of values are just doubles
      {
        dv_value=0;

        time_struct time1=DateStringToTimeStruct(pCond->date_string ,"00:00:00",Options.calendar);
        v=-TimeDifference(time1.julian_day,time1.year,tt.julian_day,tt.year,Options.calendar);//v negative if day is after day1

        if (comp == COMPARE_BETWEEN) {
          time_struct time2=DateStringToTimeStruct(pCond->date_string2,"00:00:00",Options.calendar);
          v2=-TimeDifference(time2.julian_day,time2.year,tt.julian_day,tt.year,Options.calendar);//v2 negative if day is after day2
        }
      }

      if (comp == COMPARE_BETWEEN)
      {
        if ((pCond->dv_name == "DAY_OF_YEAR") || (pCond->dv_name =="MONTH") || (pCond->dv_name=="YEAR")) { //handles wraparound
          if ( v2 < v ){ // wraparound
            if ((dv_value < v ) && (dv_value > v2)){return false;} //integer values - this is inclusive of end dates
          }
          else { //regular
            if ((dv_value > v2) || (dv_value < v )){return false;}
          }
        }
        else {
          if ((dv_value > v2) || (dv_value< v)){return false;}//don't apply condition if ANY conditionals unmet
        }
      }
      else if (comp == COMPARE_GREATERTHAN) {
        if (dv_value < v){return false;}//don't apply condition
      }
      else if (comp == COMPARE_LESSTHAN) {
        if (dv_value > v){return false;}//don't apply condition
      }
      else if (comp == COMPARE_IS_EQUAL) {
        if (fabs(dv_value - v) > PRETTY_SMALL){return false;}//usually integer value (e.g., month)
      }
      else if (comp == COMPARE_NOT_EQUAL) {
        if (fabs(dv_value - v) < PRETTY_SMALL){return false;}
      }
    }
  }
  return true; //all conditionals satisfied
}

//////////////////////////////////////////////////////////////////
/// adds constraint ii to LP solve problem statement
/// \params ii [in] - index of constraint in _pGoals array
/// \param kk - index of operating regime in _pGoals[ii]
/// \param pLinProg [out] - pointer to valid lpsolve structure to be modified
/// \param tt [in] - time structure
/// \param *col_ind [in] - empty array (with memory reserved) for storing column indices
/// \param *row_val [in] - empty array (with memory reserved) for storing row values
//
#ifdef _LPSOLVE_
void CDemandOptimizer::AddConstraintToLP(const int ii, const int kk, lp_lib::lprec* pLinProg, const time_struct &tt, int *col_ind, double *row_val) const
{
  double coeff;
  int    i=0;
  int    retval;
  double RHS,term;
  bool   group_has_dv;
  int    DV_ind;
  bool   constraint_valid=true;

  managementGoal   *pC=_pGoals[ii];
  expressionStruct *pE;

  if (kk!=DOESNT_EXIST)
  {
    pE= pC->pOperRegimes[kk]->pExpression; //active expression

    RHS=0.0;
    for (int j = 0; j < pE->nGroups; j++)
    {
      coeff=1.0;
      group_has_dv=false;
      DV_ind=DOESNT_EXIST;

      for (int k = 0; k < pE->nTermsPerGrp[j]; k++)
      {
        if (pE->pTerms[j][k]->type == TERM_DV)
        {
          DV_ind=pE->pTerms[j][k]->DV_ind;
          group_has_dv=true;
          coeff *= (pE->pTerms[j][k]->mult);
        }
        else if (!(pE->pTerms[j][k]->is_nested))
        {
          term=EvaluateTerm(pE->pTerms[j], k, tt.model_time);

          if (term==RAV_BLANK_DATA){constraint_valid=false;}
          if (pE->pTerms[j][k]->reciprocal == true)
          {
            coeff /= (pE->pTerms[j][k]->mult) * term;
            ExitGracefullyIf(term==0.0, "AddConstraintToLP: Divide by zero error in evaluating :Expression with division term",BAD_DATA);
          }
          else {
            coeff *= (pE->pTerms[j][k]->mult) * term;
          }
        }
      }

      if (!group_has_dv) {
        RHS-=coeff; //term group goes on right hand side
      }
      else {        //term group multiplies decision variable
        col_ind[i]=DV_ind;
        row_val[i]=coeff;
        i++;
      }
    }
  }
  else {
    pE= pC->pOperRegimes[0]->pExpression; //inactive expression
  }

  if ((kk==DOESNT_EXIST) || (!constraint_valid)) // INACTIVE/INVALID GOAL/CONSTRAINT
  {
    if (!pC->is_goal) {
      col_ind[i]=1;
      row_val[i]=0.0;
      i++;
    }
    RHS=0; //leads to inert equation s1-s2=0, s1>=0, or s1<=0 OR 0*dv1=0 if constraint
  }

  int constr_type=ROWTYPE_EQ;
  int nSlack=1;
  coeff=1.0;
  if      (pE->compare==COMPARE_IS_EQUAL)   {constr_type=ROWTYPE_EQ; coeff=-1.0; nSlack=2;}
  else if (pE->compare==COMPARE_LESSTHAN)   {constr_type=ROWTYPE_LE; coeff=-1.0;}
  else if (pE->compare==COMPARE_GREATERTHAN){constr_type=ROWTYPE_GE; coeff=+1.0;}

  //Add slack variables to goals
  if (pC->is_goal) {
    col_ind[i]=GetDVColumnInd(DV_SLACK, pC->slack_ind1);
    row_val[i]=coeff;
    i++;
    if (nSlack == 2) {
      col_ind[i]=GetDVColumnInd(DV_SLACK, pC->slack_ind2);
      row_val[i]=-coeff;
      i++;
    }
  }

  retval = lp_lib::add_constraintex(pLinProg,i,row_val,col_ind,constr_type,RHS);
  ExitGracefullyIf(retval==0,"AddConstraintToLP::Error adding user-specified constraint/goal",RUNTIME_ERR);
}
#endif

//////////////////////////////////////////////////////////////////
/// evaluates difference between right hand side and left hand side of expression, or value of RHS if RHS_only==true and statement only has one term left of (in)equality
/// does not support active decision variables in expression (only to be used for conditionals and demand/return expressions)
/// \params pE [in] - conditional expression
/// \param t [in] - current model time
/// \param RHS_only [in] - true if only Right hand side of expression is to be evaluated, else RHS-LHS is returned
/// repeatedly calls EvaluateTerm()
/// \returns RHS if RHS_only or RHS-LHS if !RHS_only; returns BLANK if any expression is blank (usually time series with blank value)
//
double CDemandOptimizer::EvaluateExpression(const expressionStruct* pE,const double &t,bool RHS_only) const
{
  double coeff;
  double term;
  double RHS=0.0;
  bool constraint_valid=true;
  for (int j = 0; j < pE->nGroups; j++)
  {
    coeff=1.0;
    if (RHS_only && j==0) {
      //skip first term (assumes expression is of form  A = B + C - D /E, i.e., only one term on left
    }
    else{
      for (int k = 0; k < pE->nTermsPerGrp[j]; k++)
      {
        if (pE->pTerms[j][k]->type == TERM_DV)
        {
          string warn="EvaluateConditionalExp: conditional expressions or demand/return expressions cannot contain decision variables. Problematic command: "+pE->origexp;
          ExitGracefully(warn.c_str(), BAD_DATA);
        }
        else if (!(pE->pTerms[j][k]->is_nested))
        {
          term=EvaluateTerm(pE->pTerms[j], k, t);

          if (term==RAV_BLANK_DATA){return RAV_BLANK_DATA;} //returns blank if missing data in expression
          if (pE->pTerms[j][k]->reciprocal == true)
          {
            coeff /= (pE->pTerms[j][k]->mult) * term;
            ExitGracefullyIf(term==0.0, "EvaluateConditionExp: Divide by zero error in evaluating :Condition or :DemandExpression expression with division term",BAD_DATA);
          }
          else {
            coeff *= (pE->pTerms[j][k]->mult) * term;
          }
        }
      }

      RHS-=coeff; //term group goes on right hand side
    }
  }
  return RHS;
}

//////////////////////////////////////////////////////////////////
/// evaluates conditional expression
/// \params pE [in] - conditional expression
/// \param t [in] - current model time
/// \returns true if conditional expression is satisfied
//
bool CDemandOptimizer::EvaluateConditionExp(const expressionStruct* pE,const double &t) const
{

  double RHSminusLHS=EvaluateExpression(pE,t,false);

  if      (fabs(RHSminusLHS-RAV_BLANK_DATA)<REAL_SMALL) {return true;}//condition assumed satisfied if no data in conditional
  if      (pE->compare==COMPARE_IS_EQUAL)               {return (fabs(RHSminusLHS)<REAL_SMALL);}
  else if (pE->compare==COMPARE_LESSTHAN)               {return (RHSminusLHS>0);}
  else if (pE->compare==COMPARE_GREATERTHAN)            {return (RHSminusLHS<0);}
  return false;
}

//////////////////////////////////////////////////////////////////
/// evaluates term in constraint/goal expression to numerical value (unless term is DV)
/// \params pTerms [in] - pointer to array of terms in expression group (e.g., (A*B*C(D,E) stored as [A,B,C,D,E])
/// \param k [in] index of term to be evaluated (e.g., 2 would correspond to C)
/// \param t [in] current model time
///  this is called recursively for nested terms in expression group
/// returns RAV_BLANK_DATA if entire term should be invalidated / not applied
//
double CDemandOptimizer::EvaluateTerm(expressionTerm **pTerms,const int k, const double &t) const
{
  int nshift;
  double duration;
  double x,y;
  int kk;
  int p;
  const expressionTerm *pT=pTerms[k];

  if      (pT->type == TERM_DV)
  {
    //do nothing - can't evaluate
    ExitGracefully("CDemandOptimizer::EvaluateTerm: trying to expand out active decision variable",RUNTIME_ERR);
    return -1;
  }
  else if (pT->type == TERM_TS)
  {
    nshift=pT->timeshift;
    return pT->pTS->GetValue(t +(double)(nshift));
  }
  else if (pT->type == TERM_CUMUL_TS)
  {
    duration=(double)(pT->timeshift);
    return pT->pTS->GetAvgValue(t-duration,duration)*(duration); //assumes daily timestep
  }
  else if (pT->type == TERM_LT)
  {
    kk=pT->nested_ind1;
    x=EvaluateTerm(pTerms,kk,t);
    return pT->pLT->GetValue(x); //decision variable can't be in lookup table
  }
  else if (pT->type == TERM_HRU)
  {
    int i=pT->SV_index;
    int k=pT->HRU_index;
    return _pModel->GetHydroUnit(k)->GetStateVarValue(i); //This will be start of timestep value
  }
  else if (pT->type == TERM_SB)
  {
    int i=pT->SV_index;
    int p=pT->p_index;
    return _pModel->GetSubBasin(p)->GetAvgStateVar(i);
  }
  else if (pT->type == TERM_CONST)
  {
    return pT->value;
  }
  else if (pT->type == TERM_WORKFLOW)
  {
    int i=pT->DV_ind;
    return _pWorkflowVars[i]->current_val;
  }
  else if (pT->type == TERM_CUMUL)  //!C123
  {
    int d=pT->p_index; //todo - should probably use something else here - misleading code
    return _aCumDelivery[d];
  }
  else if (pT->type == TERM_HISTORY) //e.g., !Q100[-3]
  {
    nshift=pT->timeshift-1;
    char   tmp =pT->origexp[1];//e.g., Q

    p=pT->p_index;

    if      (tmp=='Q'){return _aQhist[_aSBIndices[p]][nshift]; }
    else if (tmp=='h'){return _ahhist[_aSBIndices[p]][nshift]; }
    else if (tmp=='D'){return _aDhist[_aSBIndices[p]][nshift]; }
    else if (tmp=='I'){return _aIhist[_aSBIndices[p]][nshift]; }
    else if (tmp=='B'){return _pModel->GetSubBasin(p)->GetSpecifiedInflow(t+pT->timeshift*1.0); } //ASSUMES DAILY TIMESTEP!
    else if (tmp=='E'){return _pModel->GetSubBasin(p)->GetEnviroMinFlow  (t+pT->timeshift*1.0); } //ASSUMES DAILY TIMESTEP!
    else {
      ExitGracefully("CDemandOptimizer::EvaluateTerm: Invalid history variable ",BAD_DATA);
    }
  }
  else if (pT->type == TERM_MAX) {
    x=EvaluateTerm(pTerms,pT->nested_ind1,t);
    y=EvaluateTerm(pTerms,pT->nested_ind2,t);
    return max(x,y);
  }
  else if (pT->type == TERM_MIN) {
    x=EvaluateTerm(pTerms,pT->nested_ind1,t);
    y=EvaluateTerm(pTerms,pT->nested_ind2,t);
    return min(x,y);
  }
  else if (pT->type == TERM_CONVERT) {
    x=EvaluateTerm(pTerms,pT->nested_ind1,t);
    return x*pT->value;
  }
  return 0;
}<|MERGE_RESOLUTION|>--- conflicted
+++ resolved
@@ -771,10 +771,6 @@
   //----------------------------------------------------------------------
   else if (GetWorkflowVariable(s,index) != RAV_BLANK_DATA) // workflow variable
   {
-<<<<<<< HEAD
-
-=======
->>>>>>> d66c8533
     term->type=TERM_WORKFLOW;
     term->value=GetWorkflowVariable(s,index);// initially zero
     term->DV_ind=index;
