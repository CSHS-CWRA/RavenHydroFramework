/*----------------------------------------------------------------
  Raven Library Source Code
  Copyright (c) 2008-2024 the Raven Development Team
  ----------------------------------------------------------------*/
#include "Demands.h"

//////////////////////////////////////////////////////////////////
/// \brief Implementation of the water demand constructor
/// \details Creates empty instance of the water demand class
//
CDemand::CDemand(int ID, string name, long SBID, bool is_res)
{
  _ID=ID;
  _name=name;
  _SBID=SBID;
  _is_reservoir=is_res;

  _demType=DEMAND_TIME_SERIES;
  _retType=RETURN_MAX;

  _loc_index=DOESNT_EXIST;
  _global_index=DOESNT_EXIST;
  _unrestricted=0;
  _cumDelivDate=0; //Jan-1

  _penalty=1.0;
  _multiplier=1.0;
  _demandFract=0.0;//default

  _pDemandTS=NULL;
  _pReturnTS=NULL;
  _pDemandExp=NULL;
  _pReturnExp=NULL;
  _targetSBID=_SBID;           //default return is to same location
  _irrigHRUGroup=DOESNT_EXIST;
  _returnPct=0.0;              //default is no return

  _currentDemand=0;
  _currentRetTarget=0;
}
CDemand::CDemand(int ID, string name, long SBID, bool is_res, CTimeSeries* pTS):CDemand(ID,name,SBID,is_res)
{
  _pDemandTS=pTS;
  _demType=DEMAND_TIME_SERIES;
}
CDemand::~CDemand()
{
<<<<<<< HEAD
  //delete _pDemandTS; //only copy of time series here - actual is tied to subbasin
=======
  delete _pDemandTS;
  delete _pReturnTS;
  delete _pDemandExp;
  delete _pReturnExp;
>>>>>>> 6b6e4cf5
}
//////////////////////////////////////////////////////////////////
/// \brief Water demand accessors
//
int     CDemand::GetID() const
{
  return _ID;
}
string  CDemand::GetName() const
{
  return _name;
}
int     CDemand::GetGlobalIndex() const
{
  ExitGracefullyIf(_global_index==DOESNT_EXIST,"CDemand::GetLocalIndex(): didnt set local index",RUNTIME_ERR);
  return _global_index; //d
}
int     CDemand::GetLocalIndex() const
{
  ExitGracefullyIf(_loc_index==DOESNT_EXIST,"CDemand::GetLocalIndex(): didnt set local index",RUNTIME_ERR);
  return _loc_index;
}
long    CDemand::GetSubBasinID() const
{
  return _SBID;
}
double  CDemand::GetPenalty() const
{
  return _penalty;
}
bool    CDemand::IsUnrestricted() const
{
  return _unrestricted;
}
int     CDemand::GetCumulDeliveryDate() const
{
  return _cumDelivDate;
}
bool    CDemand::IsReservoirDemand() const
{
  return _is_reservoir;
}
double  CDemand::GetDemand() const
{
  return _currentDemand;
}
double  CDemand::GetReturnFlowTarget() const
{
  return _currentRetTarget;
}
double  CDemand::GetReturnFlowFraction() const
{
  return _returnPct;
}
// returns true if this demand has a return flow
bool    CDemand::HasReturnFlow() const
{
  return (_returnPct*_multiplier>0.0);
}
long    CDemand::GetTargetSBID() const {
  return _targetSBID;
}
//////////////////////////////////////////////////////////////////
/// \brief Water demand manipulators
//
void    CDemand::SetLocalIndex(const int ii)
{
  _loc_index=ii;
}
<<<<<<< HEAD
=======
void    CDemand::SetGlobalIndex(const int d)
{
  _global_index=d;
}
>>>>>>> 6b6e4cf5
void    CDemand::SetDemandPenalty(const double& P)
{
  _penalty=P;
}
void    CDemand::SetCumulDeliveryDate(const int date)
{
  _cumDelivDate=date;
}
void    CDemand::SetAsUnrestricted()
{
  _unrestricted=true;
}
void    CDemand::SetMultiplier(const double& M)
{
  _multiplier*=M; //allows for multiple calls to set multiplier
}
void    CDemand::SetDemandTimeSeries(CTimeSeries* pTS) {
  //todo: throw warning if _pDemandTS exists (AND DELETE PREVIOUS TS - OR COULD CAUSE PROBLEMS WITH ENSEMBLES)
  _demType=DEMAND_TIME_SERIES;
  _pDemandTS=pTS;
}
void    CDemand::SetReturnTimeSeries(CTimeSeries* pTS) {
  //todo: throw warning if _pReturnTS exists
  if (_returnPct==0.0){_returnPct=1.0;} // problem: if multiplier intentionally set to zero, this overrides it
  _retType=RETURN_TIME_SERIES;
  _pReturnTS=pTS;
}
void    CDemand::SetReturnFraction(const double &val)
{
  ExitGracefullyIf((val>1.0) || (val<0.0),"CDemand::SetReturnFraction: demand must be set between 0 and 1",BAD_DATA_WARN);
  _returnPct=val;
}
void    CDemand::SetDemandFraction(const double &val)
{
  ExitGracefullyIf((val>1.0) || (val<0.0),"CDemand::SetDemandFraction: demand must be set between 0 and 1",BAD_DATA_WARN);
  _demType=DEMAND_PCT;
  _demandFract=val;
}
void    CDemand::SetDemandExpression(expressionStruct* pExp)
{
  //TODO: check for valid LHS ?
  _demType=DEMAND_EXPRESSION;
  _pDemandExp=pExp;
}
void    CDemand::SetReturnExpression(expressionStruct* pExp)
{
  //TODO: check for valid LHS ?
  _retType=RETURN_EXPRESSION;
  _pReturnExp=pExp;
}
void    CDemand::SetTargetSBID(const long ID)
{
  _targetSBID=ID;
}
void    CDemand::SetIrrigationGroup(const int kk)
{
  _targetSBID=DOESNT_EXIST;
  _irrigHRUGroup=kk;
}
//////////////////////////////////////////////////////////////////
/// \brief initialized demand and return time series prior to simulation
/// \param &Options [in] Global model options information
//
void    CDemand::Initialize(const optStruct &Options)
{
  if (_pDemandTS != NULL) {
    _pDemandTS->Initialize(Options.julian_start_day,Options.julian_start_year,Options.duration,Options.timestep,false,Options.calendar);
  }
  if (_pReturnTS != NULL) {
    _pReturnTS->Initialize(Options.julian_start_day,Options.julian_start_year,Options.duration,Options.timestep,false,Options.calendar);
  }
}
//////////////////////////////////////////////////////////////////
/// \brief re-calculates current demand magnitude (_currentDemand) - called at start of time step
/// \param &Options [in] Global model options information
/// \param &tt [in] Current model time structure
//
void    CDemand::UpdateDemand(const optStruct &Options,const time_struct& tt)
{
  // Calculate Delivery Targets
  //-------------------------------------------------------------------
  if      (_demType==DEMAND_TIME_SERIES)
  {
    //int nn=tt.nn;
    int nn=(int)((tt.model_time+TIME_CORRECTION)/Options.timestep);//current timestep index

    double Qirr=_pDemandTS->GetSampledValue(nn);
    if (Qirr==RAV_BLANK_DATA){Qirr=0.0;}

    _currentDemand=_multiplier*Qirr;
    //cout<<"UPDATE DEMAND : "<<_currentDemand<<" "<<_multiplier<<" "<<Qirr<< " " <<nn<<endl;
  }
  else if (_demType == DEMAND_PCT)
  {
    //pct of inflow from end of previous time step
    //double Q=pModel->GetSubBasin(p)->GetInflow(); // outflow from last time step
    //_currentDemand=demPct * Q;
    ExitGracefully("UpdateDEmand::DEMAND_PCT",STUB);
  }
  else if (_demType == DEMAND_EXPRESSION)
  {
    //double val=pModel->GetDO->EvaluateExpression(pExp,tt.model_time);
    //if (fabs(val-RAV_BLANK_DATA)<REAL_SMALL){_currentDemand=0.0;}
    //else                                    {_currentDemand=val;}
    ExitGracefully("UpdateDEmand::DEMAND_PCT",STUB);
  }
  /*
  else if (_demType == DEM_SOIL_MOISTURE) {

  }*/

  // Calculate Return Flow Targets
  //-------------------------------------------------------------------
  _currentRetTarget=0;
  if (HasReturnFlow())
  {
    if      (_retType==RETURN_TIME_SERIES)
    {
      //int nn=tt.nn;
      int nn=(int)((tt.model_time+TIME_CORRECTION)/Options.timestep);//current timestep index

      double Qret=_pReturnTS->GetSampledValue(nn);
      if (Qret==RAV_BLANK_DATA){Qret=0.0;}

      _currentRetTarget=_multiplier*Qret;
    }
    else if (_retType == RETURN_MAX) {
      _currentRetTarget = 1e8;
    }
    else if (_retType == RETURN_EXPRESSION)
    {

    }
    _currentRetTarget=min(_currentRetTarget,_currentDemand); //this is likely unnecessary
  }
}<|MERGE_RESOLUTION|>--- conflicted
+++ resolved
@@ -45,14 +45,10 @@
 }
 CDemand::~CDemand()
 {
-<<<<<<< HEAD
-  //delete _pDemandTS; //only copy of time series here - actual is tied to subbasin
-=======
   delete _pDemandTS;
   delete _pReturnTS;
   delete _pDemandExp;
   delete _pReturnExp;
->>>>>>> 6b6e4cf5
 }
 //////////////////////////////////////////////////////////////////
 /// \brief Water demand accessors
@@ -122,13 +118,10 @@
 {
   _loc_index=ii;
 }
-<<<<<<< HEAD
-=======
 void    CDemand::SetGlobalIndex(const int d)
 {
   _global_index=d;
 }
->>>>>>> 6b6e4cf5
 void    CDemand::SetDemandPenalty(const double& P)
 {
   _penalty=P;
