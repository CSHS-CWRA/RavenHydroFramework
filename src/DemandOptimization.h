--- conflicted
+++ resolved
@@ -51,17 +51,6 @@
 //
 enum termtype
 {
-<<<<<<< HEAD
-  TERM_DV,        //< decision variable
-  TERM_TS,        //< time series @ts(name,n)
-  TERM_LT,        //< lookup table @lookup(x)
-  TERM_CONST,     //< constant
-  TERM_HISTORY,   //< bracketed - !Q123[-2]
-  TERM_MAX,       //< @max(x,y)
-  TERM_MIN,       //< @min(x,y)
-  TERM_CONVERT,   //< @convert(x,units)
-  TERM_UNKNOWN    //< unknown
-=======
   TERM_DV,        //< decision variable !Q123 or named 
   TERM_TS,        //< time series @ts(name,n)  
   TERM_LT,        //< lookup table @lookup(x)
@@ -74,7 +63,6 @@
   TERM_CONVERT,   //< @convert(x,units)
   TERM_CUMUL,     //< cumulative delivery !C123
   TERM_UNKNOWN    //< unknown 
->>>>>>> 5ac99b5a
 };
 ///////////////////////////////////////////////////////////////////
 /// \brief decision variable types
@@ -111,19 +99,12 @@
   int           nested_ind2;     //< index k of second argument (e.g., for min/max functions)
   string        nested_exp1;     //< contents of first argument to function - can be expression
   string        nested_exp2;     //< contents of second argument to function
-<<<<<<< HEAD
-
-  string        origexp;         //< original string expression
-  int           p_index;         //< subbasin index (for history variables, e.g, !Q324[-2])
-
-=======
  
   string        origexp;         //< original string expression 
   int           p_index;         //< subbasin index p (for history variables, e.g, !Q324[-2] or @SB_var() command )
   int           HRU_index;       //< HRU index k (for @HRU_var command)
   int           SV_index;        //< state variable index i (for @SB_var or @HRU_var command)
   
->>>>>>> 5ac99b5a
   expressionTerm(); //defined in DemandExpressionHandling.cpp
 };
 
@@ -169,25 +150,14 @@
   }
 };
 //////////////////////////////////////////////////////////////////
-<<<<<<< HEAD
-// decision variable constraint condition
-=======
 // goal/constraint condition 
->>>>>>> 5ac99b5a
 //
 struct exp_condition
 {
-<<<<<<< HEAD
-  string      dv_name; //< decision variable name (e.g., Q1023) or "MONTH"
-  double      value;   //< conditional value
-  double      value2;  //< second conditional (if COMPARE_BETWEEN)
-  comparison  compare; //> comparison operator, e.g., COMPARE_IS_EQUAL
-=======
   string      dv_name;   //< decision variable name (e.g., Q1023) or "MONTH"
   double      value;     //< conditional value 
   double      value2;    //< second conditional (if COMPARE_BETWEEN)
   comparison  compare;   //> comparison operator, e.g., COMPARE_IS_EQUAL
->>>>>>> 5ac99b5a
 
   exp_condition(){
     dv_name="";
@@ -213,16 +183,10 @@
 
   double            penalty_value; //< (from solution) penalty incurred by not satisfying goal (or zero for constraint)
 
-<<<<<<< HEAD
-  int               nConditions;   //< number of conditional statments
-  dv_condition    **pConditions;   //< array of pointers to conditional statements
-  bool              conditions_satisfied;
-=======
   int               nConditions;   //< number of conditional statments 
   exp_condition   **pConditions;   //< array of pointers to conditional statements 
   bool              conditions_satisfied; //< true if satisfied during current timestep
   bool              ever_satisfied;//< true if ever satisfied during simulation (for warning at end of sim)
->>>>>>> 5ac99b5a
 
   manConstraint();
   ~manConstraint();
@@ -240,13 +204,8 @@
   int              _nDecisionVars;      //< total number of decision variables considered
   decision_var   **_pDecisionVars;      //< array of pointers to decision variable structures [size:_nDecisionVars]
 
-<<<<<<< HEAD
-  int              _nConstraints;       //< number of user-defined enforced constraints/goals in management model
-  dv_constraint  **_pConstraints;       //< array of pointers to user-defined enforced constraints/goals in management model
-=======
   int              _nConstraints;       //< number of user-defined enforced constraints/goals in management model 
   manConstraint  **_pConstraints;       //< array of pointers to user-defined enforced constraints/goals in management model
->>>>>>> 5ac99b5a
 
   int              _nEnabledSubBasins;  //< number of enabled subbasins in model
   int             *_aSBIndices;         //< local index of enabled subbasins (0:_nEnabledSubBasins) [size: _nSubBasins]
@@ -258,23 +217,15 @@
   int              _nDemands;           //< local storage of number of demand locations (:IrrigationDemand/:WaterDemand + :ReservoirExtraction time series)
   int             *_aDemandIDs;         //< local storage of demand IDs [size:_nDemands]
   long            *_aDemandSBIDs;       //< local storage of subbasin IDs for each demand [size: _nDemands]
-<<<<<<< HEAD
-  string          *_aDemandAliases;     //< list of demand aliases [size: _nDemands]
-=======
   int             *_aDemandIndices;     //< local storage of demand index ii (counter in each subbasin) [size: _nDemands]
   string          *_aDemandAliases;     //< list of demand aliases [size: _nDemands] 
->>>>>>> 5ac99b5a
   double          *_aDemandPenalties;   //< array of priority weights [size: _nDemands]
   bool            *_aDemandUnrestrict;  //< array of restriction status for demands - true if unrestricted, false otherwise [size: _nDemands]
   double          *_aDelivery;          //< array of delivered water for each demand [m3/s] [size: _nDemands]
   double          *_aCumDelivery;       //< array of cumulative deliveries of demand since _aCumDivDate of this year [m3] [size: _nDemands]
   int             *_aCumDelDate;        //< julian date to calculate cumulative deliveries from {default: Jan 1)[size: _nDemands]
 
-<<<<<<< HEAD
-  int            **_aUpstreamDemands;   //< demand indices (d) upstream (inclusive) of subbasin p [size: nSBs][size: _aUpCount]
-=======
   int            **_aUpstreamDemands;   //< demand indices (d) upstream (inclusive) of subbasin p [size: nSBs][size: _aUpCount] (only restricted demands)
->>>>>>> 5ac99b5a
   int             *_aUpCount;;          //< number of demands upstream (inclusive) of subbasin p [size: nSBs]
 
   //int            _nDemandGroups;      //< number of demand groups
@@ -332,14 +283,10 @@
   void   SetHistoryLength      (const int n);
   void   SetCumulativeDate     (const int julian_date, const string demandID);
   void   SetDebugLevel         (const int lev);
-<<<<<<< HEAD
-
-=======
   void   SetDemandAsUnrestricted(const string dname); 
   
   manConstraint *AddConstraint (const string name, expressionStruct *exp, const bool soft_constraint);
   
->>>>>>> 5ac99b5a
   void   AddDecisionVar        (const decision_var *pDV);
   void   SetDecisionVarBounds  (const string name, const double &min, const double &max);
   void   AddUserConstant       (const string name, const double &val);
