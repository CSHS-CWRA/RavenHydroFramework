/*----------------------------------------------------------------
  Raven Library Source Code
  Copyright (c) 2008-2023 the Raven Development Team
  ----------------------------------------------------------------*/
#include <time.h>
#include "RavenInclude.h"
#include "RavenMain.h"
#include "Raven_BMI.h"

const int GRID_SUBBASIN=1;
const int GRID_HRU     =0;

//////////////////////////////////////////////////////////////////
/// \brief RavenBMI class constructor and destructor
//
CRavenBMI::CRavenBMI()
{
  //not sure how this will work with global variable defined in RavenMain.
  pModel=NULL;
}

CRavenBMI::~CRavenBMI() {}


//////////////////////////////////////////////////////////////////
/// \brief Splits a string by whitespace into a vector of char*
///
/// \param line [in] string to be split
/// \return vector of char* containing the split string
std::vector<char *> CRavenBMI::SplitLine(std::string line)
{
  std::vector<char *> args;
  std::istringstream iss(line);
  std::string token;

  while(iss >> token)
  {
    char *arg = new char[token.size() + 1];
    copy(token.begin(), token.end(), arg);
    arg[token.size()] = '\0';
    args.push_back(arg);
  }
  args.push_back(0);
  return args;
}


//////////////////////////////////////////////////////////////////
/// @brief Sets values to Option struct based on command line arguments
///
/// @param config_key Argument key of the yaml config file
/// @param config_value Value of the argument
/// @return void - sets values in Options struct
void CRavenBMI::ProcessConfigFileArgument(std::string config_key, std::string config_value)
{
  if (config_key == "rvi_file") {
    Options.rvi_filename = config_value;
  } else if (config_key == "rvp_file") {
    Options.rvp_filename = config_value;
  } else if (config_key == "rvh_file") {
    Options.rvh_filename = config_value;
  } else if (config_key == "rvt_file") {
    Options.rvt_filename = config_value;
  } else if (config_key == "rvc_file") {
    Options.rvc_filename = config_value;
  } else if (config_key == "rvg_file") {
    Options.rvg_filename = config_value;
  } else if (config_key == "rve_file") {
    Options.rve_filename = config_value;
  } else if (config_key == "rvl_file") {
    Options.rvl_filename = config_value;
  } else if (config_key == "output_directory") {
    Options.output_dir = config_value;
  } else if (config_key == "main_output_directory") {
    Options.main_output_dir = config_value;
  } else {
    // TODO: include all remaining options
    cout << "WARNING: Unknown key '" << config_key << "' in Raven config file. Ignoring it." << endl;
  }
  return;
}


//////////////////////////////////////////////////////////////////
/// \brief Reads the BMI configuration file and checks if model options are valid
///
/// \param config_file [in] name of configuration file
/// \return void - sets values in Options struct
void CRavenBMI::ReadConfigFile(std::string config_file)
{
  ifstream CONFIG;
  int config_str_ini, config_str_end;    // used to parse the lines of the config file
  std::string config_key, config_value;  // used to parse the lines of the config file
  bool cli_args = false;                 // used to check if command line arguments were used
  std::vector<char *> args;              // used to parse the command line arguments
  char** argv;

  CONFIG.open(config_file);
  if (CONFIG.fail()) {
    cout << "Cannot find configuration file " << config_file << endl;
    return;
  }

  // read line by line and parse
  for( std::string line; getline( CONFIG, line ); )
  {
    // skip blank lines and comments
    if (line.empty() || line[0] == '#') {
      continue;
    }

    // parse line and update options struct accordingly
    config_str_end = -1;
    config_key = "";
    config_value = "";
    do {
        // find ini and end of substring
        config_str_ini = config_str_end + 1;
        config_str_end = line.find(":", config_str_ini);
        
        // extract substring and trim leading and trailing whitespaces
        config_value = line.substr(config_str_ini, config_str_end - config_str_ini);
        config_value.erase(0, config_value.find_first_not_of(" \t"));
        config_value.erase(config_value.find_last_not_of(" \t") + 1);
        
        // set config_key if it is the first substring
        if (config_key == "") {
          config_key = config_value;
          config_value = "";
          continue;
        }

        // set options struct accordingly
        if (config_key == "cli_args") {
          cli_args = true;
          // "Raven.exe" is a dummy argument to mimic the command line arguments
          args = SplitLine("Raven.exe " + config_value);
          argv = args.data();
          ProcessExecutableArguments(args.size()-1, argv, Options);
          break;
        } else {
          ProcessConfigFileArgument(config_key, config_value);
        }

    } while (config_str_end != -1);

    // if a "cli_args:" line was found then we can stop parsing
    if (cli_args) { break; }

  }
  CONFIG.close();

  return;
}


//////////////////////////////////////////////////////////////////
/// \brief Initialization called prior to model simulation
///
/// \param config_file [in] name of configuration file (unused)
//
void CRavenBMI::Initialize(std::string config_file)
{
  //NOTE: ENSEMBLE MODE NOT SUPPORTED WITH BMI

  ReadConfigFile(config_file);

  PrepareOutputdirectory(Options);

  for (int i=0;i<10;i++){g_debug_vars[i]=0;}

  ofstream WARNINGS;
  WARNINGS.open((Options.main_output_dir+"Raven_errors.txt").c_str());
  if (WARNINGS.fail()){
    ExitGracefully("Main::Unable to open Raven_errors.txt. Bad output directory specified?",RAVEN_OPEN_ERR);
  }
  WARNINGS.close();

  CStateVariable::Initialize();

  Options.in_bmi_mode = true;  // flag needed to ignore some arguments of the .rvi file
  Options.rvt_filename = "";   // just a dummy filename to avoid errors
  Options.duration = std::numeric_limits<double>::max();  // "infinity": will run as long as "Update()" is called

  //Read input files, create model, set model options
  if (!ParseInputFiles(pModel, Options)){
    ExitGracefully("Main::Unable to read input file(s)",BAD_DATA);}

  CheckForErrorWarnings(true);

  pModel->Initialize                  (Options);
  ParseInitialConditions              (pModel, Options);
  pModel->CalculateInitialWaterStorage(Options);
  pModel->SummarizeToScreen           (Options);
  pModel->GetEnsemble()->Initialize   (pModel,Options);

  CheckForErrorWarnings(false);

  PrepareOutputdirectory(Options); //adds new output folders, if needed
  pModel->WriteOutputFileHeaders(Options);

  double t_start=0.0;
  t_start=pModel->GetEnsemble()->GetStartTime(0);

  //Write initial conditions-------------------------------------
  JulianConvert(t_start,Options.julian_start_day,Options.julian_start_year,Options.calendar,tt);
  pModel->RecalculateHRUDerivedParams(Options,tt);
  pModel->UpdateHRUForcingFunctions  (Options,tt);
  pModel->UpdateDiagnostics          (Options,tt);
  pModel->WriteMinorOutput           (Options,tt);

}
//////////////////////////////////////////////////////////////////
/// \brief run simulation for a single time step
///
//
void CRavenBMI::Update()
{
  pModel->UpdateTransientParams      (Options,tt);
  pModel->RecalculateHRUDerivedParams(Options,tt);
  pModel->UpdateHRUForcingFunctions  (Options,tt);
  pModel->UpdateDiagnostics          (Options,tt);
  pModel->PrepareAssimilation        (Options,tt);
  pModel->WriteSimpleOutput          (Options,tt);
 // pModel->GetEnsemble()->StartTimeStepOps(pModel,Options,tt,e);
  CallExternalScript                 (Options,tt);
  ParseLiveFile                      (pModel,Options,tt);

  MassEnergyBalance(pModel,Options,tt); //where the magic happens!

  pModel->IncrementCumulInput        (Options,tt);
  pModel->IncrementCumOutflow        (Options,tt);

  JulianConvert(tt.model_time+Options.timestep,Options.julian_start_day,Options.julian_start_year,Options.calendar,tt);//increments time structure

  pModel->WriteMinorOutput           (Options,tt);
  //pModel->WriteProgressOutput        (Options,clock()-t1,step,(int)ceil(Options.duration/Options.timestep));
  //pModel->GetEnsemble()->CloseTimeStepOps(pModel,Options,tt,e);

  //if ((Options.use_stopfile) && (CheckForStopfile(step,tt))) { break; }
  //step++;
}
//////////////////////////////////////////////////////////////////
/// \brief run simulation for multiple time steps, ending at time 'time'
///
/// \param time [in] model time at which simulation should stop (in days)
//
void CRavenBMI::UpdateUntil(double time)
{
  for(double t=tt.model_time; t<(time-TIME_CORRECTION); t+=Options.timestep)  // in [d]
  {
    Update();
  }
}
//////////////////////////////////////////////////////////////////
<<<<<<< HEAD
/// \brief called after simulation is done - same as RavenMain::ExitGracefully, but without exiting
=======
/// \brief called after simulation is done
>>>>>>> a320b446
//
void CRavenBMI::Finalize()
{
  pModel->UpdateDiagnostics (Options,tt);
  pModel->RunDiagnostics    (Options);
  pModel->WriteMajorOutput  (Options,tt,"solution",true);
  pModel->CloseOutputStreams();

  FinalizeGracefully("Successful Simulation", SIMULATION_DONE);
}

//------------------------------------------------------------------
// Model information functions.
//------------------------------------------------------------------

//////////////////////////////////////////////////////////////////
/// \brief returns name of BMI component
/// \return name of BMI component
//
std::string CRavenBMI::GetComponentName()
{
  return "Raven Hydrological Modelling Framework "+Options.version;
}
//////////////////////////////////////////////////////////////////
/// \brief returns number of accessible input datasets
/// \return number of accessible input datasets
//
int CRavenBMI::GetInputItemCount()
{
  return 2;
}
//////////////////////////////////////////////////////////////////
/// \brief returns array of accessible input dataset names
/// \return array of accessible input dataset names
//
std::vector<std::string> CRavenBMI::GetInputVarNames()
{
  vector<string> names;
  names.push_back("rainfall");
  names.push_back("temp_ave");
  return names;
}
//////////////////////////////////////////////////////////////////
/// \brief returns number of accessible output datasets
/// \return number of accessible output datasets
//
int CRavenBMI::GetOutputItemCount()
{
  return 3;
}
//////////////////////////////////////////////////////////////////
/// \brief returns array of accessible output dataset names
/// \return array of accessible output dataset names
//
std::vector<std::string> CRavenBMI::GetOutputVarNames()
{
  vector<string> names;
  names.push_back("streamflow");
  names.push_back("soil[0]");
  names.push_back("snow");
  return names;
}

//------------------------------------------------------------------
// Variable information functions
//------------------------------------------------------------------
//////////////////////////////////////////////////////////////////
/// \brief returns grid id of input or output variable
/// \param name [in] - name of  variable
/// \return grid id of input or output variable
//
int CRavenBMI::GetVarGrid(std::string name)
{
  //input variables
  if      (name=="rainfall"  ){return GRID_HRU;}
  else if (name=="temp_ave"  ){return GRID_HRU;}

  //output variables
  if      (name=="streamflow"){return GRID_SUBBASIN;}
  else if (name=="soil[0]"   ){return GRID_HRU;}
  else if (name=="snow"      ){return GRID_HRU;}

  return 0;
}
//////////////////////////////////////////////////////////////////
/// \brief returns units of input or output variable as string
/// \param name [in] - name of  variable
/// \return units of input or output variable as string
//
std::string CRavenBMI::GetVarUnits(std::string name)
{
  //input variables
  if      (name=="rainfall"  ){return "mm/d";}
  else if (name=="temp_ave"  ){return "C";}

  //output variables
  if      (name=="streamflow"){return "m3/s";}
  else if (name=="soil[0]"   ){return "mm";  }
  else if (name=="snow"      ){return "mm";  }

  return "";
}
//////////////////////////////////////////////////////////////////
/// \brief returns type of input or output variable as string
/// \param name [in] - name of  variable
/// \return type of input (now, assumes all outputs are double precision numbers)
//
std::string CRavenBMI::GetVarType(std::string name)
{
  return "double";
}
//////////////////////////////////////////////////////////////////
/// \brief returns size of input or output variable, in bytes
/// \param name [in] - name of  variable
/// \return size of individual input or output variable item, in bytes
//
int CRavenBMI::GetVarItemsize(std::string name)
{
  return sizeof(double);
}
//////////////////////////////////////////////////////////////////
/// \brief returns total size of input or output variable array, in bytes
/// \param name [in] - name of  variable
/// \return total size of input or output variable array, in bytes
//
int CRavenBMI::GetVarNbytes(std::string name)
{
  return GetVarItemsize(name)*GetGridSize(GetVarGrid(name));
}
//////////////////////////////////////////////////////////////////
/// \brief returns variable location on unstructured grid
/// \param name [in] - name of  variable
/// \return "node", always
//
std::string CRavenBMI::GetVarLocation(std::string name)
{
  return "node";
}
//////////////////////////////////////////////////////////////////
/// \brief accessors for model basic elements
//
double CRavenBMI::GetCurrentTime()   {  return tt.model_time;    }
double CRavenBMI::GetStartTime()     {  return 0.0;              }
double CRavenBMI::GetEndTime()       {  return Options.duration; }
double CRavenBMI::GetTimeStep()      {  return Options.timestep; }
std::string CRavenBMI::GetTimeUnits(){  return "d";              }

//------------------------------------------------------------------
// Variable getters
//------------------------------------------------------------------

//////////////////////////////////////////////////////////////////
/// \brief returns array of variable values for variable with supplied name
/// \param name [in] - name of  variable
/// \param dest [out] - pointer to array of variable values
//
void CRavenBMI::GetValue(std::string name, void* dest)
{
  double *out=NULL;
  int k,p;
  bool is_HRU_SV=false;
  int iSV=DOESNT_EXIST;

  //output variables
  if      (name=="streamflow")
  {
    out=new double [pModel->GetNumSubBasins()];
    for (p = 0; p < pModel->GetNumSubBasins(); p++)
    {
      if (Options.ave_hydrograph){
        out[p]=pModel->GetSubBasin(p)->GetIntegratedOutflow(Options.timestep)/(Options.timestep*SEC_PER_DAY);
      }
      else{
        out[p]=pModel->GetSubBasin(p)->GetOutflowRate();
      }
    }
    memcpy(dest,out,pModel->GetNumSubBasins()*sizeof(double));
  }
  else if (name == "soil[0]") {is_HRU_SV=true; iSV=pModel->GetStateVarIndex(SOIL,0);}
  else if (name == "snow")    {is_HRU_SV=true; iSV=pModel->GetStateVarIndex(SNOW);  }
<<<<<<< HEAD
  else {
    throw std::logic_error("RavenBMI.GetValue: variable '" + name + "' not covered by this function.");
    return;
  }
=======

>>>>>>> a320b446

  if ((is_HRU_SV) && (iSV!=DOESNT_EXIST))
  {
    out=new double [pModel->GetNumHRUs()];
    for (k = 0; k < pModel->GetNumHRUs(); k++) {
      out[k]=pModel->GetHydroUnit(k)->GetStateVarArray()[iSV];
    }
    memcpy(dest,out,pModel->GetNumSubBasins()*sizeof(double));
  }
  delete [] out;
}
//////////////////////////////////////////////////////////////////
/// \brief returns array of variable values for variable with supplied name at subset o flocations
/// \param name [in] - name of  variable
/// \param dest [out] - pointer to array of variable values
/// \param inds [in] - array of array indices/grid nodes from which to grab variables
/// \param count[in] - size of inds and dest arrays
//
void CRavenBMI::GetValueAtIndices(std::string name, void* dest, int* inds, int count)
{
  //output variables
  double *out=new double [count];
  bool is_HRU_SV=false;
  int iSV=DOESNT_EXIST;
  int i,k,p;

  if      (name=="streamflow")
  {
    for (i = 0; i <count; i++) {
      p=inds[i];
      out[p]=pModel->GetSubBasin(p)->GetIntegratedOutflow(Options.timestep);
    }
  }
  else if (name == "soil[0]") {is_HRU_SV=true; iSV=pModel->GetStateVarIndex(SOIL,0);}
  else if (name == "snow")    {is_HRU_SV=true; iSV=pModel->GetStateVarIndex(SNOW);  }

  if ((is_HRU_SV) && (iSV!=DOESNT_EXIST))
  {
    for (i = 0; i <count; i++) {
      k=inds[i];
      out[k]=pModel->GetHydroUnit(k)->GetStateVarArray()[iSV];
    }
  }
  memcpy(dest,out,count*sizeof(double));
  delete [] out;
}
//////////////////////////////////////////////////////////////////
/// \brief unavailable BMI functionality
/// \param name [in] - name of  variable
//
void *CRavenBMI::GetValuePtr(std::string name)
{
  double *out = new double[pModel->GetNumSubBasins()];  // allocate memory for output
  try {
    this->GetValue(name, out);                            // get the value
  } catch (std::logic_error &e) {
    delete[] out;
    throw std::logic_error(std::string("CRavenBMI.GetValuePtr: ") + e.what());
    return NULL;
  }
  return out;
}

//------------------------------------------------------------------
// Variable setters
//------------------------------------------------------------------

//////////////////////////////////////////////////////////////////
/// \brief sets values for full variable array with supplied name
/// \param name [in] - name of  variable
/// \param src  [in] - pointer to array of variable values
//
void CRavenBMI::SetValue(std::string name, void* src)
{
  //input variables
  double *input=(double*)src;
  forcing_type Ftype;
  bool is_forcing=false;

  if      (name=="rainfall"){is_forcing=true; Ftype=F_RAINFALL;}
  else if (name=="temp_ave"){is_forcing=true; Ftype=F_TEMP_AVE;}

  if (is_forcing){
    for (int k=0;k<pModel->GetNumHRUs();k++){
      pModel->GetHydroUnit(k)->AdjustHRUForcing(Ftype, input[k], ADJ_REPLACE);
    }
  }
}
//////////////////////////////////////////////////////////////////
/// \brief sets values for subset of variable array with supplied name
/// \param name [in] - name of  variable
/// \param src  [in] - pointer to array of variable values
/// \param inds [in] - array of array indices/grid nodes from which to grab variables
/// \param count[in] - size of inds and src arrays
//
void CRavenBMI::SetValueAtIndices(std::string name, int* inds, int count, void* src)
{
  //input variables
  double *input=(double*)src;
  forcing_type Ftype;
  bool is_forcing=false;

  if      (name=="rainfall"){is_forcing=true; Ftype=F_RAINFALL;}
  else if (name=="temp_ave"){is_forcing=true; Ftype=F_TEMP_AVE;}

  if (is_forcing){
    for (int i=0;i<count;i++){
      int k=inds[i];
      pModel->GetHydroUnit(k)->AdjustHRUForcing(Ftype, input[k], ADJ_REPLACE);
    }
  }
}

//------------------------------------------------------------------
// Grid information functions
//------------------------------------------------------------------

//////////////////////////////////////////////////////////////////
/// \brief returns rank of grid
/// \param grid [in]
/// \return rank of grid (always 1 for Raven unstructured 'grid' - HRUs or Basins)
//
int CRavenBMI::GetGridRank(const int grid)
{
  return 1; //vector rank (0=scalar, 1=1-D vector, 2=grid)
}
//////////////////////////////////////////////////////////////////
/// \brief returns size of unstructured grid
/// \param grid [in]
/// \return size of grid (# HRUs or #SubBasins)
//
int CRavenBMI::GetGridSize(const int grid)
{
  if      (grid==GRID_HRU     ){return pModel->GetNumHRUs();      }
  else if (grid==GRID_SUBBASIN){return pModel->GetNumSubBasins(); }

  return 0;
}
//////////////////////////////////////////////////////////////////
/// \brief returns type of grid
/// \param grid [in]
/// \returns 'unstructured', always
//
std::string CRavenBMI::GetGridType(const int grid)
{
  return "unstructured";
}
//////////////////////////////////////////////////////////////////
/// \brief returns x-coordinates of centroids of subbasins or HRUs
/// \param grid [in]
/// \param x [out] - x locations of centroids of subbasins or HRUs
//
void CRavenBMI::GetGridX(const int grid, double *x)
{
  if      (grid == GRID_HRU) {
    for (int k = 0; k < pModel->GetNumHRUs(); k++) {
      x[k]=pModel->GetHydroUnit(k)->GetCentroid().longitude;
    }
  }
  else if (grid == GRID_SUBBASIN)
  {
    throw std::logic_error("Not Implemented");
    //x[p]=pModel->GetSubBasin(p)->GetCentroid().longitude;
  }
}
void CRavenBMI::GetGridY(const int grid, double *y)
{
  if (grid == GRID_HRU) {
    for (int k = 0; k < pModel->GetNumHRUs(); k++) {
      y[k]=pModel->GetHydroUnit(k)->GetCentroid().latitude;
    }
  }
  else if (grid == GRID_SUBBASIN)
  {
    throw std::logic_error("Not Implemented");
    //y[p]=pModel->GetSubBasin(p)->GetCentroid().latitude;
  }
}
void CRavenBMI::GetGridZ(const int grid, double *z){
  if (grid == GRID_HRU) {
    for (int k = 0; k < pModel->GetNumHRUs(); k++) {
      z[k]=pModel->GetHydroUnit(k)->GetElevation();
    }
  }
  else if (grid == GRID_SUBBASIN)
  {
    throw std::logic_error("Not Implemented");
    //for (int p=0; p<pModel->GetNumSubBasins(); p++){
    //z[p]=pModel->GetSubBasin(p)->GetAvgElevation();
    //}
  }
}

int  CRavenBMI::GetGridNodeCount(const int grid)
{
  return GetGridSize(grid);
}
int  CRavenBMI::GetGridEdgeCount   (const int grid){return 0;}
int  CRavenBMI::GetGridFaceCount   (const int grid){return 0;}

//the following are not valid for unstructured grids (e.g., HRUs and basins)
void CRavenBMI::GetGridShape       (const int grid, int *shape)         {throw std::logic_error("Not Implemented");}
void CRavenBMI::GetGridSpacing     (const int grid, double *spacing)    {throw std::logic_error("Not Implemented");}
void CRavenBMI::GetGridOrigin      (const int grid, double *origin)     {throw std::logic_error("Not Implemented");}
void CRavenBMI::GetGridEdgeNodes   (const int grid, int *edge_nodes)    {throw std::logic_error("Not Implemented");}
void CRavenBMI::GetGridFaceEdges   (const int grid, int *face_edges)    {throw std::logic_error("Not Implemented");}
void CRavenBMI::GetGridFaceNodes   (const int grid, int *face_nodes)    {throw std::logic_error("Not Implemented");}
void CRavenBMI::GetGridNodesPerFace(const int grid, int *nodes_per_face){throw std::logic_error("Not Implemented");}<|MERGE_RESOLUTION|>--- conflicted
+++ resolved
@@ -1,656 +1,648 @@
-/*----------------------------------------------------------------
-  Raven Library Source Code
-  Copyright (c) 2008-2023 the Raven Development Team
-  ----------------------------------------------------------------*/
-#include <time.h>
-#include "RavenInclude.h"
-#include "RavenMain.h"
-#include "Raven_BMI.h"
-
-const int GRID_SUBBASIN=1;
-const int GRID_HRU     =0;
-
-//////////////////////////////////////////////////////////////////
-/// \brief RavenBMI class constructor and destructor
-//
-CRavenBMI::CRavenBMI()
-{
-  //not sure how this will work with global variable defined in RavenMain.
-  pModel=NULL;
-}
-
-CRavenBMI::~CRavenBMI() {}
-
-
-//////////////////////////////////////////////////////////////////
-/// \brief Splits a string by whitespace into a vector of char*
-///
-/// \param line [in] string to be split
-/// \return vector of char* containing the split string
-std::vector<char *> CRavenBMI::SplitLine(std::string line)
-{
-  std::vector<char *> args;
-  std::istringstream iss(line);
-  std::string token;
-
-  while(iss >> token)
-  {
-    char *arg = new char[token.size() + 1];
-    copy(token.begin(), token.end(), arg);
-    arg[token.size()] = '\0';
-    args.push_back(arg);
-  }
-  args.push_back(0);
-  return args;
-}
-
-
-//////////////////////////////////////////////////////////////////
-/// @brief Sets values to Option struct based on command line arguments
-///
-/// @param config_key Argument key of the yaml config file
-/// @param config_value Value of the argument
-/// @return void - sets values in Options struct
-void CRavenBMI::ProcessConfigFileArgument(std::string config_key, std::string config_value)
-{
-  if (config_key == "rvi_file") {
-    Options.rvi_filename = config_value;
-  } else if (config_key == "rvp_file") {
-    Options.rvp_filename = config_value;
-  } else if (config_key == "rvh_file") {
-    Options.rvh_filename = config_value;
-  } else if (config_key == "rvt_file") {
-    Options.rvt_filename = config_value;
-  } else if (config_key == "rvc_file") {
-    Options.rvc_filename = config_value;
-  } else if (config_key == "rvg_file") {
-    Options.rvg_filename = config_value;
-  } else if (config_key == "rve_file") {
-    Options.rve_filename = config_value;
-  } else if (config_key == "rvl_file") {
-    Options.rvl_filename = config_value;
-  } else if (config_key == "output_directory") {
-    Options.output_dir = config_value;
-  } else if (config_key == "main_output_directory") {
-    Options.main_output_dir = config_value;
-  } else {
-    // TODO: include all remaining options
-    cout << "WARNING: Unknown key '" << config_key << "' in Raven config file. Ignoring it." << endl;
-  }
-  return;
-}
-
-
-//////////////////////////////////////////////////////////////////
-/// \brief Reads the BMI configuration file and checks if model options are valid
-///
-/// \param config_file [in] name of configuration file
-/// \return void - sets values in Options struct
-void CRavenBMI::ReadConfigFile(std::string config_file)
-{
-  ifstream CONFIG;
-  int config_str_ini, config_str_end;    // used to parse the lines of the config file
-  std::string config_key, config_value;  // used to parse the lines of the config file
-  bool cli_args = false;                 // used to check if command line arguments were used
-  std::vector<char *> args;              // used to parse the command line arguments
-  char** argv;
-
-  CONFIG.open(config_file);
-  if (CONFIG.fail()) {
-    cout << "Cannot find configuration file " << config_file << endl;
-    return;
-  }
-
-  // read line by line and parse
-  for( std::string line; getline( CONFIG, line ); )
-  {
-    // skip blank lines and comments
-    if (line.empty() || line[0] == '#') {
-      continue;
-    }
-
-    // parse line and update options struct accordingly
-    config_str_end = -1;
-    config_key = "";
-    config_value = "";
-    do {
-        // find ini and end of substring
-        config_str_ini = config_str_end + 1;
-        config_str_end = line.find(":", config_str_ini);
-        
-        // extract substring and trim leading and trailing whitespaces
-        config_value = line.substr(config_str_ini, config_str_end - config_str_ini);
-        config_value.erase(0, config_value.find_first_not_of(" \t"));
-        config_value.erase(config_value.find_last_not_of(" \t") + 1);
-        
-        // set config_key if it is the first substring
-        if (config_key == "") {
-          config_key = config_value;
-          config_value = "";
-          continue;
-        }
-
-        // set options struct accordingly
-        if (config_key == "cli_args") {
-          cli_args = true;
-          // "Raven.exe" is a dummy argument to mimic the command line arguments
-          args = SplitLine("Raven.exe " + config_value);
-          argv = args.data();
-          ProcessExecutableArguments(args.size()-1, argv, Options);
-          break;
-        } else {
-          ProcessConfigFileArgument(config_key, config_value);
-        }
-
-    } while (config_str_end != -1);
-
-    // if a "cli_args:" line was found then we can stop parsing
-    if (cli_args) { break; }
-
-  }
-  CONFIG.close();
-
-  return;
-}
-
-
-//////////////////////////////////////////////////////////////////
-/// \brief Initialization called prior to model simulation
-///
-/// \param config_file [in] name of configuration file (unused)
-//
-void CRavenBMI::Initialize(std::string config_file)
-{
-  //NOTE: ENSEMBLE MODE NOT SUPPORTED WITH BMI
-
-  ReadConfigFile(config_file);
-
-  PrepareOutputdirectory(Options);
-
-  for (int i=0;i<10;i++){g_debug_vars[i]=0;}
-
-  ofstream WARNINGS;
-  WARNINGS.open((Options.main_output_dir+"Raven_errors.txt").c_str());
-  if (WARNINGS.fail()){
-    ExitGracefully("Main::Unable to open Raven_errors.txt. Bad output directory specified?",RAVEN_OPEN_ERR);
-  }
-  WARNINGS.close();
-
-  CStateVariable::Initialize();
-
-  Options.in_bmi_mode = true;  // flag needed to ignore some arguments of the .rvi file
-  Options.rvt_filename = "";   // just a dummy filename to avoid errors
-  Options.duration = std::numeric_limits<double>::max();  // "infinity": will run as long as "Update()" is called
-
-  //Read input files, create model, set model options
-  if (!ParseInputFiles(pModel, Options)){
-    ExitGracefully("Main::Unable to read input file(s)",BAD_DATA);}
-
-  CheckForErrorWarnings(true);
-
-  pModel->Initialize                  (Options);
-  ParseInitialConditions              (pModel, Options);
-  pModel->CalculateInitialWaterStorage(Options);
-  pModel->SummarizeToScreen           (Options);
-  pModel->GetEnsemble()->Initialize   (pModel,Options);
-
-  CheckForErrorWarnings(false);
-
-  PrepareOutputdirectory(Options); //adds new output folders, if needed
-  pModel->WriteOutputFileHeaders(Options);
-
-  double t_start=0.0;
-  t_start=pModel->GetEnsemble()->GetStartTime(0);
-
-  //Write initial conditions-------------------------------------
-  JulianConvert(t_start,Options.julian_start_day,Options.julian_start_year,Options.calendar,tt);
-  pModel->RecalculateHRUDerivedParams(Options,tt);
-  pModel->UpdateHRUForcingFunctions  (Options,tt);
-  pModel->UpdateDiagnostics          (Options,tt);
-  pModel->WriteMinorOutput           (Options,tt);
-
-}
-//////////////////////////////////////////////////////////////////
-/// \brief run simulation for a single time step
-///
-//
-void CRavenBMI::Update()
-{
-  pModel->UpdateTransientParams      (Options,tt);
-  pModel->RecalculateHRUDerivedParams(Options,tt);
-  pModel->UpdateHRUForcingFunctions  (Options,tt);
-  pModel->UpdateDiagnostics          (Options,tt);
-  pModel->PrepareAssimilation        (Options,tt);
-  pModel->WriteSimpleOutput          (Options,tt);
- // pModel->GetEnsemble()->StartTimeStepOps(pModel,Options,tt,e);
-  CallExternalScript                 (Options,tt);
-  ParseLiveFile                      (pModel,Options,tt);
-
-  MassEnergyBalance(pModel,Options,tt); //where the magic happens!
-
-  pModel->IncrementCumulInput        (Options,tt);
-  pModel->IncrementCumOutflow        (Options,tt);
-
-  JulianConvert(tt.model_time+Options.timestep,Options.julian_start_day,Options.julian_start_year,Options.calendar,tt);//increments time structure
-
-  pModel->WriteMinorOutput           (Options,tt);
-  //pModel->WriteProgressOutput        (Options,clock()-t1,step,(int)ceil(Options.duration/Options.timestep));
-  //pModel->GetEnsemble()->CloseTimeStepOps(pModel,Options,tt,e);
-
-  //if ((Options.use_stopfile) && (CheckForStopfile(step,tt))) { break; }
-  //step++;
-}
-//////////////////////////////////////////////////////////////////
-/// \brief run simulation for multiple time steps, ending at time 'time'
-///
-/// \param time [in] model time at which simulation should stop (in days)
-//
-void CRavenBMI::UpdateUntil(double time)
-{
-  for(double t=tt.model_time; t<(time-TIME_CORRECTION); t+=Options.timestep)  // in [d]
-  {
-    Update();
-  }
-}
-//////////////////////////////////////////////////////////////////
-<<<<<<< HEAD
-/// \brief called after simulation is done - same as RavenMain::ExitGracefully, but without exiting
-=======
-/// \brief called after simulation is done
->>>>>>> a320b446
-//
-void CRavenBMI::Finalize()
-{
-  pModel->UpdateDiagnostics (Options,tt);
-  pModel->RunDiagnostics    (Options);
-  pModel->WriteMajorOutput  (Options,tt,"solution",true);
-  pModel->CloseOutputStreams();
-
-  FinalizeGracefully("Successful Simulation", SIMULATION_DONE);
-}
-
-//------------------------------------------------------------------
-// Model information functions.
-//------------------------------------------------------------------
-
-//////////////////////////////////////////////////////////////////
-/// \brief returns name of BMI component
-/// \return name of BMI component
-//
-std::string CRavenBMI::GetComponentName()
-{
-  return "Raven Hydrological Modelling Framework "+Options.version;
-}
-//////////////////////////////////////////////////////////////////
-/// \brief returns number of accessible input datasets
-/// \return number of accessible input datasets
-//
-int CRavenBMI::GetInputItemCount()
-{
-  return 2;
-}
-//////////////////////////////////////////////////////////////////
-/// \brief returns array of accessible input dataset names
-/// \return array of accessible input dataset names
-//
-std::vector<std::string> CRavenBMI::GetInputVarNames()
-{
-  vector<string> names;
-  names.push_back("rainfall");
-  names.push_back("temp_ave");
-  return names;
-}
-//////////////////////////////////////////////////////////////////
-/// \brief returns number of accessible output datasets
-/// \return number of accessible output datasets
-//
-int CRavenBMI::GetOutputItemCount()
-{
-  return 3;
-}
-//////////////////////////////////////////////////////////////////
-/// \brief returns array of accessible output dataset names
-/// \return array of accessible output dataset names
-//
-std::vector<std::string> CRavenBMI::GetOutputVarNames()
-{
-  vector<string> names;
-  names.push_back("streamflow");
-  names.push_back("soil[0]");
-  names.push_back("snow");
-  return names;
-}
-
-//------------------------------------------------------------------
-// Variable information functions
-//------------------------------------------------------------------
-//////////////////////////////////////////////////////////////////
-/// \brief returns grid id of input or output variable
-/// \param name [in] - name of  variable
-/// \return grid id of input or output variable
-//
-int CRavenBMI::GetVarGrid(std::string name)
-{
-  //input variables
-  if      (name=="rainfall"  ){return GRID_HRU;}
-  else if (name=="temp_ave"  ){return GRID_HRU;}
-
-  //output variables
-  if      (name=="streamflow"){return GRID_SUBBASIN;}
-  else if (name=="soil[0]"   ){return GRID_HRU;}
-  else if (name=="snow"      ){return GRID_HRU;}
-
-  return 0;
-}
-//////////////////////////////////////////////////////////////////
-/// \brief returns units of input or output variable as string
-/// \param name [in] - name of  variable
-/// \return units of input or output variable as string
-//
-std::string CRavenBMI::GetVarUnits(std::string name)
-{
-  //input variables
-  if      (name=="rainfall"  ){return "mm/d";}
-  else if (name=="temp_ave"  ){return "C";}
-
-  //output variables
-  if      (name=="streamflow"){return "m3/s";}
-  else if (name=="soil[0]"   ){return "mm";  }
-  else if (name=="snow"      ){return "mm";  }
-
-  return "";
-}
-//////////////////////////////////////////////////////////////////
-/// \brief returns type of input or output variable as string
-/// \param name [in] - name of  variable
-/// \return type of input (now, assumes all outputs are double precision numbers)
-//
-std::string CRavenBMI::GetVarType(std::string name)
-{
-  return "double";
-}
-//////////////////////////////////////////////////////////////////
-/// \brief returns size of input or output variable, in bytes
-/// \param name [in] - name of  variable
-/// \return size of individual input or output variable item, in bytes
-//
-int CRavenBMI::GetVarItemsize(std::string name)
-{
-  return sizeof(double);
-}
-//////////////////////////////////////////////////////////////////
-/// \brief returns total size of input or output variable array, in bytes
-/// \param name [in] - name of  variable
-/// \return total size of input or output variable array, in bytes
-//
-int CRavenBMI::GetVarNbytes(std::string name)
-{
-  return GetVarItemsize(name)*GetGridSize(GetVarGrid(name));
-}
-//////////////////////////////////////////////////////////////////
-/// \brief returns variable location on unstructured grid
-/// \param name [in] - name of  variable
-/// \return "node", always
-//
-std::string CRavenBMI::GetVarLocation(std::string name)
-{
-  return "node";
-}
-//////////////////////////////////////////////////////////////////
-/// \brief accessors for model basic elements
-//
-double CRavenBMI::GetCurrentTime()   {  return tt.model_time;    }
-double CRavenBMI::GetStartTime()     {  return 0.0;              }
-double CRavenBMI::GetEndTime()       {  return Options.duration; }
-double CRavenBMI::GetTimeStep()      {  return Options.timestep; }
-std::string CRavenBMI::GetTimeUnits(){  return "d";              }
-
-//------------------------------------------------------------------
-// Variable getters
-//------------------------------------------------------------------
-
-//////////////////////////////////////////////////////////////////
-/// \brief returns array of variable values for variable with supplied name
-/// \param name [in] - name of  variable
-/// \param dest [out] - pointer to array of variable values
-//
-void CRavenBMI::GetValue(std::string name, void* dest)
-{
-  double *out=NULL;
-  int k,p;
-  bool is_HRU_SV=false;
-  int iSV=DOESNT_EXIST;
-
-  //output variables
-  if      (name=="streamflow")
-  {
-    out=new double [pModel->GetNumSubBasins()];
-    for (p = 0; p < pModel->GetNumSubBasins(); p++)
-    {
-      if (Options.ave_hydrograph){
-        out[p]=pModel->GetSubBasin(p)->GetIntegratedOutflow(Options.timestep)/(Options.timestep*SEC_PER_DAY);
-      }
-      else{
-        out[p]=pModel->GetSubBasin(p)->GetOutflowRate();
-      }
-    }
-    memcpy(dest,out,pModel->GetNumSubBasins()*sizeof(double));
-  }
-  else if (name == "soil[0]") {is_HRU_SV=true; iSV=pModel->GetStateVarIndex(SOIL,0);}
-  else if (name == "snow")    {is_HRU_SV=true; iSV=pModel->GetStateVarIndex(SNOW);  }
-<<<<<<< HEAD
-  else {
-    throw std::logic_error("RavenBMI.GetValue: variable '" + name + "' not covered by this function.");
-    return;
-  }
-=======
-
->>>>>>> a320b446
-
-  if ((is_HRU_SV) && (iSV!=DOESNT_EXIST))
-  {
-    out=new double [pModel->GetNumHRUs()];
-    for (k = 0; k < pModel->GetNumHRUs(); k++) {
-      out[k]=pModel->GetHydroUnit(k)->GetStateVarArray()[iSV];
-    }
-    memcpy(dest,out,pModel->GetNumSubBasins()*sizeof(double));
-  }
-  delete [] out;
-}
-//////////////////////////////////////////////////////////////////
-/// \brief returns array of variable values for variable with supplied name at subset o flocations
-/// \param name [in] - name of  variable
-/// \param dest [out] - pointer to array of variable values
-/// \param inds [in] - array of array indices/grid nodes from which to grab variables
-/// \param count[in] - size of inds and dest arrays
-//
-void CRavenBMI::GetValueAtIndices(std::string name, void* dest, int* inds, int count)
-{
-  //output variables
-  double *out=new double [count];
-  bool is_HRU_SV=false;
-  int iSV=DOESNT_EXIST;
-  int i,k,p;
-
-  if      (name=="streamflow")
-  {
-    for (i = 0; i <count; i++) {
-      p=inds[i];
-      out[p]=pModel->GetSubBasin(p)->GetIntegratedOutflow(Options.timestep);
-    }
-  }
-  else if (name == "soil[0]") {is_HRU_SV=true; iSV=pModel->GetStateVarIndex(SOIL,0);}
-  else if (name == "snow")    {is_HRU_SV=true; iSV=pModel->GetStateVarIndex(SNOW);  }
-
-  if ((is_HRU_SV) && (iSV!=DOESNT_EXIST))
-  {
-    for (i = 0; i <count; i++) {
-      k=inds[i];
-      out[k]=pModel->GetHydroUnit(k)->GetStateVarArray()[iSV];
-    }
-  }
-  memcpy(dest,out,count*sizeof(double));
-  delete [] out;
-}
-//////////////////////////////////////////////////////////////////
-/// \brief unavailable BMI functionality
-/// \param name [in] - name of  variable
-//
-void *CRavenBMI::GetValuePtr(std::string name)
-{
-  double *out = new double[pModel->GetNumSubBasins()];  // allocate memory for output
-  try {
-    this->GetValue(name, out);                            // get the value
-  } catch (std::logic_error &e) {
-    delete[] out;
-    throw std::logic_error(std::string("CRavenBMI.GetValuePtr: ") + e.what());
-    return NULL;
-  }
-  return out;
-}
-
-//------------------------------------------------------------------
-// Variable setters
-//------------------------------------------------------------------
-
-//////////////////////////////////////////////////////////////////
-/// \brief sets values for full variable array with supplied name
-/// \param name [in] - name of  variable
-/// \param src  [in] - pointer to array of variable values
-//
-void CRavenBMI::SetValue(std::string name, void* src)
-{
-  //input variables
-  double *input=(double*)src;
-  forcing_type Ftype;
-  bool is_forcing=false;
-
-  if      (name=="rainfall"){is_forcing=true; Ftype=F_RAINFALL;}
-  else if (name=="temp_ave"){is_forcing=true; Ftype=F_TEMP_AVE;}
-
-  if (is_forcing){
-    for (int k=0;k<pModel->GetNumHRUs();k++){
-      pModel->GetHydroUnit(k)->AdjustHRUForcing(Ftype, input[k], ADJ_REPLACE);
-    }
-  }
-}
-//////////////////////////////////////////////////////////////////
-/// \brief sets values for subset of variable array with supplied name
-/// \param name [in] - name of  variable
-/// \param src  [in] - pointer to array of variable values
-/// \param inds [in] - array of array indices/grid nodes from which to grab variables
-/// \param count[in] - size of inds and src arrays
-//
-void CRavenBMI::SetValueAtIndices(std::string name, int* inds, int count, void* src)
-{
-  //input variables
-  double *input=(double*)src;
-  forcing_type Ftype;
-  bool is_forcing=false;
-
-  if      (name=="rainfall"){is_forcing=true; Ftype=F_RAINFALL;}
-  else if (name=="temp_ave"){is_forcing=true; Ftype=F_TEMP_AVE;}
-
-  if (is_forcing){
-    for (int i=0;i<count;i++){
-      int k=inds[i];
-      pModel->GetHydroUnit(k)->AdjustHRUForcing(Ftype, input[k], ADJ_REPLACE);
-    }
-  }
-}
-
-//------------------------------------------------------------------
-// Grid information functions
-//------------------------------------------------------------------
-
-//////////////////////////////////////////////////////////////////
-/// \brief returns rank of grid
-/// \param grid [in]
-/// \return rank of grid (always 1 for Raven unstructured 'grid' - HRUs or Basins)
-//
-int CRavenBMI::GetGridRank(const int grid)
-{
-  return 1; //vector rank (0=scalar, 1=1-D vector, 2=grid)
-}
-//////////////////////////////////////////////////////////////////
-/// \brief returns size of unstructured grid
-/// \param grid [in]
-/// \return size of grid (# HRUs or #SubBasins)
-//
-int CRavenBMI::GetGridSize(const int grid)
-{
-  if      (grid==GRID_HRU     ){return pModel->GetNumHRUs();      }
-  else if (grid==GRID_SUBBASIN){return pModel->GetNumSubBasins(); }
-
-  return 0;
-}
-//////////////////////////////////////////////////////////////////
-/// \brief returns type of grid
-/// \param grid [in]
-/// \returns 'unstructured', always
-//
-std::string CRavenBMI::GetGridType(const int grid)
-{
-  return "unstructured";
-}
-//////////////////////////////////////////////////////////////////
-/// \brief returns x-coordinates of centroids of subbasins or HRUs
-/// \param grid [in]
-/// \param x [out] - x locations of centroids of subbasins or HRUs
-//
-void CRavenBMI::GetGridX(const int grid, double *x)
-{
-  if      (grid == GRID_HRU) {
-    for (int k = 0; k < pModel->GetNumHRUs(); k++) {
-      x[k]=pModel->GetHydroUnit(k)->GetCentroid().longitude;
-    }
-  }
-  else if (grid == GRID_SUBBASIN)
-  {
-    throw std::logic_error("Not Implemented");
-    //x[p]=pModel->GetSubBasin(p)->GetCentroid().longitude;
-  }
-}
-void CRavenBMI::GetGridY(const int grid, double *y)
-{
-  if (grid == GRID_HRU) {
-    for (int k = 0; k < pModel->GetNumHRUs(); k++) {
-      y[k]=pModel->GetHydroUnit(k)->GetCentroid().latitude;
-    }
-  }
-  else if (grid == GRID_SUBBASIN)
-  {
-    throw std::logic_error("Not Implemented");
-    //y[p]=pModel->GetSubBasin(p)->GetCentroid().latitude;
-  }
-}
-void CRavenBMI::GetGridZ(const int grid, double *z){
-  if (grid == GRID_HRU) {
-    for (int k = 0; k < pModel->GetNumHRUs(); k++) {
-      z[k]=pModel->GetHydroUnit(k)->GetElevation();
-    }
-  }
-  else if (grid == GRID_SUBBASIN)
-  {
-    throw std::logic_error("Not Implemented");
-    //for (int p=0; p<pModel->GetNumSubBasins(); p++){
-    //z[p]=pModel->GetSubBasin(p)->GetAvgElevation();
-    //}
-  }
-}
-
-int  CRavenBMI::GetGridNodeCount(const int grid)
-{
-  return GetGridSize(grid);
-}
-int  CRavenBMI::GetGridEdgeCount   (const int grid){return 0;}
-int  CRavenBMI::GetGridFaceCount   (const int grid){return 0;}
-
-//the following are not valid for unstructured grids (e.g., HRUs and basins)
-void CRavenBMI::GetGridShape       (const int grid, int *shape)         {throw std::logic_error("Not Implemented");}
-void CRavenBMI::GetGridSpacing     (const int grid, double *spacing)    {throw std::logic_error("Not Implemented");}
-void CRavenBMI::GetGridOrigin      (const int grid, double *origin)     {throw std::logic_error("Not Implemented");}
-void CRavenBMI::GetGridEdgeNodes   (const int grid, int *edge_nodes)    {throw std::logic_error("Not Implemented");}
-void CRavenBMI::GetGridFaceEdges   (const int grid, int *face_edges)    {throw std::logic_error("Not Implemented");}
-void CRavenBMI::GetGridFaceNodes   (const int grid, int *face_nodes)    {throw std::logic_error("Not Implemented");}
-void CRavenBMI::GetGridNodesPerFace(const int grid, int *nodes_per_face){throw std::logic_error("Not Implemented");}+/*----------------------------------------------------------------
+  Raven Library Source Code
+  Copyright (c) 2008-2023 the Raven Development Team
+  ----------------------------------------------------------------*/
+#include <time.h>
+#include "RavenInclude.h"
+#include "RavenMain.h"
+#include "Raven_BMI.h"
+
+const int GRID_SUBBASIN=1;
+const int GRID_HRU     =0;
+
+//////////////////////////////////////////////////////////////////
+/// \brief RavenBMI class constructor and destructor
+//
+CRavenBMI::CRavenBMI()
+{
+  //not sure how this will work with global variable defined in RavenMain.
+  pModel=NULL;
+}
+
+CRavenBMI::~CRavenBMI() {}
+
+
+//////////////////////////////////////////////////////////////////
+/// \brief Splits a string by whitespace into a vector of char*
+///
+/// \param line [in] string to be split
+/// \return vector of char* containing the split string
+std::vector<char *> CRavenBMI::SplitLine(std::string line)
+{
+  std::vector<char *> args;
+  std::istringstream iss(line);
+  std::string token;
+
+  while(iss >> token)
+  {
+    char *arg = new char[token.size() + 1];
+    copy(token.begin(), token.end(), arg);
+    arg[token.size()] = '\0';
+    args.push_back(arg);
+  }
+  args.push_back(0);
+  return args;
+}
+
+
+//////////////////////////////////////////////////////////////////
+/// @brief Sets values to Option struct based on command line arguments
+///
+/// @param config_key Argument key of the yaml config file
+/// @param config_value Value of the argument
+/// @return void - sets values in Options struct
+void CRavenBMI::ProcessConfigFileArgument(std::string config_key, std::string config_value)
+{
+  if (config_key == "rvi_file") {
+    Options.rvi_filename = config_value;
+  } else if (config_key == "rvp_file") {
+    Options.rvp_filename = config_value;
+  } else if (config_key == "rvh_file") {
+    Options.rvh_filename = config_value;
+  } else if (config_key == "rvt_file") {
+    Options.rvt_filename = config_value;
+  } else if (config_key == "rvc_file") {
+    Options.rvc_filename = config_value;
+  } else if (config_key == "rvg_file") {
+    Options.rvg_filename = config_value;
+  } else if (config_key == "rve_file") {
+    Options.rve_filename = config_value;
+  } else if (config_key == "rvl_file") {
+    Options.rvl_filename = config_value;
+  } else if (config_key == "output_directory") {
+    Options.output_dir = config_value;
+  } else if (config_key == "main_output_directory") {
+    Options.main_output_dir = config_value;
+  } else {
+    // TODO: include all remaining options
+    cout << "WARNING: Unknown key '" << config_key << "' in Raven config file. Ignoring it." << endl;
+  }
+  return;
+}
+
+
+//////////////////////////////////////////////////////////////////
+/// \brief Reads the BMI configuration file and checks if model options are valid
+///
+/// \param config_file [in] name of configuration file
+/// \return void - sets values in Options struct
+void CRavenBMI::ReadConfigFile(std::string config_file)
+{
+  ifstream CONFIG;
+  int config_str_ini, config_str_end;    // used to parse the lines of the config file
+  std::string config_key, config_value;  // used to parse the lines of the config file
+  bool cli_args = false;                 // used to check if command line arguments were used
+  std::vector<char *> args;              // used to parse the command line arguments
+  char** argv;
+
+  CONFIG.open(config_file);
+  if (CONFIG.fail()) {
+    cout << "Cannot find configuration file " << config_file << endl;
+    return;
+  }
+
+  // read line by line and parse
+  for( std::string line; getline( CONFIG, line ); )
+  {
+    // skip blank lines and comments
+    if (line.empty() || line[0] == '#') {
+      continue;
+    }
+
+    // parse line and update options struct accordingly
+    config_str_end = -1;
+    config_key = "";
+    config_value = "";
+    do {
+        // find ini and end of substring
+        config_str_ini = config_str_end + 1;
+        config_str_end = line.find(":", config_str_ini);
+        
+        // extract substring and trim leading and trailing whitespaces
+        config_value = line.substr(config_str_ini, config_str_end - config_str_ini);
+        config_value.erase(0, config_value.find_first_not_of(" \t"));
+        config_value.erase(config_value.find_last_not_of(" \t") + 1);
+        
+        // set config_key if it is the first substring
+        if (config_key == "") {
+          config_key = config_value;
+          config_value = "";
+          continue;
+        }
+
+        // set options struct accordingly
+        if (config_key == "cli_args") {
+          cli_args = true;
+          // "Raven.exe" is a dummy argument to mimic the command line arguments
+          args = SplitLine("Raven.exe " + config_value);
+          argv = args.data();
+          ProcessExecutableArguments(args.size()-1, argv, Options);
+          break;
+        } else {
+          ProcessConfigFileArgument(config_key, config_value);
+        }
+
+    } while (config_str_end != -1);
+
+    // if a "cli_args:" line was found then we can stop parsing
+    if (cli_args) { break; }
+
+  }
+  CONFIG.close();
+
+  return;
+}
+
+
+//////////////////////////////////////////////////////////////////
+/// \brief Initialization called prior to model simulation
+///
+/// \param config_file [in] name of configuration file (unused)
+//
+void CRavenBMI::Initialize(std::string config_file)
+{
+  //NOTE: ENSEMBLE MODE NOT SUPPORTED WITH BMI
+
+  ReadConfigFile(config_file);
+
+  PrepareOutputdirectory(Options);
+
+  for (int i=0;i<10;i++){g_debug_vars[i]=0;}
+
+  ofstream WARNINGS;
+  WARNINGS.open((Options.main_output_dir+"Raven_errors.txt").c_str());
+  if (WARNINGS.fail()){
+    ExitGracefully("Main::Unable to open Raven_errors.txt. Bad output directory specified?",RAVEN_OPEN_ERR);
+  }
+  WARNINGS.close();
+
+  CStateVariable::Initialize();
+
+  Options.in_bmi_mode = true;  // flag needed to ignore some arguments of the .rvi file
+  Options.rvt_filename = "";   // just a dummy filename to avoid errors
+  Options.duration = std::numeric_limits<double>::max();  // "infinity": will run as long as "Update()" is called
+
+  //Read input files, create model, set model options
+  if (!ParseInputFiles(pModel, Options)){
+    ExitGracefully("Main::Unable to read input file(s)",BAD_DATA);}
+
+  CheckForErrorWarnings(true);
+
+  pModel->Initialize                  (Options);
+  ParseInitialConditions              (pModel, Options);
+  pModel->CalculateInitialWaterStorage(Options);
+  pModel->SummarizeToScreen           (Options);
+  pModel->GetEnsemble()->Initialize   (pModel,Options);
+
+  CheckForErrorWarnings(false);
+
+  PrepareOutputdirectory(Options); //adds new output folders, if needed
+  pModel->WriteOutputFileHeaders(Options);
+
+  double t_start=0.0;
+  t_start=pModel->GetEnsemble()->GetStartTime(0);
+
+  //Write initial conditions-------------------------------------
+  JulianConvert(t_start,Options.julian_start_day,Options.julian_start_year,Options.calendar,tt);
+  pModel->RecalculateHRUDerivedParams(Options,tt);
+  pModel->UpdateHRUForcingFunctions  (Options,tt);
+  pModel->UpdateDiagnostics          (Options,tt);
+  pModel->WriteMinorOutput           (Options,tt);
+
+}
+//////////////////////////////////////////////////////////////////
+/// \brief run simulation for a single time step
+///
+//
+void CRavenBMI::Update()
+{
+  pModel->UpdateTransientParams      (Options,tt);
+  pModel->RecalculateHRUDerivedParams(Options,tt);
+  pModel->UpdateHRUForcingFunctions  (Options,tt);
+  pModel->UpdateDiagnostics          (Options,tt);
+  pModel->PrepareAssimilation        (Options,tt);
+  pModel->WriteSimpleOutput          (Options,tt);
+ // pModel->GetEnsemble()->StartTimeStepOps(pModel,Options,tt,e);
+  CallExternalScript                 (Options,tt);
+  ParseLiveFile                      (pModel,Options,tt);
+
+  MassEnergyBalance(pModel,Options,tt); //where the magic happens!
+
+  pModel->IncrementCumulInput        (Options,tt);
+  pModel->IncrementCumOutflow        (Options,tt);
+
+  JulianConvert(tt.model_time+Options.timestep,Options.julian_start_day,Options.julian_start_year,Options.calendar,tt);//increments time structure
+
+  pModel->WriteMinorOutput           (Options,tt);
+  //pModel->WriteProgressOutput        (Options,clock()-t1,step,(int)ceil(Options.duration/Options.timestep));
+  //pModel->GetEnsemble()->CloseTimeStepOps(pModel,Options,tt,e);
+
+  //if ((Options.use_stopfile) && (CheckForStopfile(step,tt))) { break; }
+  //step++;
+}
+//////////////////////////////////////////////////////////////////
+/// \brief run simulation for multiple time steps, ending at time 'time'
+///
+/// \param time [in] model time at which simulation should stop (in days)
+//
+void CRavenBMI::UpdateUntil(double time)
+{
+  for(double t=tt.model_time; t<(time-TIME_CORRECTION); t+=Options.timestep)  // in [d]
+  {
+    Update();
+  }
+}
+//////////////////////////////////////////////////////////////////
+/// \brief called after simulation is done
+//
+void CRavenBMI::Finalize()
+{
+  pModel->UpdateDiagnostics (Options,tt);
+  pModel->RunDiagnostics    (Options);
+  pModel->WriteMajorOutput  (Options,tt,"solution",true);
+  pModel->CloseOutputStreams();
+
+  FinalizeGracefully("Successful Simulation", SIMULATION_DONE);
+}
+
+//------------------------------------------------------------------
+// Model information functions.
+//------------------------------------------------------------------
+
+//////////////////////////////////////////////////////////////////
+/// \brief returns name of BMI component
+/// \return name of BMI component
+//
+std::string CRavenBMI::GetComponentName()
+{
+  return "Raven Hydrological Modelling Framework "+Options.version;
+}
+//////////////////////////////////////////////////////////////////
+/// \brief returns number of accessible input datasets
+/// \return number of accessible input datasets
+//
+int CRavenBMI::GetInputItemCount()
+{
+  return 2;
+}
+//////////////////////////////////////////////////////////////////
+/// \brief returns array of accessible input dataset names
+/// \return array of accessible input dataset names
+//
+std::vector<std::string> CRavenBMI::GetInputVarNames()
+{
+  vector<string> names;
+  names.push_back("rainfall");
+  names.push_back("temp_ave");
+  return names;
+}
+//////////////////////////////////////////////////////////////////
+/// \brief returns number of accessible output datasets
+/// \return number of accessible output datasets
+//
+int CRavenBMI::GetOutputItemCount()
+{
+  return 3;
+}
+//////////////////////////////////////////////////////////////////
+/// \brief returns array of accessible output dataset names
+/// \return array of accessible output dataset names
+//
+std::vector<std::string> CRavenBMI::GetOutputVarNames()
+{
+  vector<string> names;
+  names.push_back("streamflow");
+  names.push_back("soil[0]");
+  names.push_back("snow");
+  return names;
+}
+
+//------------------------------------------------------------------
+// Variable information functions
+//------------------------------------------------------------------
+//////////////////////////////////////////////////////////////////
+/// \brief returns grid id of input or output variable
+/// \param name [in] - name of  variable
+/// \return grid id of input or output variable
+//
+int CRavenBMI::GetVarGrid(std::string name)
+{
+  //input variables
+  if      (name=="rainfall"  ){return GRID_HRU;}
+  else if (name=="temp_ave"  ){return GRID_HRU;}
+
+  //output variables
+  if      (name=="streamflow"){return GRID_SUBBASIN;}
+  else if (name=="soil[0]"   ){return GRID_HRU;}
+  else if (name=="snow"      ){return GRID_HRU;}
+
+  return 0;
+}
+//////////////////////////////////////////////////////////////////
+/// \brief returns units of input or output variable as string
+/// \param name [in] - name of  variable
+/// \return units of input or output variable as string
+//
+std::string CRavenBMI::GetVarUnits(std::string name)
+{
+  //input variables
+  if      (name=="rainfall"  ){return "mm/d";}
+  else if (name=="temp_ave"  ){return "C";}
+
+  //output variables
+  if      (name=="streamflow"){return "m3/s";}
+  else if (name=="soil[0]"   ){return "mm";  }
+  else if (name=="snow"      ){return "mm";  }
+
+  return "";
+}
+//////////////////////////////////////////////////////////////////
+/// \brief returns type of input or output variable as string
+/// \param name [in] - name of  variable
+/// \return type of input (now, assumes all outputs are double precision numbers)
+//
+std::string CRavenBMI::GetVarType(std::string name)
+{
+  return "double";
+}
+//////////////////////////////////////////////////////////////////
+/// \brief returns size of input or output variable, in bytes
+/// \param name [in] - name of  variable
+/// \return size of individual input or output variable item, in bytes
+//
+int CRavenBMI::GetVarItemsize(std::string name)
+{
+  return sizeof(double);
+}
+//////////////////////////////////////////////////////////////////
+/// \brief returns total size of input or output variable array, in bytes
+/// \param name [in] - name of  variable
+/// \return total size of input or output variable array, in bytes
+//
+int CRavenBMI::GetVarNbytes(std::string name)
+{
+  return GetVarItemsize(name)*GetGridSize(GetVarGrid(name));
+}
+//////////////////////////////////////////////////////////////////
+/// \brief returns variable location on unstructured grid
+/// \param name [in] - name of  variable
+/// \return "node", always
+//
+std::string CRavenBMI::GetVarLocation(std::string name)
+{
+  return "node";
+}
+//////////////////////////////////////////////////////////////////
+/// \brief accessors for model basic elements
+//
+double CRavenBMI::GetCurrentTime()   {  return tt.model_time;    }
+double CRavenBMI::GetStartTime()     {  return 0.0;              }
+double CRavenBMI::GetEndTime()       {  return Options.duration; }
+double CRavenBMI::GetTimeStep()      {  return Options.timestep; }
+std::string CRavenBMI::GetTimeUnits(){  return "d";              }
+
+//------------------------------------------------------------------
+// Variable getters
+//------------------------------------------------------------------
+
+//////////////////////////////////////////////////////////////////
+/// \brief returns array of variable values for variable with supplied name
+/// \param name [in] - name of  variable
+/// \param dest [out] - pointer to array of variable values
+//
+void CRavenBMI::GetValue(std::string name, void* dest)
+{
+  double *out=NULL;
+  int k,p;
+  bool is_HRU_SV=false;
+  int iSV=DOESNT_EXIST;
+
+  //output variables
+  if      (name=="streamflow")
+  {
+    out=new double [pModel->GetNumSubBasins()];
+    for (p = 0; p < pModel->GetNumSubBasins(); p++)
+    {
+      if (Options.ave_hydrograph){
+        out[p]=pModel->GetSubBasin(p)->GetIntegratedOutflow(Options.timestep)/(Options.timestep*SEC_PER_DAY);
+      }
+      else{
+        out[p]=pModel->GetSubBasin(p)->GetOutflowRate();
+      }
+    }
+    memcpy(dest,out,pModel->GetNumSubBasins()*sizeof(double));
+  }
+  else if (name == "soil[0]") {is_HRU_SV=true; iSV=pModel->GetStateVarIndex(SOIL,0);}
+  else if (name == "snow")    {is_HRU_SV=true; iSV=pModel->GetStateVarIndex(SNOW);  }
+  else {
+    throw std::logic_error("RavenBMI.GetValue: variable '" + name + "' not covered by this function.");
+    return;
+  }
+
+  if ((is_HRU_SV) && (iSV!=DOESNT_EXIST))
+  {
+    out=new double [pModel->GetNumHRUs()];
+    for (k = 0; k < pModel->GetNumHRUs(); k++) {
+      out[k]=pModel->GetHydroUnit(k)->GetStateVarArray()[iSV];
+    }
+    memcpy(dest,out,pModel->GetNumSubBasins()*sizeof(double));
+  }
+  delete [] out;
+}
+//////////////////////////////////////////////////////////////////
+/// \brief returns array of variable values for variable with supplied name at subset o flocations
+/// \param name [in] - name of  variable
+/// \param dest [out] - pointer to array of variable values
+/// \param inds [in] - array of array indices/grid nodes from which to grab variables
+/// \param count[in] - size of inds and dest arrays
+//
+void CRavenBMI::GetValueAtIndices(std::string name, void* dest, int* inds, int count)
+{
+  //output variables
+  double *out=new double [count];
+  bool is_HRU_SV=false;
+  int iSV=DOESNT_EXIST;
+  int i,k,p;
+
+  if      (name=="streamflow")
+  {
+    for (i = 0; i <count; i++) {
+      p=inds[i];
+      out[p]=pModel->GetSubBasin(p)->GetIntegratedOutflow(Options.timestep);
+    }
+  }
+  else if (name == "soil[0]") {is_HRU_SV=true; iSV=pModel->GetStateVarIndex(SOIL,0);}
+  else if (name == "snow")    {is_HRU_SV=true; iSV=pModel->GetStateVarIndex(SNOW);  }
+
+  if ((is_HRU_SV) && (iSV!=DOESNT_EXIST))
+  {
+    for (i = 0; i <count; i++) {
+      k=inds[i];
+      out[k]=pModel->GetHydroUnit(k)->GetStateVarArray()[iSV];
+    }
+  }
+  memcpy(dest,out,count*sizeof(double));
+  delete [] out;
+}
+//////////////////////////////////////////////////////////////////
+/// \brief unavailable BMI functionality
+/// \param name [in] - name of  variable
+//
+void *CRavenBMI::GetValuePtr(std::string name)
+{
+  double *out = new double[pModel->GetNumSubBasins()];  // allocate memory for output
+  try {
+    this->GetValue(name, out);                            // get the value
+  } catch (std::logic_error &e) {
+    delete[] out;
+    throw std::logic_error(std::string("CRavenBMI.GetValuePtr: ") + e.what());
+    return NULL;
+  }
+  return out;
+}
+
+//------------------------------------------------------------------
+// Variable setters
+//------------------------------------------------------------------
+
+//////////////////////////////////////////////////////////////////
+/// \brief sets values for full variable array with supplied name
+/// \param name [in] - name of  variable
+/// \param src  [in] - pointer to array of variable values
+//
+void CRavenBMI::SetValue(std::string name, void* src)
+{
+  //input variables
+  double *input=(double*)src;
+  forcing_type Ftype;
+  bool is_forcing=false;
+
+  if      (name=="rainfall"){is_forcing=true; Ftype=F_RAINFALL;}
+  else if (name=="temp_ave"){is_forcing=true; Ftype=F_TEMP_AVE;}
+
+  if (is_forcing){
+    for (int k=0;k<pModel->GetNumHRUs();k++){
+      pModel->GetHydroUnit(k)->AdjustHRUForcing(Ftype, input[k], ADJ_REPLACE);
+    }
+  }
+}
+//////////////////////////////////////////////////////////////////
+/// \brief sets values for subset of variable array with supplied name
+/// \param name [in] - name of  variable
+/// \param src  [in] - pointer to array of variable values
+/// \param inds [in] - array of array indices/grid nodes from which to grab variables
+/// \param count[in] - size of inds and src arrays
+//
+void CRavenBMI::SetValueAtIndices(std::string name, int* inds, int count, void* src)
+{
+  //input variables
+  double *input=(double*)src;
+  forcing_type Ftype;
+  bool is_forcing=false;
+
+  if      (name=="rainfall"){is_forcing=true; Ftype=F_RAINFALL;}
+  else if (name=="temp_ave"){is_forcing=true; Ftype=F_TEMP_AVE;}
+
+  if (is_forcing){
+    for (int i=0;i<count;i++){
+      int k=inds[i];
+      pModel->GetHydroUnit(k)->AdjustHRUForcing(Ftype, input[k], ADJ_REPLACE);
+    }
+  }
+}
+
+//------------------------------------------------------------------
+// Grid information functions
+//------------------------------------------------------------------
+
+//////////////////////////////////////////////////////////////////
+/// \brief returns rank of grid
+/// \param grid [in]
+/// \return rank of grid (always 1 for Raven unstructured 'grid' - HRUs or Basins)
+//
+int CRavenBMI::GetGridRank(const int grid)
+{
+  return 1; //vector rank (0=scalar, 1=1-D vector, 2=grid)
+}
+//////////////////////////////////////////////////////////////////
+/// \brief returns size of unstructured grid
+/// \param grid [in]
+/// \return size of grid (# HRUs or #SubBasins)
+//
+int CRavenBMI::GetGridSize(const int grid)
+{
+  if      (grid==GRID_HRU     ){return pModel->GetNumHRUs();      }
+  else if (grid==GRID_SUBBASIN){return pModel->GetNumSubBasins(); }
+
+  return 0;
+}
+//////////////////////////////////////////////////////////////////
+/// \brief returns type of grid
+/// \param grid [in]
+/// \returns 'unstructured', always
+//
+std::string CRavenBMI::GetGridType(const int grid)
+{
+  return "unstructured";
+}
+//////////////////////////////////////////////////////////////////
+/// \brief returns x-coordinates of centroids of subbasins or HRUs
+/// \param grid [in]
+/// \param x [out] - x locations of centroids of subbasins or HRUs
+//
+void CRavenBMI::GetGridX(const int grid, double *x)
+{
+  if      (grid == GRID_HRU) {
+    for (int k = 0; k < pModel->GetNumHRUs(); k++) {
+      x[k]=pModel->GetHydroUnit(k)->GetCentroid().longitude;
+    }
+  }
+  else if (grid == GRID_SUBBASIN)
+  {
+    throw std::logic_error("Not Implemented");
+    //x[p]=pModel->GetSubBasin(p)->GetCentroid().longitude;
+  }
+}
+void CRavenBMI::GetGridY(const int grid, double *y)
+{
+  if (grid == GRID_HRU) {
+    for (int k = 0; k < pModel->GetNumHRUs(); k++) {
+      y[k]=pModel->GetHydroUnit(k)->GetCentroid().latitude;
+    }
+  }
+  else if (grid == GRID_SUBBASIN)
+  {
+    throw std::logic_error("Not Implemented");
+    //y[p]=pModel->GetSubBasin(p)->GetCentroid().latitude;
+  }
+}
+void CRavenBMI::GetGridZ(const int grid, double *z){
+  if (grid == GRID_HRU) {
+    for (int k = 0; k < pModel->GetNumHRUs(); k++) {
+      z[k]=pModel->GetHydroUnit(k)->GetElevation();
+    }
+  }
+  else if (grid == GRID_SUBBASIN)
+  {
+    throw std::logic_error("Not Implemented");
+    //for (int p=0; p<pModel->GetNumSubBasins(); p++){
+    //z[p]=pModel->GetSubBasin(p)->GetAvgElevation();
+    //}
+  }
+}
+
+int  CRavenBMI::GetGridNodeCount(const int grid)
+{
+  return GetGridSize(grid);
+}
+int  CRavenBMI::GetGridEdgeCount   (const int grid){return 0;}
+int  CRavenBMI::GetGridFaceCount   (const int grid){return 0;}
+
+//the following are not valid for unstructured grids (e.g., HRUs and basins)
+void CRavenBMI::GetGridShape       (const int grid, int *shape)         {throw std::logic_error("Not Implemented");}
+void CRavenBMI::GetGridSpacing     (const int grid, double *spacing)    {throw std::logic_error("Not Implemented");}
+void CRavenBMI::GetGridOrigin      (const int grid, double *origin)     {throw std::logic_error("Not Implemented");}
+void CRavenBMI::GetGridEdgeNodes   (const int grid, int *edge_nodes)    {throw std::logic_error("Not Implemented");}
+void CRavenBMI::GetGridFaceEdges   (const int grid, int *face_edges)    {throw std::logic_error("Not Implemented");}
+void CRavenBMI::GetGridFaceNodes   (const int grid, int *face_nodes)    {throw std::logic_error("Not Implemented");}
+void CRavenBMI::GetGridNodesPerFace(const int grid, int *nodes_per_face){throw std::logic_error("Not Implemented");}