--- conflicted
+++ resolved
@@ -1,2917 +1,2900 @@
-/*----------------------------------------------------------------
-  Raven Library Source Code
-  Copyright (c) 2008-2023 the Raven Development Team
-
-  Includes CModel routines for writing output headers and contents:
-    CModel::CloseOutputStreams()
-    CModel::WriteOutputFileHeaders()
-    CModel::WriteMinorOutput()
-    CModel::WriteMajorOutput()
-    CModel::SummarizeToScreen()
-    CModel::RunDiagnostics()
-    Ensim output routines
-    NetCDF output routines
-  ----------------------------------------------------------------*/
-#include "Model.h"
-#include "StateVariables.h"
-
-#if defined(_WIN32)
-#include <direct.h>
-#elif defined(__linux__)
-#include <sys/stat.h>
-#elif defined(__unix__)
-#include <sys/stat.h>
-#elif defined(__APPLE__)
-#include <sys/stat.h>
-#endif
-int  NetCDFAddMetadata  (const int fileid,const int time_dimid,                  string shortname,string longname,string units);
-int  NetCDFAddMetadata2D(const int fileid,const int time_dimid,int nbasins_dimid,string shortname,string longname,string units);
-void WriteNetCDFGlobalAttributes(const int out_ncid,const optStruct &Options,const string descript);
-void AddSingleValueToNetCDF     (const int out_ncid,const string &label,const size_t time_index,const double &value);
-void WriteNetCDFBasinList       (const int ncid,const int varid,const CModel* pModel,bool is_res,const optStruct &Options);
-//////////////////////////////////////////////////////////////////
-/// \brief returns true if specified observation time series is the flow series for subbasin SBID
-/// \param pObs [in] observation time series
-/// \param SBID [in] subbasin ID
-//
-bool IsContinuousFlowObs(const CTimeSeriesABC *pObs,long SBID)
-{
- // clears up  terribly ugly repeated if statements
-  if (pObs==NULL)                                   { return false; }
-  if (pObs->GetLocID() != SBID)                     { return false; }
-  if (pObs->GetType() != CTimeSeriesABC::TS_REGULAR){ return false; }
-  return (!strcmp(pObs->GetName().c_str(),"HYDROGRAPH")); //name ="HYDROGRAPH"
-}
-//////////////////////////////////////////////////////////////////
-/// \brief returns true if specified observation time series is the flow series for subbasin SBID
-/// \param pObs [in] observation time series
-/// \param SBID [in] subbasin ID
-//
-bool IsContinuousLevelObs(const CTimeSeriesABC *pObs,long SBID)
-{
- // clears up  terribly ugly repeated if statements
-  if (pObs==NULL)                                   { return false; }
-  if (pObs->GetLocID() != SBID)                     { return false; }
-  if (pObs->GetType() != CTimeSeriesABC::TS_REGULAR){ return false; }
-  return (!strcmp(pObs->GetName().c_str(),"WATER_LEVEL")); //name ="WATER_LEVEL"
-}
-//////////////////////////////////////////////////////////////////
-/// \brief returns true if specified observation time series is the flow series for subbasin SBID
-/// \param pObs [in] observation time series
-/// \param SBID [in] subbasin ID
-//
-bool IsContinuousConcObs(const CTimeSeriesABC *pObs,const long SBID, const int c)
-{
- // clears up  terribly ugly repeated if statements
-  if (pObs==NULL)                                   { return false; }
-  if (pObs->GetLocID() != SBID)                     { return false; }
-  if (pObs->GetType() != CTimeSeriesABC::TS_REGULAR){ return false; }
-  if (pObs->GetConstitInd() != c                   ){ return false; }
-  return ((!strcmp(pObs->GetName().c_str(),"STREAM_CONCENTRATION")) ||
-          (!strcmp(pObs->GetName().c_str(),"STREAM_TEMPERATURE"  ))); //name ="STREAM_CONCENTRATION" or "STREAM_TEMPERATURE"
-}
-//////////////////////////////////////////////////////////////////
-/// \brief returns true if specified observation time series is the reservoir stage series for subbasin SBID
-/// \param pObs [in] observation time series
-/// \param SBID [in] subbasin ID
-//
-bool IsContinuousStageObs(CTimeSeriesABC *pObs,long SBID)
-{
- // clears up  terribly ugly repeated if statements
-  if (pObs==NULL)                                   { return false; }
-  if (pObs->GetLocID() != SBID)                     { return false; }
-  if (pObs->GetType() != CTimeSeriesABC::TS_REGULAR){ return false; }
-  return (!strcmp(pObs->GetName().c_str(),"RESERVOIR_STAGE")); //name ="RESERVOIR_STAGE"
-}
-//////////////////////////////////////////////////////////////////
-/// \brief returns true if specified observation time series is the reservoir inflow series for subbasin SBID
-/// \param pObs [in] observation time series
-/// \param SBID [in] subbasin ID
-//
-bool IsContinuousInflowObs(CTimeSeriesABC *pObs, long SBID)
-{
-  if (pObs==NULL)                                   { return false; }
-  if (pObs->GetLocID() != SBID)                     { return false; }
-  if (pObs->GetType() != CTimeSeriesABC::TS_REGULAR){ return false; }
-  return (!strcmp(pObs->GetName().c_str(),"RESERVOIR_INFLOW")); //name ="RESERVOIR_INFLOW"
-}
-//////////////////////////////////////////////////////////////////
-/// \brief returns true if specified observation time series is the reservoir inflow series for subbasin SBID
-/// \param pObs [in] observation time series
-/// \param SBID [in] subbasin ID
-//
-bool IsContinuousNetInflowObs(CTimeSeriesABC *pObs, long SBID)
-{
-  if (pObs==NULL)                                   { return false; }
-  if (pObs->GetLocID() != SBID)                     { return false; }
-  if (pObs->GetType() != CTimeSeriesABC::TS_REGULAR){ return false; }
-  return (!strcmp(pObs->GetName().c_str(),"RESERVOIR_NETINFLOW")); //name ="RESERVOIR_NETINFLOW"
-}
-
-
-//////////////////////////////////////////////////////////////////
-/// \brief Adds output directory & prefix to base file name
-/// \param filebase [in] base filename, with extension, no directory information
-/// \param &Options [in] Global model options information
-//
-string FilenamePrepare(string filebase, const optStruct &Options)
-{
-  string fn;
-  if (Options.run_name==""){fn=Options.output_dir+filebase;}
-  else                     {fn=Options.output_dir+Options.run_name+"_"+filebase;}
-  return fn;
-}
-
-//////////////////////////////////////////////////////////////////
-/// \brief Closes output file streams
-/// \details after end of simulation from Main() or in ExitGracefully; All file streams are opened in WriteOutputFileHeaders() routine
-//
-void CModel::CloseOutputStreams()
-{
-  for (int c=0;c<_nCustomOutputs;c++){
-    _pCustomOutputs[c]->CloseFiles(*_pOptStruct);
-  }
-  _pTransModel->CloseOutputFiles();
-  if ( _STORAGE.is_open()){ _STORAGE.close();}
-  if (   _HYDRO.is_open()){   _HYDRO.close();}
-  if (_FORCINGS.is_open()){_FORCINGS.close();}
-  if (_RESSTAGE.is_open()){_RESSTAGE.close();}
-  if ( _DEMANDS.is_open()){ _DEMANDS.close();}
-  if (  _LEVELS.is_open()){  _LEVELS.close();}
-
-#ifdef _RVNETCDF_
-
-  int    retval;      // error value for NetCDF routines
-  if (_HYDRO_ncid != -9)    {retval = nc_close(_HYDRO_ncid);    HandleNetCDFErrors(retval); }
-  _HYDRO_ncid    = -9;
-  if (_STORAGE_ncid != -9)  {retval = nc_close(_STORAGE_ncid);  HandleNetCDFErrors(retval); }
-  _STORAGE_ncid  = -9;
-  if (_FORCINGS_ncid != -9) {retval = nc_close(_FORCINGS_ncid); HandleNetCDFErrors(retval); }
-  _FORCINGS_ncid = -9;
-  if(_RESSTAGE_ncid != -9)  {retval = nc_close(_RESSTAGE_ncid); HandleNetCDFErrors(retval); }
-  _RESSTAGE_ncid = -9;
-  if(_RESMB_ncid != -9)     {retval = nc_close(_RESMB_ncid);    HandleNetCDFErrors(retval); }
-  _RESMB_ncid = -9;
-
-#endif   // end compilation if NetCDF library is available
-}
-
-
-//////////////////////////////////////////////////////////////////
-/// \brief Write output file headers
-/// \details Called prior to simulation (but after initialization) from CModel::Initialize()
-/// \param &Options [in] Global model options information
-//
-void CModel::WriteOutputFileHeaders(const optStruct &Options)
-{
-  int i,j,p;
-  string tmpFilename;
-
-  if(Options.noisy) { cout<<"  Writing Output File Headers..."<<endl; }
-
-  if (Options.output_format==OUTPUT_STANDARD)
-  {
-
-    //WatershedStorage.csv
-    //--------------------------------------------------------------
-    if (Options.write_watershed_storage)
-    {
-      tmpFilename=FilenamePrepare("WatershedStorage.csv",Options);
-      _STORAGE.open(tmpFilename.c_str());
-      if (_STORAGE.fail()){
-        ExitGracefully(("CModel::WriteOutputFileHeaders: unable to open output file "+tmpFilename+" for writing.").c_str(),FILE_OPEN_ERR);
-      }
-
-      int iAtmPrecip=GetStateVarIndex(ATMOS_PRECIP);
-      _STORAGE<<"time [d],date,hour,rainfall [mm/day],snowfall [mm/d SWE],Channel Storage [mm],Reservoir Storage [mm],Rivulet Storage [mm]";
-      for (i=0;i<GetNumStateVars();i++){
-        if (CStateVariable::IsWaterStorage(_aStateVarType[i])){
-          if (i!=iAtmPrecip){
-            _STORAGE << "," << CStateVariable::GetStateVarLongName(_aStateVarType[i],
-                                                                   _aStateVarLayer[i],
-                                                                   _pTransModel) << " [mm]";
-            //_STORAGE<<","<<CStateVariable::SVTypeToString(_aStateVarType[i],_aStateVarLayer[i])<<" [mm]";
-          }
-        }
-      }
-      _STORAGE<<", Total [mm], Cum. Inputs [mm], Cum. Outflow [mm], MB Error [mm]"<<endl;
-    }
-
-    //Hydrographs.csv
-    //--------------------------------------------------------------
-    tmpFilename=FilenamePrepare("Hydrographs.csv",Options);
-    _HYDRO.open(tmpFilename.c_str());
-    if (_HYDRO.fail()){
-      ExitGracefully(("CModel::WriteOutputFileHeaders: Unable to open output file "+tmpFilename+" for writing.").c_str(),FILE_OPEN_ERR);
-    }
-
-    CSubBasin *pSB;
-    _HYDRO<<"time,date,hour";
-    _HYDRO<<",precip [mm/day]";
-    for (p=0;p<_nSubBasins;p++)
-    {
-      pSB=_pSubBasins[p];
-      if (pSB->IsGauged() && pSB->IsEnabled())
-      {
-        if (pSB->GetName()=="")      {_HYDRO<<",ID="<<pSB->GetID()  <<" [m3/s]";}
-        else                         {_HYDRO<<","   <<pSB->GetName()<<" [m3/s]";}
-
-        for (i = 0; i < _nObservedTS; i++){
-          if (IsContinuousFlowObs(_pObservedTS[i],pSB->GetID()))
-          {
-            if (pSB->GetName()=="")  {_HYDRO<<",ID="<<pSB->GetID()  <<" (observed) [m3/s]";}
-            else                     {_HYDRO<<","   <<pSB->GetName()<<" (observed) [m3/s]";}
-          }
-        }
-        if (Options.write_localflow) {
-          if (pSB->GetName()=="")    {_HYDRO<<",ID="<<pSB->GetID()  <<" (local) [m3/s]";}
-          else                       {_HYDRO<<","   <<pSB->GetName()<<" (local) [m3/s]";}
-        }
-        if (pSB->GetReservoir() != NULL)
-        {
-          if (pSB->GetName()=="")    {_HYDRO<<",ID="<<pSB->GetID()  <<" (res. inflow) [m3/s]";}
-          else                       {_HYDRO<<","   <<pSB->GetName()<<" (res. inflow) [m3/s]";}
-          for(i = 0; i < _nObservedTS; i++){
-            if(IsContinuousInflowObs(_pObservedTS[i],pSB->GetID()))
-            {
-              if (pSB->GetName()==""){_HYDRO<<",ID="<<pSB->GetID()  <<" (obs. res. inflow) [m3/s]";}
-              else                   {_HYDRO<<","   <<pSB->GetName()<<" (obs. res. inflow) [m3/s]";}
-            }
-          }
-        }
-      }
-    }
-    _HYDRO<<endl;
-
-    //WaterLevels.csv
-    //--------------------------------------------------------------
-    if (Options.write_waterlevels){
-      tmpFilename=FilenamePrepare("WaterLevels.csv",Options);
-      _LEVELS.open(tmpFilename.c_str());
-      if (_LEVELS.fail()){
-        ExitGracefully(("CModel::WriteOutputFileHeaders: Unable to open output file "+tmpFilename+" for writing.").c_str(),FILE_OPEN_ERR);
-      }
-
-      CSubBasin *pSB;
-      _LEVELS<<"time,date,hour";
-      _LEVELS<<",precip [mm/day]";
-      for (p=0;p<_nSubBasins;p++)
-      {
-        pSB=_pSubBasins[p];
-        if (pSB->IsGauged() && pSB->IsEnabled())
-        {
-          if (pSB->GetName()=="")      {_LEVELS<<",ID="<<pSB->GetID()  <<" [m]";}
-          else                         {_LEVELS<<","   <<pSB->GetName()<<" [m]";}
-
-          for (i = 0; i < _nObservedTS; i++){
-            if (IsContinuousLevelObs(_pObservedTS[i],pSB->GetID()))
-            {
-              if (pSB->GetName()=="")  {_LEVELS<<",ID="<<pSB->GetID()  <<" (observed) [m]";}
-              else                     {_LEVELS<<","   <<pSB->GetName()<<" (observed) [m]";}
-            }
-          }
-        }
-      }
-      _LEVELS<<endl;
-    }
-
-    //ReservoirStages.csv
-    //--------------------------------------------------------------
-    if(Options.write_reservoir)
-    {
-      tmpFilename=FilenamePrepare("ReservoirStages.csv",Options);
-      _RESSTAGE.open(tmpFilename.c_str());
-      if(_RESSTAGE.fail()) {
-        ExitGracefully(("CModel::WriteOutputFileHeaders: Unable to open output file "+tmpFilename+" for writing.").c_str(),FILE_OPEN_ERR);
-      }
-
-      _RESSTAGE<<"time,date,hour";
-      _RESSTAGE<<",precip [mm/day]";
-      for(p=0;p<_nSubBasins;p++)
-      {
-        if((_pSubBasins[p]->IsGauged()) && (_pSubBasins[p]->IsEnabled()) && (_pSubBasins[p]->GetReservoir()!=NULL)) {
-          if(_pSubBasins[p]->GetName()=="") { _RESSTAGE<<",ID="<<_pSubBasins[p]->GetID()  <<" "; }
-          else                              { _RESSTAGE<<","   <<_pSubBasins[p]->GetName()<<" "; }
-        }
-
-        for(i = 0; i < _nObservedTS; i++) {
-          if(IsContinuousStageObs(_pObservedTS[i],_pSubBasins[p]->GetID()))
-          {
-            if(_pSubBasins[p]->GetName()=="") { _RESSTAGE<<",ID="<<_pSubBasins[p]->GetID()  <<" (observed) [m]"; }
-            else                              { _RESSTAGE<<","   <<_pSubBasins[p]->GetName()<<" (observed) [m]"; }
-          }
-        }
-
-      }
-      _RESSTAGE<<endl;
-    }
-
-    //ReservoirMassBalance.csv
-    //--------------------------------------------------------------
-    if (Options.write_reservoirMB)
-    {
-      ofstream RES_MB;
-      string name;
-      tmpFilename=FilenamePrepare("ReservoirMassBalance.csv",Options);
-      RES_MB.open(tmpFilename.c_str());
-      if (RES_MB.fail()){
-        ExitGracefully(("CModel::WriteOutputFileHeaders: Unable to open output file "+tmpFilename+" for writing.").c_str(),FILE_OPEN_ERR);
-      }
-      RES_MB<<"time,date,hour";
-      RES_MB<<",precip [mm/day]";
-      for(p=0;p<_nSubBasins;p++){
-        if((_pSubBasins[p]->IsGauged())  && (_pSubBasins[p]->IsEnabled())  && (_pSubBasins[p]->GetReservoir()!=NULL)) {
-
-          if(_pSubBasins[p]->GetName()==""){ name=to_string(_pSubBasins[p]->GetID())+"="+to_string(_pSubBasins[p]->GetID()); }
-          else                             { name=_pSubBasins[p]->GetName(); }
-          RES_MB<<","   <<name<<" stage [m]";
-          RES_MB<<","   <<name<<" inflow [m3]";
-          RES_MB<<","   <<name<<" outflow [m3]"; //from main outlet
-          for (int i = 0; i < _pSubBasins[p]->GetReservoir()->GetNumControlStructures(); i++) {
-            string name2=_pSubBasins[p]->GetReservoir()->GetControlName(i);
-            RES_MB<<","   <<name<<" ctrl outflow "<<name2<<" [m3]";
-            RES_MB<<","   <<name<<" ctrl regime "<<name2;
-          }
-          RES_MB<<","   <<name<<" precip [m3]";
-          RES_MB<<","   <<name<<" evap [m3]";
-          RES_MB<<","   <<name<<" seepage [m3]";
-          RES_MB<<","   <<name<<" volume [m3]";
-          RES_MB<<","   <<name<<" losses [m3]";
-          RES_MB<<","   <<name<<" MB error [m3]";
-          RES_MB<<","   <<name<<" constraint";
-        }
-      }
-      RES_MB<<endl;
-      RES_MB.close();
-    }
-
-    //ForcingFunctions.csv
-    //--------------------------------------------------------------
-    if(Options.write_forcings)
-    {
-      tmpFilename=FilenamePrepare("ForcingFunctions.csv",Options);
-      _FORCINGS.open(tmpFilename.c_str());
-      if (_FORCINGS.fail()){
-        ExitGracefully(("CModel::WriteOutputFileHeaders: Unable to open output file "+tmpFilename+" for writing.").c_str(),FILE_OPEN_ERR);
-      }
-      _FORCINGS<<"time [d], date, hour, day_angle,";
-      _FORCINGS<<" rain [mm/d], snow [mm/d], temp [C], temp_daily_min [C], temp_daily_max [C],temp_daily_ave [C],temp_monthly_min [C],temp_monthly_max [C],";
-      _FORCINGS<<" air_density [kg/m3], air_pressure [KPa], rel_humidity [-],";
-      _FORCINGS<<" cloud_cover [-],";
-      _FORCINGS<<" ET_radiation [MJ/m2/d], SW_radiation [MJ/m2/d], net_SW_radiation [MJ/m2/d], LW_radiation [MJ/m2/d], wind_speed [m/s],";
-      _FORCINGS<<" PET [mm/d], OW_PET [mm/d],";
-      _FORCINGS<<" daily_correction [-], potential_melt [mm/d]";
-      _FORCINGS<<endl;
-    }
-  }
-  else if (Options.output_format==OUTPUT_ENSIM)
-  {
-    WriteEnsimStandardHeaders(Options);
-  }
-  else if (Options.output_format==OUTPUT_NETCDF)
-  {
-    WriteNetcdfStandardHeaders(Options);  // creates NetCDF files, writes dimensions and creates variables (without writing actual values)
-  }
-
-  //Demands.csv
-  //--------------------------------------------------------------
-  if((Options.write_demandfile) && (Options.output_format!=OUTPUT_NONE))
-  {
-    tmpFilename=FilenamePrepare("Demands.csv",Options);
-    _DEMANDS.open(tmpFilename.c_str());
-    if(_DEMANDS.fail()) {
-      ExitGracefully(("CModel::WriteOutputFileHeaders: Unable to open output file "+tmpFilename+" for writing.").c_str(),FILE_OPEN_ERR);
-    }
-
-    _DEMANDS<<"time,date,hour";
-    for(p=0;p<_nSubBasins;p++) {
-      if((_pSubBasins[p]->IsEnabled()) && (_pSubBasins[p]->IsGauged()) && (_pSubBasins[p]->HasIrrigationDemand())) {
-        string name;
-        if(_pSubBasins[p]->GetName()=="") { name="ID="+to_string(_pSubBasins[p]->GetID()); }
-        else                              { name=_pSubBasins[p]->GetName(); }
-        _DEMANDS<<","<<name<<" [m3/s]";
-        _DEMANDS<<","<<name<<" (demand) [m3/s]";
-        _DEMANDS<<","<<name<<" (min.) [m3/s]";
-        _DEMANDS<<","<<name<<" (unmet) [m3/s]";
-      }
-    }
-    _DEMANDS<<endl;
-  }
-
-  //WatershedMassEnergyBalance.csv
-  //--------------------------------------------------------------
-  if (Options.write_mass_bal)
-  {
-    ofstream MB;
-    tmpFilename=FilenamePrepare("WatershedMassEnergyBalance.csv",Options);
-    MB.open(tmpFilename.c_str());
-    if (MB.fail()){
-      ExitGracefully(("CModel::WriteOutputFileHeaders: Unable to open output file "+tmpFilename+" for writing.").c_str(),FILE_OPEN_ERR);
-    }
-    MB<<"time [d],date,hour";
-    for (j=0;j<_nProcesses;j++){
-      for (int q=0;q<_pProcesses[j]->GetNumConnections();q++){
-        MB<<","<<GetProcessName(_pProcesses[j]->GetProcessType());
-        MB<<"["<<CStateVariable::GetStateVarUnits(_aStateVarType[_pProcesses[j]->GetFromIndices()[q]])<<"]";
-      }
-    }
-    MB<<endl;
-    MB<<",,from:";
-    for (j=0;j<_nProcesses;j++){
-      for (int q=0;q<_pProcesses[j]->GetNumConnections();q++){
-        sv_type typ=GetStateVarType (_pProcesses[j]->GetFromIndices()[q]);
-        int     ind=GetStateVarLayer(_pProcesses[j]->GetFromIndices()[q]);
-        MB << "," <<  _pStateVar->SVTypeToString(typ, ind);
-      }
-    }
-    MB<<endl;
-    MB<<",,to:";
-    for (j=0;j<_nProcesses;j++){
-      for (int q=0;q<_pProcesses[j]->GetNumConnections();q++){
-        sv_type typ=GetStateVarType (_pProcesses[j]->GetToIndices()[q]);
-        int     ind=GetStateVarLayer(_pProcesses[j]->GetToIndices()[q]);
-        MB << "," << _pStateVar->SVTypeToString(typ, ind);
-      }
-    }
-    MB<<endl;
-    MB.close();
-  }
-
-  //WatershedMassEnergyBalance.csv
-  //--------------------------------------------------------------
-  if (Options.write_group_mb!=DOESNT_EXIST)
-  {
-    int kk=Options.write_group_mb;
-    ofstream HGMB;
-    tmpFilename=FilenamePrepare(_pHRUGroups[kk]->GetName()+"_MassEnergyBalance.csv",Options);
-
-    HGMB.open(tmpFilename.c_str());
-    if (HGMB.fail()){
-      ExitGracefully(("CModel::WriteOutputFileHeaders: Unable to open output file "+tmpFilename+" for writing.").c_str(),FILE_OPEN_ERR);
-    }
-    HGMB<<"time [d],date,hour";
-    for (j=0;j<_nProcesses;j++){
-      for (int q=0;q<_pProcesses[j]->GetNumConnections();q++){
-        HGMB<<","<<GetProcessName(_pProcesses[j]->GetProcessType());
-        HGMB<<"["<<CStateVariable::GetStateVarUnits(_aStateVarType[_pProcesses[j]->GetFromIndices()[q]])<<"]";
-      }
-    }
-    HGMB<<endl;
-    HGMB<<",,from:";
-    for (j=0;j<_nProcesses;j++){
-      for (int q=0;q<_pProcesses[j]->GetNumConnections();q++){
-        sv_type typ=GetStateVarType (_pProcesses[j]->GetFromIndices()[q]);
-        int     ind=GetStateVarLayer(_pProcesses[j]->GetFromIndices()[q]);
-        HGMB << "," << this->_pStateVar->SVTypeToString(typ, ind);
-      }
-    }
-    HGMB<<endl;
-    HGMB<<",,to:";
-    for (j=0;j<_nProcesses;j++){
-      for (int q=0;q<_pProcesses[j]->GetNumConnections();q++){
-        sv_type typ=GetStateVarType (_pProcesses[j]->GetToIndices()[q]);
-        int     ind=GetStateVarLayer(_pProcesses[j]->GetToIndices()[q]);
-        HGMB << "," << this->GetStateVarInfo()->SVTypeToString(typ,ind);
-      }
-    }
-    HGMB<<endl;
-    HGMB.close();
-  }
-
-  //ExhaustiveMassBalance.csv
-  //--------------------------------------------------------------
-  if (Options.write_exhaustiveMB)
-  {
-    ofstream MB;
-    tmpFilename=FilenamePrepare("ExhaustiveMassBalance.csv",Options);
-    MB.open(tmpFilename.c_str());
-    if (MB.fail()){
-      ExitGracefully(("CModel::WriteOutputFileHeaders: Unable to open output file "+tmpFilename+" for writing.").c_str(),FILE_OPEN_ERR);
-    }
-    MB<<"time[d],date,hour";
-    bool first;
-    for (i=0;i<_nStateVars;i++){
-      if (CStateVariable::IsWaterStorage(_aStateVarType[i]))
-      {
-        MB << "," << this->GetStateVarInfo()->SVTypeToString(_aStateVarType[i],_aStateVarLayer[i]);
-        first=true;
-        for (j=0;j<_nProcesses;j++){
-          for (int q=0;q<_pProcesses[j]->GetNumConnections();q++){
-            if (_pProcesses[j]->GetFromIndices()[q]==i){
-              if (!first){MB<<",";}first=false;
-            }
-          }
-        }
-        for (j=0;j<_nProcesses;j++){
-          for (int q=0;q<_pProcesses[j]->GetNumConnections();q++){
-            if (_pProcesses[j]->GetToIndices()[q]==i){
-              if (!first){MB<<",";}first=false;
-            }
-          }
-        }
-        for(j=0;j<_nProcesses;j++){
-          for(int q=0;q<_pProcesses[j]->GetNumLatConnections();q++){
-            CLateralExchangeProcessABC *pProc=static_cast<CLateralExchangeProcessABC *>(_pProcesses[j]);
-            if(pProc->GetLateralToIndices()[q]==i){
-              if(!first){ MB<<","; }first=false;break;
-            }
-            if (pProc->GetLateralFromIndices()[q]==i){
-              if (!first){MB<<",";}first=false;break;
-            }
-          }
-        }
-        MB<<",,,";//cum, stor, error
-      }
-    }
-    MB<<endl;
-    MB<<",,";//time,date,hour
-    for (i=0;i<_nStateVars;i++){
-      if (CStateVariable::IsWaterStorage(_aStateVarType[i]))
-      {
-        for (j=0;j<_nProcesses;j++){
-          for (int q=0;q<_pProcesses[j]->GetNumConnections();q++){
-            if (_pProcesses[j]->GetFromIndices()[q]==i){MB<<","<<GetProcessName(_pProcesses[j]->GetProcessType());}
-          }
-        }
-        for (j=0;j<_nProcesses;j++){
-          for (int q=0;q<_pProcesses[j]->GetNumConnections();q++){
-            if (_pProcesses[j]->GetToIndices()[q]==i){MB<<","<<GetProcessName(_pProcesses[j]->GetProcessType());}
-          }
-        }
-        for(j=0;j<_nProcesses;j++){
-          for(int q=0;q<_pProcesses[j]->GetNumLatConnections();q++){
-            CLateralExchangeProcessABC *pProc=static_cast<CLateralExchangeProcessABC *>(_pProcesses[j]);
-            if (pProc->GetLateralToIndices  ()[q]==i){MB<<","<<GetProcessName(_pProcesses[j]->GetProcessType());break;}
-            if (pProc->GetLateralFromIndices()[q]==i){MB<<","<<GetProcessName(_pProcesses[j]->GetProcessType());break;}
-          }
-        }
-        MB<<",cumulative,storage,error";
-      }
-    }
-    MB<<endl;
-    MB.close();
-  }
-
-  // HRU Storage files
-  //--------------------------------------------------------------
-  if (_pOutputGroup!=NULL){
-    for (int kk=0; kk<_pOutputGroup->GetNumHRUs();kk++)
-    {
-      ofstream HRUSTOR;
-      tmpFilename="HRUStorage_"+to_string(_pOutputGroup->GetHRU(kk)->GetID())+".csv";
-      tmpFilename=FilenamePrepare(tmpFilename,Options);
-      HRUSTOR.open(tmpFilename.c_str());
-      if (HRUSTOR.fail()){
-        ExitGracefully(("CModel::WriteOutputFileHeaders: Unable to open output file "+tmpFilename+" for writing.").c_str(),FILE_OPEN_ERR);
-      }
-      int iAtmPrecip=GetStateVarIndex(ATMOS_PRECIP);
-      HRUSTOR<<"time [d],date,hour,rainfall [mm/day],snowfall [mm/d SWE]";
-      for (i=0;i<GetNumStateVars();i++){
-        if (CStateVariable::IsWaterStorage(_aStateVarType[i])){
-          if (i!=iAtmPrecip){
-            HRUSTOR << "," << CStateVariable::GetStateVarLongName(_aStateVarType[i],
-                                                                  _aStateVarLayer[i],
-                                                                  _pTransModel) << " [mm]";
-            //HRUSTOR<<","<<CStateVariable::SVTypeToString(_aStateVarType[i],_aStateVarLayer[i])<<" [mm]";
-          }
-        }
-      }
-      HRUSTOR<<", Total [mm]"<<endl;
-      HRUSTOR.close();
-    }
-  }
-
-  // Custom output files
-  //--------------------------------------------------------------
-  for (int c=0;c<_nCustomOutputs;c++)
-  {
-    _pCustomOutputs[c]->WriteFileHeader(Options);
-  }
-
-  // Transport output files
-  //--------------------------------------------------------------
-  _pTransModel->WriteOutputFileHeaders(Options);
-
-  //raven_debug.csv
-  //--------------------------------------------------------------
-  if (Options.debug_mode)
-  {
-    ofstream DEBUG;
-    tmpFilename=FilenamePrepare("raven_debug.csv",Options);
-    DEBUG.open(tmpFilename.c_str());
-    if (DEBUG.fail()){
-      ExitGracefully(("CModel::WriteOutputFileHeaders: Unable to open output file "+tmpFilename+" for writing.").c_str(),FILE_OPEN_ERR);
-    }
-    DEBUG<<"time[d],date,hour,debug1,debug2,debug3,debug4,debug5,debug6,debug7,debug8,debug9,debug10"<<endl;
-    DEBUG.close();
-  }
-
-  //opens and closes diagnostics.csv so that this warning doesn't show up at end of simulation
-  //--------------------------------------------------------------
-  if ((_nObservedTS>0) && (_nDiagnostics>0))
-  {
-    ofstream DIAG;
-    tmpFilename=FilenamePrepare("Diagnostics.csv",Options);
-    DIAG.open(tmpFilename.c_str());
-    if(DIAG.fail()){
-      ExitGracefully(("CModel::WriteOutputFileHeaders: Unable to open output file "+tmpFilename+" for writing.").c_str(),FILE_OPEN_ERR);
-    }
-    DIAG.close();
-  }
-
-}
-
-//////////////////////////////////////////////////////////////////
-/// \brief Writes minor output to file at the end of each timestep (or multiple thereof)
-/// \note only thing this modifies should be output streams
-/// \param &Options [in] Global model options information
-/// \param &tt [in] Local (model) time *at the end of* the pertinent time step
-//
-void CModel::WriteMinorOutput(const optStruct &Options,const time_struct &tt)
-{
-
-  int     i,iCumPrecip,k;
-  double  output_int = 0.0;
-  double  mod_final = 0.0;
-  double  S,currentWater;
-  string  thisdate;
-  string  thishour;
-  bool    silent=true; //for debugging
-  bool    quiet=true;  //for debugging
-  double  t;
-
-  CSubBasin* pSB;
-
-  string tmpFilename;
-
-  if ((tt.model_time==0) && (Options.suppressICs)){return;}
-
-  if ((_pEnsemble != NULL) && (_pEnsemble->DontWriteOutput())) { return; } //specific to EnKF
-
-  //converts the 'write every x timesteps' into a 'write at time y' value
-  output_int = Options.output_interval * Options.timestep;
-  mod_final  = ffmod(tt.model_time,output_int);
-
-  iCumPrecip=GetStateVarIndex(ATMOS_PRECIP);
-
-  if(fabs(mod_final) <= 0.5*Options.timestep)  //checks to see if sufficiently close to timestep
-                                               //(this should account for any roundoff error in timestep calcs)
-  {
-    thisdate=tt.date_string;                   //refers to date and time at END of time step
-    thishour=DecDaysToHours(tt.julian_day);
-    t       =tt.model_time;
-
-    time_struct prev;
-    JulianConvert(t-Options.timestep,Options.julian_start_day,Options.julian_start_year,Options.calendar,prev); //get start of time step, prev
-
-    double usetime=tt.model_time;
-    string usedate=thisdate;
-    string usehour=thishour;
-    if(Options.period_starting){
-      usedate=prev.date_string;
-      usehour=DecDaysToHours(prev.julian_day);
-      usetime=tt.model_time-Options.timestep;
-    }
-
-    // Console output
-    //----------------------------------------------------------------
-    if ((quiet) && (!Options.silent) && (tt.day_of_month==1) && ((tt.julian_day)-floor(tt.julian_day+TIME_CORRECTION)<Options.timestep/2))
-    {
-      cout<<thisdate <<endl;
-    }
-    if(!silent)
-    {
-      cout <<thisdate<<" "<<thishour<<":";
-      if (t!=0){cout <<" | P: "<< setw(6)<<setiosflags(ios::fixed) << setprecision(2)<<GetAveragePrecip();}
-      else     {cout <<" | P: ------";}
-    }
-
-    //Write current state of water storage in system to WatershedStorage.csv (ALWAYS DONE if not switched OFF)
-    //----------------------------------------------------------------
-    if (Options.output_format==OUTPUT_STANDARD)
-    {
-      if (Options.write_watershed_storage)
-      {
-        double snowfall      =GetAverageSnowfall();
-        double precip        =GetAveragePrecip();
-        double channel_stor  =GetTotalChannelStorage();
-        double reservoir_stor=GetTotalReservoirStorage();
-        double rivulet_stor  =GetTotalRivuletStorage();
-
-        _STORAGE<<tt.model_time <<","<<thisdate<<","<<thishour; //instantaneous, so thishour rather than usehour used.
-
-        if (t!=0){_STORAGE<<","<<precip-snowfall<<","<<snowfall;}//precip
-        else     {_STORAGE<<",---,---";}
-        _STORAGE<<","<<channel_stor<<","<<reservoir_stor<<","<<rivulet_stor;
-
-        currentWater=0.0;
-        for (i=0;i<GetNumStateVars();i++)
-        {
-          if ((CStateVariable::IsWaterStorage(_aStateVarType[i])) && (i!=iCumPrecip))
-          {
-            S=GetAvgStateVar(i);
-            if (!silent){cout<<"  |"<< setw(6)<<setiosflags(ios::fixed) << setprecision(2)<<S;}
-            _STORAGE<<","<<FormatDouble(S);
-            currentWater+=S;
-          }
-        }
-        currentWater+=channel_stor+rivulet_stor+reservoir_stor;
-        if(t==0){
-          // \todo [fix]: this fixes a mass balance bug in reservoir simulations, but there is certainly a more proper way to do it
-          // JRC: I think somehow this is being double counted in the delta V calculations in the first timestep
-          for(int p=0;p<_nSubBasins;p++){
-            if(_pSubBasins[p]->GetReservoir()!=NULL){
-              currentWater+=_pSubBasins[p]->GetIntegratedReservoirInflow(Options.timestep)/2.0/_WatershedArea*MM_PER_METER/M2_PER_KM2;
-              currentWater-=_pSubBasins[p]->GetIntegratedOutflow        (Options.timestep)/2.0/_WatershedArea*MM_PER_METER/M2_PER_KM2;
-            }
-            //currentWater-=_pSubBasins[p]->GetIntegratedSpecInflow(0,Options.timestep)/2.0/_WatershedArea*MM_PER_METER/M2_PER_KM2;
-          }
-        }
-
-        _STORAGE<<","<<currentWater<<","<<_CumulInput<<","<<_CumulOutput<<","<<FormatDouble((currentWater-_initWater)+(_CumulOutput-_CumulInput));
-        _STORAGE<<endl;
-      }
-
-      //Write hydrographs for gauged watersheds to Hydrographs.csv (ALWAYS DONE)
-      //----------------------------------------------------------------
-      if (Options.ave_hydrograph)
-      {
-        _HYDRO<<usetime<<","<<usedate<<","<<usehour;
-        if(t!=0) { _HYDRO<<","<<GetAveragePrecip(); }//watershed-wide precip
-        else     { _HYDRO<<",---";                  }
-
-        for (int p=0;p<_nSubBasins;p++)
-        {
-          pSB=_pSubBasins[p];
-          if (pSB->IsGauged()  && (pSB->IsEnabled()))
-          {
-            _HYDRO<<","<<pSB->GetIntegratedOutflow(Options.timestep)/(Options.timestep*SEC_PER_DAY);
-
-            for (i = 0; i < _nObservedTS; i++)
-            {
-              if (IsContinuousFlowObs(_pObservedTS[i],pSB->GetID()))
-              {
-                double val = _pObservedTS[i]->GetAvgValue(tt.model_time,Options.timestep); //time shift handled in CTimeSeries::Parse
-                if ((val != RAV_BLANK_DATA) && (tt.model_time>0)){ _HYDRO << "," << val; }
-                else                                             { _HYDRO << ",";       }
-              }
-            }
-            if (Options.write_localflow){
-              _HYDRO<<","<<pSB->GetIntegratedLocalOutflow(Options.timestep)/(Options.timestep*SEC_PER_DAY);
-            }
-            if (pSB->GetReservoir() != NULL){
-              _HYDRO<<","<<pSB->GetIntegratedReservoirInflow(Options.timestep)/(Options.timestep*SEC_PER_DAY);
-              for(i = 0; i < _nObservedTS; i++)
-              {
-                if(IsContinuousInflowObs(_pObservedTS[i],pSB->GetID()))
-                {
-                  double val = _pObservedTS[i]->GetAvgValue(tt.model_time,Options.timestep); //time shift handled in CTimeSeries::Parse
-                  if((val != RAV_BLANK_DATA) && (tt.model_time>0)) { _HYDRO << "," << val; }
-                  else                                             { _HYDRO << ","; }
-                }
-              }
-            }
-          }
-        }
-        _HYDRO<<endl;
-      }
-      else //point value hydrograph or t==0
-      {
-        if((Options.period_starting) && (t==0)){}//don't write anything at time zero
-        else{
-          _HYDRO<<t<<","<<thisdate<<","<<thishour;
-          if(t!=0){ _HYDRO<<","<<GetAveragePrecip(); }//watershed-wide precip
-          else    { _HYDRO<<",---";                  }
-          for(int p=0;p<_nSubBasins;p++)
-          {
-            pSB=_pSubBasins[p];
-            if(pSB->IsGauged()  && (pSB->IsEnabled()))
-            {
-              _HYDRO<<","<<pSB->GetOutflowRate();
-
-              for(i = 0; i < _nObservedTS; i++){
-                if(IsContinuousFlowObs(_pObservedTS[i],pSB->GetID()))
-                {
-                  double val = _pObservedTS[i]->GetAvgValue(tt.model_time,Options.timestep);
-                  if((val != RAV_BLANK_DATA) && (tt.model_time>0)){ _HYDRO << "," << val; }
-                  else                                            { _HYDRO << ","; }
-                }
-              }
-              if (Options.write_localflow){
-                _HYDRO<<","<<pSB->GetLocalOutflowRate();
-              }
-              if(pSB->GetReservoir() != NULL){
-                _HYDRO<<","<<pSB->GetReservoirInflow();
-                for(i = 0; i < _nObservedTS; i++)
-                {
-                  if(IsContinuousInflowObs(_pObservedTS[i],pSB->GetID()))
-                  {
-                    double val = _pObservedTS[i]->GetAvgValue(tt.model_time,Options.timestep); //time shift handled in CTimeSeries::Parse
-                    if((val != RAV_BLANK_DATA) && (tt.model_time>0)) { _HYDRO << "," << val; }
-                    else                                             { _HYDRO << ","; }
-                  }
-                }
-              }
-            }
-          }
-          _HYDRO<<endl;
-        }
-      }
-    }
-    else if (Options.output_format==OUTPUT_ENSIM)
-    {
-      WriteEnsimMinorOutput(Options,tt);
-    }
-    else if (Options.output_format==OUTPUT_NETCDF)
-    {
-      WriteNetcdfMinorOutput(Options,tt);
-    }
-
-    //Write cumulative mass balance info to HRUGroup_MassEnergyBalance.csv
-    //----------------------------------------------------------------
-    if (Options.write_group_mb!=DOESNT_EXIST)
-    {
-      if((Options.period_starting) && (t==0)){}//don't write anything at time zero
-      else{
-        double sum;
-        int kk=Options.write_group_mb;
-        ofstream HGMB;
-        tmpFilename=FilenamePrepare(_pHRUGroups[kk]->GetName()+"_MassEnergyBalance.csv",Options);
-        HGMB.open(tmpFilename.c_str(),ios::app);
-        HGMB<<usetime<<","<<usedate<<","<<usehour;
-        double areasum=0.0;
-        for(k = 0; k < _nHydroUnits; k++){
-          if(_pHRUGroups[kk]->IsInGroup(k)){
-            areasum+=_pHydroUnits[k]->GetArea();
-          }
-        }
-        for(int js=0;js<_nTotalConnections;js++)
-        {
-          sum=0.0;
-          for(k = 0; k < _nHydroUnits; k++){
-            if(_pHRUGroups[kk]->IsInGroup(k)){
-              sum += _aCumulativeBal[k][js] * _pHydroUnits[k]->GetArea();
-            }
-          }
-          HGMB<<","<<sum/areasum;
-        }
-        HGMB<<endl;
-        HGMB.close();
-      }
-    }
-
-    //Write cumulative mass balance info to WatershedMassEnergyBalance.csv
-    //----------------------------------------------------------------
-    if (Options.write_mass_bal)
-    {
-      if((Options.period_starting) && (t==0)){}//don't write anything at time zero
-      else{
-        double sum;
-        ofstream MB;
-        tmpFilename=FilenamePrepare("WatershedMassEnergyBalance.csv",Options);
-        MB.open(tmpFilename.c_str(),ios::app);
-
-        MB<<usetime<<","<<usedate<<","<<usehour;
-        for(int js=0;js<_nTotalConnections;js++)
-        {
-          sum=0.0;
-          for(k=0;k<_nHydroUnits;k++){
-            if(_pHydroUnits[k]->IsEnabled())
-            {
-              sum+=_aCumulativeBal[k][js]*_pHydroUnits[k]->GetArea();
-            }
-          }
-          MB<<","<<sum/_WatershedArea;
-        }
-        MB<<endl;
-        MB.close();
-      }
-    }
-
-    //WaterLevels.csv
-    //Write hydrographs for gauged watersheds (ALWAYS DONE)
-    //----------------------------------------------------------------
-    if (Options.write_waterlevels)
-    {
-      if((Options.period_starting) && (t==0)){}//don't write anything at time zero
-      else{
-        _LEVELS<<t<<","<<thisdate<<","<<thishour;
-        if(t!=0){ _LEVELS<<","<<GetAveragePrecip(); }//watershed-wide precip
-        else    { _LEVELS<<",---";                  }
-        for(int p=0;p<_nSubBasins;p++)
-        {
-          pSB=_pSubBasins[p];
-          if(pSB->IsGauged()  && (pSB->IsEnabled()))
-          {
-            _LEVELS<<","<<pSB->GetWaterLevel();
-
-            for(i = 0; i < _nObservedTS; i++){
-              if(IsContinuousLevelObs(_pObservedTS[i],pSB->GetID()))
-              {
-                double val = _pObservedTS[i]->GetAvgValue(tt.model_time,Options.timestep);
-                if((val != RAV_BLANK_DATA) && (tt.model_time>0)){ _LEVELS << "," << val; }
-                else                                            { _LEVELS << ","; }
-              }
-            }
-          }
-        }
-        _LEVELS<<endl;
-      }
-    }
-
-
-
-    //ReservoirStages.csv
-    //--------------------------------------------------------------
-    if ((Options.write_reservoir) && (Options.output_format==OUTPUT_STANDARD))
-    {
-      int nn=(int)((tt.model_time+TIME_CORRECTION)/Options.timestep);//current timestep index
-
-      if((Options.period_starting) && (t==0)){}//don't write anything at time zero
-      else{
-	    _RESSTAGE<< t<<","<<thisdate<<","<<thishour<<","<<GetAveragePrecip();
-	    for (int p=0;p<_nSubBasins;p++)
-        {
-          pSB=_pSubBasins[p];
-<<<<<<< HEAD
-	      if ((pSB->IsGauged())  && (pSB->IsEnabled()) && (pSB->GetReservoir()!=NULL)) {
-	        _RESSTAGE<<","<<pSB->GetReservoir()->GetResStage();
-	      }
-	      for (i = 0; i < _nObservedTS; i++){
-	        if (IsContinuousStageObs(_pObservedTS[i],pSB->GetID()))
-	        {
-              double val = _pObservedTS[i]->GetValue(nn);
-	          if ((val != RAV_BLANK_DATA) && (tt.model_time>0)){ _RESSTAGE << "," << val; }
-	          else                                             { _RESSTAGE << ",";       }
-	        }
-          }
-        }
-	    _RESSTAGE<<endl;
-	  }
-=======
-	        if ((pSB->IsGauged())  && (pSB->IsEnabled()) && (pSB->GetReservoir()!=NULL)) {
-	          _RESSTAGE<<","<<pSB->GetReservoir()->GetResStage();
-	        }
-	        for (i = 0; i < _nObservedTS; i++){
-	          if (IsContinuousStageObs(_pObservedTS[i],pSB->GetID()))
-	          {
-              double val = _pObservedTS[i]->GetValue(nn);
-	            if ((val != RAV_BLANK_DATA) && (tt.model_time>0)){ _RESSTAGE << "," << val; }
-	            else                                             { _RESSTAGE << ",";       }
-	          }
-          }
-        }
-	      _RESSTAGE<<endl;
-			}
->>>>>>> 8e71794d
-    }
-
-    //Demands.csv
-    //----------------------------------------------------------------
-    if((Options.write_demandfile) && (Options.output_format!=OUTPUT_NONE))
-    {
-      if((Options.period_starting) && (t==0)) {}//don't write anything at time zero
-      else {
-        _DEMANDS<< t<<","<<thisdate<<","<<thishour;
-        for(int p=0;p<_nSubBasins;p++)
-        {
-          pSB=_pSubBasins[p];
-          if((pSB->IsEnabled()) && (pSB->IsGauged()) && (pSB->HasIrrigationDemand()))
-          {
-            double irr =pSB->GetIrrigationDemand(tt.model_time);
-            double eF  =pSB->GetEnviroMinFlow   (tt.model_time);
-            double Q   =pSB->GetOutflowRate     (); //AFTER irrigation removed
-            double Qirr=pSB->GetIrrigationRate  ();
-            double unmet=max(irr-Qirr,0.0);
-            _DEMANDS<<","<<Q<<","<<irr<<","<<eF<<","<<unmet;
-          }
-        }
-        _DEMANDS<<endl;
-      }
-    }
-
-    //ReservoirMassBalance.csv
-    //----------------------------------------------------------------
-    if((Options.write_reservoirMB) && (Options.output_format!=OUTPUT_NONE))
-    {
-      if((Options.period_starting) && (t==0)){}//don't write anything at time zero
-      else{
-        ofstream RES_MB;
-        tmpFilename=FilenamePrepare("ReservoirMassBalance.csv",Options);
-        RES_MB.open(tmpFilename.c_str(),ios::app);
-        if(RES_MB.fail()){
-          ExitGracefully(("CModel::WriteOutputFileHeaders: Unable to open output file "+tmpFilename+" for writing.").c_str(),FILE_OPEN_ERR);
-        }
-
-        RES_MB<< usetime<<","<<usedate<<","<<usehour<<","<<GetAveragePrecip();
-        double in,out,loss,stor,oldstor,precip,evap,seepage,stage;
-        for(int p=0;p<_nSubBasins;p++)
-        {
-          pSB=_pSubBasins[p];
-          if((pSB->IsGauged()) &&  (pSB->IsEnabled()) && (pSB->GetReservoir()!=NULL))
-          {
-            string name,constraint_str;
-            if(pSB->GetName()==""){ name=to_string(pSB->GetID()); }
-            else                  { name=pSB->GetName(); }
-
-            stage         =pSB->GetReservoir()->GetResStage();//m
-            in            =pSB->GetIntegratedReservoirInflow(Options.timestep);//m3
-            out           =pSB->GetIntegratedOutflow        (Options.timestep);//m3
-            RES_MB<<","<<stage;
-            RES_MB<<","<<in<<","<<out;
-            for (int i = 0; i < pSB->GetReservoir()->GetNumControlStructures(); i++) {
-              double Qc=pSB->GetReservoir()->GetIntegratedControlOutflow(i,Options.timestep);
-              RES_MB<<","<<Qc;//m3
-              RES_MB<<","<<pSB->GetReservoir()->GetRegimeName(i,prev);//evaluated at start of timestep
-              if (pSB->GetReservoir()->GetControlFlowTarget(i)!=pSB->GetDownstreamID()){out+=Qc;}
-            }
-            stor          =pSB->GetReservoir()->GetStorage             ();//m3
-            oldstor       =pSB->GetReservoir()->GetOldStorage          ();//m3
-            loss          =pSB->GetReservoir()->GetReservoirLosses     (Options.timestep);//m3 = GW+ET
-            precip        =pSB->GetReservoir()->GetReservoirPrecipGains(Options.timestep);//m3
-            evap          =pSB->GetReservoir()->GetReservoirEvapLosses (Options.timestep);//m3
-            seepage       =pSB->GetReservoir()->GetReservoirGWLosses   (Options.timestep);//m3
-            constraint_str=pSB->GetReservoir()->GetCurrentConstraint   ();
-            if(tt.model_time==0.0){ in=0.0; }
-            RES_MB<<","<<precip<<","<<evap<<","<<seepage;
-            RES_MB<<","<<stor<<","<<loss<<","<<in-out-loss+precip-(stor-oldstor)<<","<<constraint_str;
-          }
-        }
-        RES_MB<<endl;
-        RES_MB.close();
-      }
-    }
-
-
-    // ExhaustiveMassBalance.csv
-    //--------------------------------------------------------------
-    if (Options.write_exhaustiveMB)
-    {
-      if((Options.period_starting) && (t==0)){}//don't write anything at time zero
-      else{
-        int j,js,q;
-        double cumsum;
-        double sum;
-
-        ofstream MB;
-        tmpFilename=FilenamePrepare("ExhaustiveMassBalance.csv",Options);
-        MB.open(tmpFilename.c_str(),ios::app);
-
-        MB<<usetime<<","<<usedate<<","<<usehour;
-        for(i=0;i<_nStateVars;i++)
-        {
-          if(CStateVariable::IsWaterStorage(_aStateVarType[i]))
-          {
-            cumsum=0.0;
-            js=0;
-            for(j=0;j<_nProcesses;j++){
-              for(q=0;q<_pProcesses[j]->GetNumConnections();q++){
-                if(_pProcesses[j]->GetFromIndices()[q]==i)
-                {
-                  sum=0.0;
-                  for(k=0;k<_nHydroUnits;k++){
-                    if(_pHydroUnits[k]->IsEnabled())
-                    {
-                      sum+=_aCumulativeBal[k][js]*_pHydroUnits[k]->GetArea();
-                    }
-                  }
-                  MB<<","<<-sum/_WatershedArea;
-                  cumsum-=sum/_WatershedArea;
-                }
-                js++;
-              }
-            }
-            js=0;
-            for(j=0;j<_nProcesses;j++){
-              for(q=0;q<_pProcesses[j]->GetNumConnections();q++){
-                if(_pProcesses[j]->GetToIndices()[q]==i)
-                {
-                  sum=0.0;
-                  for(k=0;k<_nHydroUnits;k++){
-                    if(_pHydroUnits[k]->IsEnabled())
-                    {
-                      sum+=_aCumulativeBal[k][js]*_pHydroUnits[k]->GetArea();
-                    }
-                  }
-                  MB<<","<<sum/_WatershedArea;
-                  cumsum+=sum/_WatershedArea;
-                }
-                js++;
-              }
-            }
-            js=0;
-            bool found;
-            for(j=0;j<_nProcesses;j++){
-              sum=0;
-              found=false;
-              for(q=0;q<_pProcesses[j]->GetNumLatConnections();q++){
-                CLateralExchangeProcessABC *pProc=static_cast<CLateralExchangeProcessABC *>(_pProcesses[j]);
-                if (pProc->GetLateralToIndices()[q]==i){
-                  sum+=_aCumulativeLatBal[js];found=true;
-                }
-                if (pProc->GetLateralFromIndices()[q]==i){
-                  sum-=_aCumulativeLatBal[js];found=true;
-                }
-                js++;
-              }
-              if((_pProcesses[j]->GetNumLatConnections()>0) && (found==true)){
-                MB<<","<<sum/_WatershedArea;
-                cumsum+=sum/_WatershedArea;
-              }
-            }
-
-            //Cumulative, storage, error
-            double Initial_i=0.0; //< \todo [bug] need to evaluate and store initial storage actross watershed!!!
-            MB<<","<<cumsum<<","<<GetAvgStateVar(i)<<","<<cumsum-GetAvgStateVar(i)-Initial_i;
-          }
-        }
-        MB<<endl;
-        MB.close();
-      }
-    }
-
-    // ForcingFunctions.csv
-    //----------------------------------------------------------------
-    if ((Options.write_forcings) && (Options.output_format==OUTPUT_STANDARD))
-    {
-      if((Options.period_starting) && (t==0)){}//don't write anything at time zero
-      else{
-        force_struct *pFave;
-        force_struct faveStruct = GetAverageForcings();
-        pFave = &faveStruct;
-        _FORCINGS<<usetime<<","<<usedate<<","<<usehour<<",";
-        _FORCINGS<<pFave->day_angle<<",";
-        _FORCINGS<<pFave->precip*(1-pFave->snow_frac) <<",";
-        _FORCINGS<<pFave->precip*(pFave->snow_frac) <<",";
-        _FORCINGS<<pFave->temp_ave<<",";
-        _FORCINGS<<pFave->temp_daily_min<<",";
-        _FORCINGS<<pFave->temp_daily_max<<",";
-        _FORCINGS<<pFave->temp_daily_ave<<",";
-        _FORCINGS<<pFave->temp_month_min<<",";
-        _FORCINGS<<pFave->temp_month_max<<",";
-        _FORCINGS<<pFave->air_dens<<",";
-        _FORCINGS<<pFave->air_pres<<",";
-        _FORCINGS<<pFave->rel_humidity<<",";
-        _FORCINGS<<pFave->cloud_cover<<",";
-        _FORCINGS<<pFave->ET_radia<<",";
-        _FORCINGS<<pFave->SW_radia<<",";
-        _FORCINGS<<pFave->SW_radia_net<<",";
-        //_FORCINGS<<pFave->SW_radia_subcan<<",";
-        //_FORCINGS<<pFave->LW_incoming<<",";
-        _FORCINGS<<pFave->LW_radia_net<<",";
-        _FORCINGS<<pFave->wind_vel<<",";
-        _FORCINGS<<pFave->PET<<",";
-        _FORCINGS<<pFave->OW_PET<<",";
-        _FORCINGS<<pFave->subdaily_corr<<",";
-        _FORCINGS<<pFave->potential_melt;
-        _FORCINGS<<endl;
-      }
-    }
-
-    // Transport output files
-    //--------------------------------------------------------------
-    _pTransModel->WriteMinorOutput(Options,tt);
-
-    // raven_debug.csv
-    //--------------------------------------------------------------
-    if (Options.debug_mode)
-    {
-      ofstream DEBUG;
-      tmpFilename=FilenamePrepare("raven_debug.csv",Options);
-      DEBUG.open(tmpFilename.c_str(),ios::app);
-      DEBUG<<t<<","<<thisdate<<","<<thishour;
-      for(i=0;i<10;i++){DEBUG<<","<<g_debug_vars[i];}
-      DEBUG<<endl;
-      DEBUG.close();
-    }
-
-    // HRU storage output
-    //--------------------------------------------------------------
-    if (_pOutputGroup!=NULL)
-    {
-      for (int kk=0;kk<_pOutputGroup->GetNumHRUs();kk++)
-      {
-        ofstream HRUSTOR;
-        tmpFilename="HRUStorage_"+to_string(_pOutputGroup->GetHRU(kk)->GetID())+".csv";
-        tmpFilename=FilenamePrepare(tmpFilename,Options);
-        HRUSTOR.open(tmpFilename.c_str(),ios::app);
-
-        const force_struct *F=_pOutputGroup->GetHRU(kk)->GetForcingFunctions();
-
-        HRUSTOR<<tt.model_time <<","<<thisdate<<","<<thishour;//instantaneous -no period starting correction
-
-        if (t!=0){HRUSTOR<<","<<F->precip*(1-F->snow_frac)<<","<<F->precip*(F->snow_frac);}//precip
-        else     {HRUSTOR<<",---,---";}
-
-        currentWater=0;
-        for (i=0;i<GetNumStateVars();i++)
-        {
-          if ((CStateVariable::IsWaterStorage(_aStateVarType[i])) && (i!=iCumPrecip))
-          {
-            S=_pOutputGroup->GetHRU(kk)->GetStateVarValue(i);
-            HRUSTOR<<","<<S;
-            currentWater+=S;
-          }
-        }
-        HRUSTOR<<","<<currentWater;
-        HRUSTOR<<endl;
-        HRUSTOR.close();
-      }
-    }
-  } // end of write output interval if statement
-
-  // Custom output files
-  //--------------------------------------------------------------
-  for (int c=0;c<_nCustomOutputs;c++)
-  {
-    _pCustomOutputs[c]->WriteCustomOutput(tt,Options);
-  }
-
-  // Write major output, if necessary
-  //--------------------------------------------------------------
-  if ((_nOutputTimes>0) && (_currOutputTimeInd<_nOutputTimes) && (tt.model_time>_aOutputTimes[_currOutputTimeInd]-0.5*Options.timestep))
-  {
-    string thishour=DecDaysToHours(tt.julian_day);
-    _currOutputTimeInd++;
-    tmpFilename="state_"+tt.date_string.substr(0,4)+tt.date_string.substr(5,2)+tt.date_string.substr(8,2)+"_"+thishour.substr(0,2)+thishour.substr(3,2);
-    WriteMajorOutput(Options,tt,tmpFilename,false);
-  }
-
-}
-
-
-//////////////////////////////////////////////////////////////////
-/// \brief Replaces the WriteOutputFileHeaders function by not requiring the Options structure as an argument
-/// \param &tt [in] Local (model) time *at the end of* the pertinent time step
-/// \param solfile [in] Name of the solution file to be written
-/// \param final [in] Whether this is the final solution file to be written
-//
-void CModel::WriteMajorOutput(const time_struct &tt, string solfile, bool final) const
-{
-  int i,k;
-  string tmpFilename;
-  const optStruct* Options = this->_pOptStruct;  // just to make the code more readable
-
-  if (Options->output_format==OUTPUT_NONE){return;} //:SuppressOutput is on
-
-  // WRITE {RunName}_solution.rvc - final state variables file
-  ofstream RVC;
-  tmpFilename=FilenamePrepare(solfile+".rvc", *_pOptStruct);
-  RVC.open(tmpFilename.c_str());
-  if (RVC.fail()){
-    WriteWarning(("CModel::WriteMajorOutput: Unable to open output file "+tmpFilename+" for writing.").c_str(),
-                  Options->noisy);
-  }
-  RVC<<":TimeStamp "<<tt.date_string<<" "<<DecDaysToHours(tt.julian_day)<<endl;
-
-  //Header--------------------------
-  //write in blocks of 80 state variables
-  int mini,maxi;
-  int M=80;
-  for (int j=0; j<ceil(GetNumStateVars()/(double)(M)); j++){
-    mini=j*M;
-    maxi=min(GetNumStateVars(),(j+1)*M);
-    RVC<<":HRUStateVariableTable"<<endl;
-    RVC<<"  :Attributes,";
-    for (i=mini;i<maxi;i++)
-    {
-      RVC << this->GetStateVarInfo()->SVTypeToString(_aStateVarType[i], _aStateVarLayer[i]);
-      if (i!=GetNumStateVars()-1){RVC<<",";}
-    }
-    RVC<<endl;
-    RVC<<"  :Units,";
-    for (i=mini;i<maxi;i++)
-    {
-      RVC<<CStateVariable::GetStateVarUnits(_aStateVarType[i]);
-      if (i!=GetNumStateVars()-1){RVC<<",";}
-    }
-    RVC<<endl;
-    //Data----------------------------
-    for (k=0;k<_nHydroUnits;k++)
-    {
-      RVC<<std::fixed; RVC.precision(5);
-      RVC<<"  "<<_pHydroUnits[k]->GetID()<<",";
-      for (i=mini;i<maxi;i++)
-      {
-        RVC<<_pHydroUnits[k]->GetStateVarValue(i);
-        if (i!=GetNumStateVars()-1){RVC<<",";}
-      }
-      RVC<<endl;
-    }
-    RVC<<":EndHRUStateVariableTable"<<endl;
-  }
-  //By basin------------------------
-  RVC<<":BasinStateVariables"<<endl;
-  for (int p=0;p<_nSubBasins;p++){
-    RVC<<"  :BasinIndex "<<_pSubBasins[p]->GetID()<<",";
-    _pSubBasins[p]->WriteToSolutionFile(RVC);
-  }
-  RVC<<":EndBasinStateVariables"<<endl;
-
-  _pTransModel->WriteMajorOutput(RVC);
-
-  RVC.close();
-
-  // SubbasinProperties.csv
-  //--------------------------------------------------------------
-  if (Options->write_basinfile){
-    ofstream BAS;
-    tmpFilename=FilenamePrepare("SubbasinProperties.csv",*_pOptStruct);
-    BAS.open(tmpFilename.c_str());
-    if(BAS.fail()) {
-      WriteWarning(("CModel::WriteMinorOutput: Unable to open output file "+tmpFilename+" for writing.").c_str(),Options->noisy);
-    }
-    BAS<<"ID,Qref[m3/s],reach_length[m],area[km2],drainage_area[km2],t_conc[d],t_peak[d],gamma_sh,gamma_sc[1/d],celerity[m/s],diffusivity[m2/s],N,UH[0],UH[1],UH[2],..."<<endl;
-    for(int pp=0;pp<_nSubBasins;pp++) {
-      BAS<<_pSubBasins[pp]->GetID()<<",  "<<_pSubBasins[pp]->GetReferenceFlow();
-      BAS<<","<<_pSubBasins[pp]->GetReachLength();
-      BAS<<","<<_pSubBasins[pp]->GetBasinArea();
-      BAS<<","<<_pSubBasins[pp]->GetDrainageArea();
-      BAS<<","<<_pSubBasins[pp]->GetBasinProperties("TIME_CONC");
-      BAS<<","<<_pSubBasins[pp]->GetBasinProperties("TIME_TO_PEAK");
-      BAS<<","<<_pSubBasins[pp]->GetBasinProperties("GAMMA_SHAPE");
-      BAS<<","<<_pSubBasins[pp]->GetBasinProperties("GAMMA_SCALE");
-      BAS<<","<<_pSubBasins[pp]->GetBasinProperties("CELERITY");
-      BAS<<","<<_pSubBasins[pp]->GetBasinProperties("DIFFUSIVITY");
-      BAS<<","<<_pSubBasins[pp]->GetLatHistorySize();
-      for (int i = 0; i < _pSubBasins[pp]->GetLatHistorySize(); i++) {
-        BAS<<","<<_pSubBasins[pp]->GetUnitHydrograph()[i];
-      }
-      BAS<<endl;
-    }
-    BAS.close();
-  }
-
-  // rating_curves.csv
-  //--------------------------------------------------------------
-  if(Options->write_channels){
-    this->WriteRatingCurves(*Options);
-  }
-}
-
-
-//////////////////////////////////////////////////////////////////
-/// \brief Writes major output to file at the end of simulation
-/// \details Writes:
-/// - Solution file of all state variables; and
-/// - Autogenerated parameters
-///
-/// \param &Options [in] Global model options information
-//
-void CModel::WriteMajorOutput(const optStruct &Options, const time_struct &tt, string solfile, bool final) const
-{
-  WriteMajorOutput(tt,solfile,final);
-}
-//////////////////////////////////////////////////////////////////
-/// \brief Writes simple output to file
-/// \note  written at start of time step before external script is read, after forcings processed.
-/// \param &Options      [in] Global model options information
-/// \param &tt           [in] time structure
-//
-void CModel::WriteSimpleOutput(const optStruct &Options, const time_struct &tt)
-{
-  if (Options.write_simpleout)
-  {
-    string thisdate=tt.date_string;                   //refers to date and time at START of time step
-    string thishour=DecDaysToHours(tt.julian_day);
-    double thistime=tt.model_time;
-
-    force_struct *pFave;
-    force_struct faveStruct = GetAverageForcings();
-    pFave = &faveStruct;
-
-    ofstream _SIMPLE;
-    string tmpFilename=FilenamePrepare("simple_output.csv",Options);
-    _SIMPLE.open(tmpFilename.c_str());
-    if (_SIMPLE.fail()){
-      ExitGracefully(("CModel::WriteSimpleOutput: unable to open output file "+tmpFilename+" for writing.").c_str(),FILE_OPEN_ERR);
-    }
-
-    _SIMPLE<<thistime<<", "<<thisdate<<", "<<thishour<<", ";
-    _SIMPLE<<pFave->precip<<", ";
-    _SIMPLE<<pFave->temp_daily_min<<", ";
-    _SIMPLE<<pFave->temp_daily_max<<", ";
-    _SIMPLE<<pFave->SW_radia<<", ";
-    _SIMPLE<<pFave->day_length<<", ";
-    _SIMPLE<<endl;
-
-    _SIMPLE.close();
-  }
-}
-//////////////////////////////////////////////////////////////////
-/// \brief Writes progress file in JSON format (mainly for PAVICS runs)
-///        Looks like:
-///               {
-///               	"% progress": 65,
-///               	"seconds remaining": 123
-///               }
-///
-/// \note  Does not account for initialization (reading) and final writing of model outputs. Only pure modeling time.
-///
-/// \param &Options      [in] Global model options information
-/// \param &elapsed_time [in] elapsed time  (computational time markers)
-/// \param elapsed_steps [in] elapsed number of simulation steps to perform (to determine % progress)
-/// \param total_steps   [in]   total number of simulation steps to perform (to determine % progress)
-//
-void CModel::WriteProgressOutput(const optStruct &Options, clock_t elapsed_time, int elapsed_steps, int total_steps)
-{
-  if (Options.pavics)
-  {
-    ofstream PROGRESS;
-    PROGRESS.open((Options.main_output_dir+"Raven_progress.txt").c_str());
-    if (PROGRESS.fail()){
-      PROGRESS.close();
-      ExitGracefully("ParseInput:: Unable to open Raven_progress.txt. Bad output directory specified?",RUNTIME_ERR);
-    }
-
-    float total_time = (float(total_steps) * float(elapsed_time) / float(elapsed_steps)) / CLOCKS_PER_SEC;
-    if (Options.benchmarking){ total_time =float(elapsed_time) / CLOCKS_PER_SEC;}
-    PROGRESS<<"{"<<endl;
-    PROGRESS<<"       \"% progress\": "       << int( float(elapsed_steps) * 100.0 / float(total_steps) ) <<","<< endl;
-    PROGRESS<<"       \"seconds remaining\": "<< total_time - float(elapsed_time) / CLOCKS_PER_SEC <<endl;
-    PROGRESS<<"}"<<endl;
-
-    PROGRESS.close();
-  }
-}
-
-//////////////////////////////////////////////////////////////////
-/// \brief Writes model summary information to screen
-/// \param &Options [in] Global model options information
-//
-void CModel::SummarizeToScreen  (const optStruct &Options) const
-{
-  int rescount=0;
-  for (int p = 0; p < _nSubBasins; p++){
-    if (_pSubBasins[p]->GetReservoir() != NULL){rescount++;}
-  }
-  int disablecount=0;
-  double allarea=0.0;
-  for(int k=0;k<_nHydroUnits; k++){
-    if(!_pHydroUnits[k]->IsEnabled()){disablecount++;}
-    allarea+=_pHydroUnits[k]->GetArea();
-  }
-  int SBdisablecount=0;
-  for(int p=0;p<_nSubBasins; p++){
-    if(!_pSubBasins[p]->IsEnabled()){SBdisablecount++;}
-  }
-  if(!Options.silent){
-    cout <<"==MODEL SUMMARY======================================="<<endl;
-    cout <<"       Model Run: "<<Options.run_name    <<endl;
-    cout <<"    rvi filename: "<<Options.rvi_filename<<endl;
-    cout <<"Output Directory: "<<Options.main_output_dir  <<endl;
-    cout <<"     # SubBasins: "<<GetNumSubBasins()   << " ("<< rescount << " reservoirs) ("<<SBdisablecount<<" disabled)"<<endl;
-    cout <<"          # HRUs: "<<GetNumHRUs()        << " ("<<disablecount<<" disabled)"<<endl;
-    cout <<"        # Gauges: "<<GetNumGauges()      <<endl;
-    cout <<"#State Variables: "<<GetNumStateVars()   <<endl;
-    for (int i=0;i<GetNumStateVars();i++){
-      //don't write if convolution storage or advection storage?
-      cout << "                - ";
-      cout << CStateVariable::GetStateVarLongName(_aStateVarType[i],
-                                                  _aStateVarLayer[i],
-                                                  _pTransModel) << " (";
-      cout << this->GetStateVarInfo()->SVTypeToString(_aStateVarType[i],_aStateVarLayer[i]) << ")" << endl;
-    }
-    cout <<"     # Processes: "<<GetNumProcesses()   <<endl;
-    for (int j=0;j<GetNumProcesses();j++)
-    {
-      cout<<"                - ";
-      cout<<GetProcessName(GetProcessType(j))<<endl;
-    }
-    cout <<"    #Connections: "<<_nTotalConnections          <<endl;
-    cout <<"#Lat.Connections: "<<_nTotalLatConnections       <<endl;
-    cout <<"        Duration: "<<Options.duration            <<" d"<<endl;
-    cout <<"       Time step: "<<Options.timestep            <<" d ("<<(Options.timestep*MIN_PER_DAY)<<" min)"<<endl;
-    cout <<"  Watershed Area: "<<_WatershedArea              <<" km2 (simulated) of "<<allarea<<" km2"<<endl;
-    cout <<"======================================================"<<endl;
-    cout <<endl;
-
-  }
-}
-
-//////////////////////////////////////////////////////////////////
-/// \brief run model diagnostics (at end of simulation)
-///
-/// \param &Options [in] global model options
-//
-void CModel::RunDiagnostics(const optStruct &Options)
-{
-  if((_nObservedTS==0) || (_nDiagnostics==0)) { return; }
-
-  ofstream DIAG;
-  string tmpFilename;
-  tmpFilename=FilenamePrepare("Diagnostics.csv",Options);
-  DIAG.open(tmpFilename.c_str());
-  if(DIAG.fail()) {
-    ExitGracefully(("CModel::WriteOutputFileHeaders: Unable to open output file "+tmpFilename+" for writing.").c_str(),FILE_OPEN_ERR);
-  }
-  //header
-  DIAG<<"observed_data_series,filename,";
-  for(int j=0; j<_nDiagnostics;j++) {
-    DIAG<<_pDiagnostics[j]->GetName()<<",";
-  }
-  DIAG<<endl;
-  //body
-  bool skip;
-  for (int d=0; d<_nDiagPeriods; d++){
-    double starttime   = _pDiagPeriods[d]->GetStartTime();
-    double endtime     = _pDiagPeriods[d]->GetEndTime();
-    comparison compare = _pDiagPeriods[d]->GetComparison();
-    double     thresh  = _pDiagPeriods[d]->GetThreshold();
-    for(int i=0;i<_nObservedTS;i++)
-    {
-      skip=false;
-      string datatype=_pObservedTS[i]->GetName();
-      if((datatype=="HYDROGRAPH"          ) || (datatype=="RESERVOIR_STAGE") ||
-         (datatype=="RESERVOIR_INFLOW"    ) || (datatype=="RESERVOIR_NETINFLOW") || (datatype=="WATER_LEVEL") ||
-         (datatype=="STREAM_CONCENTRATION") || (datatype=="STREAM_TEMPERATURE"))
-      {
-        CSubBasin *pBasin=GetSubBasinByID(_pObservedTS[i]->GetLocID());
-        if ((pBasin==NULL) || (!pBasin->IsEnabled())){skip=true;}
-      }
-
-      if (!skip)
-      {
-
-        DIAG<<_pObservedTS[i]->GetName()<<"_"<<_pDiagPeriods[d]->GetName()<<"["<<_pObservedTS[i]->GetLocID()<<"],"<<_pObservedTS[i]->GetSourceFile() <<",";//append to end of name for backward compatibility
-        for(int j=0; j<_nDiagnostics;j++) {
-          DIAG<<_pDiagnostics[j]->CalculateDiagnostic(_pModeledTS[i],_pObservedTS[i],_pObsWeightTS[i],starttime,endtime,compare,thresh,Options)<<",";
-        }
-        DIAG<<endl;
-      }
-    }
-    //compute aggregate diagnostics
-    for (int ii = 0; ii < _nAggDiagnostics; ii++)
-    {
-      int            kk  =_pAggDiagnostics[ii]->kk;
-      string agg_datatype=_pAggDiagnostics[ii]->datatype;
-
-      string name="";//"Average_HYDROGRAPH_GroupX"
-      switch(_pAggDiagnostics[ii]->aggtype)
-      {
-        case AGG_AVERAGE:               name+="Average"; break;
-        case AGG_MAXIMUM:               name+="Maximum"; break;
-        case AGG_MINIMUM:               name+="Minimum"; break;
-        case AGG_MEDIAN:                name+="Median";  break;
-      }
-      //name+=AggStatToString(_pAggDiagnostics[ii]->aggtype); //replace above with this
-      name+="_"+agg_datatype;
-      name+="_"+_pDiagPeriods[d]->GetName();
-      if (kk!=DOESNT_EXIST){
-        if (agg_datatype=="HYDROGRAPH"){name+="_"+_pSBGroups[kk]->GetName();} // \todo[funct]- handle more datatypes
-      }
-
-      DIAG<<name<<",[multiple],";
-      for(int j=0; j<_nDiagnostics;j++) {
-        DIAG<<CalculateAggDiagnostic(ii,j,starttime,endtime,compare,thresh,Options)<<",";
-      }
-      DIAG<<endl;
-    }
-  }
-
-  DIAG.close();
-
-  //reset for ensemble mode
-  for(int i=0;i<_nObservedTS;i++)
-  {
-    _aObsIndex[i]=0;
-  }
-}
-
-
-//////////////////////////////////////////////////////////////////
-/// \brief run model diagnostics (at end of simulation)
-///
-/// \param &Options [in] global model options
-//
-double CModel::CalculateAggDiagnostic(const int ii, const int j, const double &starttime, const double &endtime, const comparison compare,const double &thresh, const optStruct &Options)
-{
-  bool skip;
-  double val;
-  double stat=0;
-  int N=0;
-  agg_stat       type=_pAggDiagnostics[ii]->aggtype;
-  int            kk  =_pAggDiagnostics[ii]->kk;
-  string agg_datatype=_pAggDiagnostics[ii]->datatype;
-
-  double *data=new double [_nObservedTS]; //maximum number of diagnostics that could be considered
-
-  if     (type==AGG_AVERAGE) { stat=0; }
-  else if(type==AGG_MAXIMUM) { stat=-ALMOST_INF; }
-  else if(type==AGG_MINIMUM) { stat=ALMOST_INF; }
-  else if(type==AGG_MEDIAN ) { stat=0; }
-  for(int i=0;i<_nObservedTS;i++)
-  {
-    data[i]=0;
-    skip=false;
-    string datatype=_pObservedTS[i]->GetName();
-    if (datatype!=agg_datatype){skip=true;}
-    else if((datatype=="HYDROGRAPH"          ) || (datatype=="RESERVOIR_STAGE") ||
-            (datatype=="RESERVOIR_INFLOW"    ) || (datatype=="RESERVOIR_NETINFLOW") || (datatype=="WATER_LEVEL") ||
-            (datatype=="STREAM_CONCENTRATION") || (datatype=="STREAM_TEMPERATURE")) //subbasin-linked metrics
-    {
-      CSubBasin *pBasin=GetSubBasinByID(_pObservedTS[i]->GetLocID());
-      if ((pBasin==NULL) || (!pBasin->IsEnabled())){skip=true;}
-      if ((pBasin!=NULL) && (kk!=DOESNT_EXIST) && (!IsInSubBasinGroup(pBasin->GetID(),_pSBGroups[kk]->GetName()))){skip=true;}
-    }
-    else{ //HRU-linked
-      if ((kk!=DOESNT_EXIST) && (!IsInHRUGroup(_pObservedTS[i]->GetLocID(),_pHRUGroups[kk]->GetName()))){skip=true;}
-    }
-
-    if (!skip)
-    {
-      val=_pDiagnostics[j]->CalculateDiagnostic(_pModeledTS[i],_pObservedTS[i],_pObsWeightTS[i],starttime,endtime,compare, thresh,Options);
-
-      if      (type==AGG_AVERAGE){stat+=val; N++;}
-      else if (type==AGG_MAXIMUM){upperswap(stat,val);N++;}
-      else if (type==AGG_MINIMUM){lowerswap(stat,val);N++;}
-      else if (type==AGG_MEDIAN ){data[N]=val; N++;}
-    }
-  }
-  int n;
-  if(type==AGG_MEDIAN){quickSort(data,0,N-1);n=(int)rvn_floor((double)(N)/2.0+0.01);}
-
-  if (N==0){return -ALMOST_INF;}
-  if       (type==AGG_AVERAGE){stat/=N;}
-  else if ((type==AGG_MEDIAN ) && (N%2==1)){stat=data[n];} //odd N
-  else if ((type==AGG_MEDIAN ) && (N%2==0)){stat=0.5*(data[n]+data[n-1]);} //even N
-  delete [] data;
-  return stat;
-}
-
-//////////////////////////////////////////////////////////////////
-/// \brief Writes output headers for WatershedStorage.tb0 and Hydrographs.tb0
-///
-/// \param &Options [in] global model options
-//
-void CModel::WriteEnsimStandardHeaders(const optStruct &Options)
-{
-  int i;
-  time_struct tt, tt2;
-
-  JulianConvert(0.0,              Options.julian_start_day, Options.julian_start_year, Options.calendar, tt);//start of the timestep
-  JulianConvert(Options.timestep, Options.julian_start_day, Options.julian_start_year, Options.calendar, tt2);//end of the timestep
-
-  //WatershedStorage.tb0
-  //--------------------------------------------------------------
-  int iAtmPrecip = GetStateVarIndex(ATMOS_PRECIP);
-  string tmpFilename;
-
-  if (Options.write_watershed_storage)
-  {
-    tmpFilename = FilenamePrepare("WatershedStorage.tb0", Options);
-
-    _STORAGE.open(tmpFilename.c_str());
-    if (_STORAGE.fail()){
-      ExitGracefully(("CModel::WriteEnsimStandardHeaders: Unable to open output file "+tmpFilename+" for writing.").c_str(),FILE_OPEN_ERR);
-    }
-    _STORAGE << "#########################################################################" << endl;
-    _STORAGE << ":FileType tb0 ASCII EnSim 1.0" << endl;
-    _STORAGE << "#" << endl;
-    _STORAGE << ":Application   Raven" << endl;
-    if(!Options.benchmarking){
-      _STORAGE << ":Version       " << Options.version << endl;
-      _STORAGE << ":CreationDate  " << GetCurrentMachineTime() << endl;
-    }
-    _STORAGE << "#" << endl;
-    _STORAGE << "#------------------------------------------------------------------------" << endl;
-    _STORAGE << "#" << endl;
-    _STORAGE << ":RunName       " << Options.run_name << endl;
-    _STORAGE << ":Format         Instantaneous" << endl;
-    _STORAGE << "#" << endl;
-
-    if (Options.suppressICs){
-      _STORAGE << ":StartTime " << tt2.date_string << " " << DecDaysToHours(tt2.julian_day) << endl;
-    }
-    else{
-      _STORAGE << ":StartTime " << tt.date_string << " " << DecDaysToHours(tt.julian_day) << endl;
-    }
-    if (Options.timestep != 1.0){ _STORAGE << ":DeltaT " << DecDaysToHours(Options.timestep) << endl; }
-    else                        { _STORAGE << ":DeltaT 24:00:00.00" << endl; }
-    _STORAGE << "#" << endl;
-
-    _STORAGE<<":ColumnMetaData"<<endl;
-    _STORAGE<<"  :ColumnName rainfall snowfall \"Channel storage\" \"Rivulet storage\"";
-    for (i=0;i<GetNumStateVars();i++){
-      if ((CStateVariable::IsWaterStorage(_aStateVarType[i])) && (i!=iAtmPrecip)){
-  	_STORAGE<<" \""<<CStateVariable::GetStateVarLongName(_aStateVarType[i],
-                                                         _aStateVarLayer[i],
-                                                         _pTransModel)<<"\"";}}
-    _STORAGE<<" \"Total storage\" \"Cum. precip\" \"Cum. outflow\" \"MB error\""<<endl;
-
-    _STORAGE<<"  :ColumnUnits mm/d mm/d mm mm ";
-    for (i=0;i<GetNumStateVars();i++){
-    if ((CStateVariable::IsWaterStorage(_aStateVarType[i])) && (i!=iAtmPrecip)){_STORAGE<<" mm";}}
-    _STORAGE<<" mm mm mm mm"<<endl;
-
-    _STORAGE<<"  :ColumnType float float float float";
-    for (i=0;i<GetNumStateVars();i++){
-      if ((CStateVariable::IsWaterStorage(_aStateVarType[i])) && (i!=iAtmPrecip)){_STORAGE<<" float";}}
-    _STORAGE<<" float float float float"<<endl;
-
-    _STORAGE << "  :ColumnFormat -1 -1 0 0";
-    for (i = 0; i < GetNumStateVars(); i++){
-      if ((CStateVariable::IsWaterStorage(_aStateVarType[i])) && (i != iAtmPrecip)){
-	    _STORAGE << " 0";
-      }
-    }
-    _STORAGE << " 0 0 0 0" << endl;
-
-    _STORAGE << ":EndColumnMetaData" << endl;
-
-    _STORAGE << ":EndHeader" << endl;
-  }
-
-  //Hydrographs.tb0
-  //--------------------------------------------------------------
-  tmpFilename = FilenamePrepare("Hydrographs.tb0", Options);
-  _HYDRO.open(tmpFilename.c_str());
-  if (_HYDRO.fail()){
-    ExitGracefully(("CModel::WriteEnsimStandardHeaders: Unable to open output file "+tmpFilename+" for writing.").c_str(),FILE_OPEN_ERR);
-  }
-  _HYDRO << "#########################################################################" << endl;
-  _HYDRO << ":FileType tb0 ASCII EnSim 1.0" << endl;
-  _HYDRO << "#" << endl;
-  _HYDRO << ":Application   Raven" << endl;
-  if(!Options.benchmarking){
-    _HYDRO << ":Version       " << Options.version << endl;
-    _HYDRO << ":CreationDate  " << GetCurrentMachineTime() << endl;
-  }
-  _HYDRO << "#" << endl;
-  _HYDRO << "#------------------------------------------------------------------------" << endl;
-  _HYDRO << "#" << endl;
-  _HYDRO << ":RunName       " << Options.run_name << endl;
-  _HYDRO << "#" << endl;
-
-  if (Options.ave_hydrograph){
-    _HYDRO << ":Format         PeriodEnding" << endl;
-  }
-  else{
-    _HYDRO << ":Format         Instantaneous" << endl;
-  }
-  if (((Options.period_ending) && (Options.ave_hydrograph)) || (Options.suppressICs )){
-    _HYDRO << ":StartTime " << tt2.date_string << " " << DecDaysToHours(tt2.julian_day) << endl;
-  }
-  else{
-    _HYDRO << ":StartTime " << tt.date_string << " " << DecDaysToHours(tt.julian_day) << endl;
-  }
-
-  if (Options.timestep!=1.0){_HYDRO<<":DeltaT " <<DecDaysToHours(Options.timestep)<<endl;}
-  else                      {_HYDRO<<":DeltaT 24:00:00.00"  <<endl;}
-  _HYDRO<<"#"<<endl;
-
-  double val = 0; //snapshot hydrograph
-  double val2=1;
-  if (Options.ave_hydrograph){ val = 1; } //continuous hydrograph
-  if (Options.period_ending) { val *= -1; val2*=-1;}//period ending
-
-  _HYDRO<<":ColumnMetaData"<<endl;
-  _HYDRO<<"  :ColumnName precip";
-  for (int p=0;p<_nSubBasins;p++){_HYDRO<<" Q_"<<_pSubBasins[p]->GetID();}_HYDRO<<endl;
-  _HYDRO<<"  :ColumnUnits mm/d";
-  for (int p=0;p<_nSubBasins;p++){_HYDRO<<" m3/s";}_HYDRO<<endl;
-  _HYDRO<<"  :ColumnType float";
-  for (int p=0;p<_nSubBasins;p++){_HYDRO<<" float";}_HYDRO<<endl;
-  _HYDRO<<"  :ColumnFormat "<<val2;
-  for (int p=0;p<_nSubBasins;p++){_HYDRO<<" "<<val;}_HYDRO<<endl;
-  _HYDRO<<":EndColumnMetaData"<<endl;
-  _HYDRO<<":EndHeader"<<endl;
-}
-
-//////////////////////////////////////////////////////////////////
-/// \brief Writes output headers for WatershedStorage.nc and Hydrographs.nc
-///
-/// \param &Options [in] global model options
-/// original code developed by J. Mai
-//
-void CModel::WriteNetcdfStandardHeaders(const optStruct &Options)
-{
-
-#ifdef _RVNETCDF_
-
-  time_struct tt;                                    // start time structure
-  const int   ndims1 = 1;
-  const int   ndims2 = 2;
-  int         dimids1[ndims1];                       // array which will contain all dimension ids for a variable
-  int         ncid, varid_pre;                       // When we create netCDF variables and dimensions, we get back an ID for each one.
-  int         time_dimid, varid_time;                // dimension ID (holds number of time steps) and variable ID (holds time values) for time
-  int         nSim, nbasins_dimid, varid_bsim;       // # of sub-basins with simulated outflow, dimension ID, and
-  //                                                 // variable to write basin IDs for simulated outflows
-  int         varid_qsim;                            // variable ID for simulated outflows
-  int         varid_qobs;                            // variable ID for observed outflows
-  int         varid_qin;                             // variable ID for observed inflows
-  int         varid_qloc;
-
-  int         retval;                                // error value for NetCDF routines
-  string      tmpFilename;
-  int         p;                                     // loop over all sub-basins
-  string      tmp,tmp2,tmp3;
-
-  // initialize all potential file IDs with -9 == "not existing and hence not opened"
-  _HYDRO_ncid    = -9;   // output file ID for Hydrographs.nc         (-9 --> not opened)
-  _STORAGE_ncid  = -9;   // output file ID for WatershedStorage.nc    (-9 --> not opened)
-  _FORCINGS_ncid = -9;   // output file ID for ForcingFunctions.nc    (-9 --> not opened)
-  _RESSTAGE_ncid = -9;   // output file ID for ReservoirStages.nc    (-9 --> not opened)
-  _RESMB_ncid    = -9;
-
-  //converts start day into "hours since YYYY-MM-DD HH:MM:SS"  (model start time)
-  char  starttime[200]; // start time string in format 'hours since YYY-MM-DD HH:MM:SS'
-  JulianConvert( 0.0,Options.julian_start_day, Options.julian_start_year, Options.calendar, tt);
-  strcpy(starttime, "hours since ") ;
-  strcat(starttime, tt.date_string.c_str()) ;
-  strcat(starttime, " ");
-  strcat(starttime, DecDaysToHours(tt.julian_day,true).c_str());
-  if(Options.time_zone!=0) { strcat(starttime,TimeZoneToString(Options.time_zone).c_str()); }
-
-  //====================================================================
-  //  Hydrographs.nc
-  //====================================================================
-  // Create the file.
-  tmpFilename = FilenamePrepare("Hydrographs.nc", Options);
-  retval = nc_create(tmpFilename.c_str(), NC_CLOBBER|NC_NETCDF4, &ncid);  HandleNetCDFErrors(retval);
-  _HYDRO_ncid = ncid;
-
-  // ----------------------------------------------------------
-  // global attributes
-  // ----------------------------------------------------------
-  WriteNetCDFGlobalAttributes(_HYDRO_ncid,Options,"Standard Output");
-
-  // ----------------------------------------------------------
-  // time
-  // ----------------------------------------------------------
-  // (a) Define the DIMENSIONS. NetCDF will hand back an ID
-  retval = nc_def_dim(_HYDRO_ncid, "time", NC_UNLIMITED, &time_dimid);  HandleNetCDFErrors(retval);
-
-  /// Define the time variable. Assign units attributes to the netCDF VARIABLES.
-  dimids1[0] = time_dimid;
-  retval = nc_def_var(_HYDRO_ncid, "time", NC_DOUBLE, ndims1,dimids1, &varid_time); HandleNetCDFErrors(retval);
-  retval = nc_put_att_text(_HYDRO_ncid, varid_time, "units"   ,      strlen(starttime)  , starttime);   HandleNetCDFErrors(retval);
-  retval = nc_put_att_text(_HYDRO_ncid, varid_time, "calendar",      strlen("gregorian"), "gregorian"); HandleNetCDFErrors(retval);
-  retval = nc_put_att_text(_HYDRO_ncid, varid_time, "standard_name", strlen("time"),      "time");      HandleNetCDFErrors(retval);
-
-  // define precipitation variable
-  varid_pre= NetCDFAddMetadata(_HYDRO_ncid, time_dimid,"precip","Precipitation","mm d**-1");
-
-  // ----------------------------------------------------------
-  // simulated/observed outflows
-  // ----------------------------------------------------------
-  // (a) count number of simulated outflows "nSim"
-  nSim = 0;
-  for (p=0;p<_nSubBasins;p++){
-    if (_pSubBasins[p]->IsGauged()  && (_pSubBasins[p]->IsEnabled())){nSim++;}
-  }
-
-  if (nSim > 0)
-  {
-    // (b) create dimension "nbasins"
-    retval = nc_def_dim(_HYDRO_ncid, "nbasins", nSim, &nbasins_dimid);                             HandleNetCDFErrors(retval);
-
-    // (c) create variable  and set attributes for"basin_name"
-    dimids1[0] = nbasins_dimid;
-    retval = nc_def_var(_HYDRO_ncid, "basin_name", NC_STRING, ndims1, dimids1, &varid_bsim);       HandleNetCDFErrors(retval);
-    tmp ="Name/ID of sub-basins with simulated outflows";
-    tmp2="timeseries_id";
-    tmp3="1";
-    retval = nc_put_att_text(_HYDRO_ncid, varid_bsim, "long_name",  tmp.length(), tmp.c_str());    HandleNetCDFErrors(retval);
-    retval = nc_put_att_text(_HYDRO_ncid, varid_bsim, "cf_role"  , tmp2.length(),tmp2.c_str());    HandleNetCDFErrors(retval);
-    retval = nc_put_att_text(_HYDRO_ncid, varid_bsim, "units"    , tmp3.length(),tmp3.c_str());    HandleNetCDFErrors(retval);
-
-    varid_qsim= NetCDFAddMetadata2D(_HYDRO_ncid, time_dimid,nbasins_dimid,"q_sim","Simulated outflows","m**3 s**-1");
-    varid_qobs= NetCDFAddMetadata2D(_HYDRO_ncid, time_dimid,nbasins_dimid,"q_obs","Observed outflows" ,"m**3 s**-1");
-    varid_qin = NetCDFAddMetadata2D(_HYDRO_ncid, time_dimid,nbasins_dimid,"q_in" ,"Simulated reservoir inflows"  ,"m**3 s**-1");
-    if (Options.write_localflow){
-    varid_qloc= NetCDFAddMetadata2D(_HYDRO_ncid, time_dimid,nbasins_dimid,"q_loc" ,"Local inflow contribution"  ,"m**3 s**-1");
-    }
-  }// end if nSim>0
-
-  // End define mode. This tells netCDF we are done defining metadata.
-  retval = nc_enddef(_HYDRO_ncid);  HandleNetCDFErrors(retval);
-
-  // (a) write gauged basin names/IDs to variable "basin_name"
-  if (nSim>0){
-    WriteNetCDFBasinList(_HYDRO_ncid,varid_bsim,this,false,Options);
-  }
-
-  //====================================================================
-  //  ReservoirStages.nc
-  //====================================================================
-  if(Options.write_reservoir)
-  {
-    // Create the file.
-    tmpFilename = FilenamePrepare("ReservoirStages.nc",Options);
-    retval = nc_create(tmpFilename.c_str(),NC_CLOBBER|NC_NETCDF4,&ncid);  HandleNetCDFErrors(retval);
-    _RESSTAGE_ncid = ncid;
-
-    // ----------------------------------------------------------
-    // global attributes
-    // ----------------------------------------------------------
-    WriteNetCDFGlobalAttributes(_RESSTAGE_ncid,Options,"Standard Output");
-
-    // ----------------------------------------------------------
-    // time
-    // ----------------------------------------------------------
-    // (a) Define the DIMENSIONS. NetCDF will hand back an ID
-    retval = nc_def_dim(_RESSTAGE_ncid,"time",NC_UNLIMITED,&time_dimid);  HandleNetCDFErrors(retval);
-
-    /// Define the time variable. Assign units attributes to the netCDF VARIABLES.
-    dimids1[0] = time_dimid;
-    retval = nc_def_var     (_RESSTAGE_ncid,"time",NC_DOUBLE,ndims1,dimids1,&varid_time);           HandleNetCDFErrors(retval);
-    retval = nc_put_att_text(_RESSTAGE_ncid,varid_time,"units",strlen(starttime),starttime);        HandleNetCDFErrors(retval);
-    retval = nc_put_att_text(_RESSTAGE_ncid,varid_time,"calendar",strlen("gregorian"),"gregorian"); HandleNetCDFErrors(retval);
-    retval = nc_put_att_text(_RESSTAGE_ncid,varid_time,"standard_name",strlen("time"),"time");      HandleNetCDFErrors(retval);
-
-    // define precipitation variable
-    varid_pre= NetCDFAddMetadata(_RESSTAGE_ncid,time_dimid,"precip","Precipitation","mm d**-1");
-
-    // ----------------------------------------------------------
-    // simulated/observed stages
-    // ----------------------------------------------------------
-    // (a) count number of simulated reservoir stages "nSim"
-    nSim = 0;
-    for(p=0;p<_nSubBasins;p++) {
-      if((_pSubBasins[p]->IsGauged())  && (_pSubBasins[p]->IsEnabled())  && (_pSubBasins[p]->GetReservoir()!=NULL)) { nSim++; }
-    }
-
-    if(nSim > 0)
-    {
-      // (b) create dimension "nbasins"
-      retval = nc_def_dim(_RESSTAGE_ncid,"nbasins",nSim,&nbasins_dimid);                             HandleNetCDFErrors(retval);
-
-      // (c) create variable  and set attributes for"basin_name"
-      dimids1[0] = nbasins_dimid;
-      retval = nc_def_var(_RESSTAGE_ncid,"basin_name",NC_STRING,ndims1,dimids1,&varid_bsim);         HandleNetCDFErrors(retval);
-      tmp ="Name/ID of sub-basins with simulated outflows";
-      tmp2="timeseries_id";
-      tmp3="1";
-      retval = nc_put_att_text(_RESSTAGE_ncid,varid_bsim,"long_name", tmp.length(), tmp.c_str());    HandleNetCDFErrors(retval);
-      retval = nc_put_att_text(_RESSTAGE_ncid,varid_bsim,"cf_role",  tmp2.length(),tmp2.c_str());    HandleNetCDFErrors(retval);
-      retval = nc_put_att_text(_RESSTAGE_ncid,varid_bsim,"units",    tmp3.length(),tmp3.c_str());    HandleNetCDFErrors(retval);
-
-      varid_qsim= NetCDFAddMetadata2D(_RESSTAGE_ncid,time_dimid,nbasins_dimid,"h_sim","Simulated stage","m");
-      varid_qobs= NetCDFAddMetadata2D(_RESSTAGE_ncid,time_dimid,nbasins_dimid,"h_obs","Observed stage","m");
-
-    }// end if nSim>0
-
-    // End define mode. This tells netCDF we are done defining metadata.
-    retval = nc_enddef(_RESSTAGE_ncid);  HandleNetCDFErrors(retval);
-
-    // write values to NetCDF
-    // (a) write gauged reservoir basin names/IDs to variable "basin_name"
-    if (nSim>0){
-      WriteNetCDFBasinList(_RESSTAGE_ncid,varid_bsim,this,true,Options);
-    }
-  }
-
-  //====================================================================
-  //  WatershedStorage.nc
-  //====================================================================
-  if (Options.write_watershed_storage)
-  {
-    tmpFilename = FilenamePrepare("WatershedStorage.nc", Options);
-    retval = nc_create(tmpFilename.c_str(), NC_CLOBBER|NC_NETCDF4, &ncid);  HandleNetCDFErrors(retval);
-    _STORAGE_ncid = ncid;
-
-    // ----------------------------------------------------------
-    // global attributes
-    // ----------------------------------------------------------
-    WriteNetCDFGlobalAttributes(_STORAGE_ncid,Options,"Standard Output");
-
-    // ----------------------------------------------------------
-    // time vector
-    // ----------------------------------------------------------
-    // Define the DIMENSIONS. NetCDF will hand back an ID
-    retval = nc_def_dim(_STORAGE_ncid, "time", NC_UNLIMITED, &time_dimid);  HandleNetCDFErrors(retval);
-
-    /// Define the time variable.
-    dimids1[0] = time_dimid;
-    retval = nc_def_var(_STORAGE_ncid, "time", NC_DOUBLE, ndims1,dimids1, &varid_time); HandleNetCDFErrors(retval);
-    retval = nc_put_att_text(_STORAGE_ncid, varid_time, "units"   , strlen(starttime)  , starttime);   HandleNetCDFErrors(retval);
-    retval = nc_put_att_text(_STORAGE_ncid, varid_time, "calendar", strlen("gregorian"), "gregorian"); HandleNetCDFErrors(retval);
-
-    // ----------------------------------------------------------
-    // precipitation / channel storage / state vars / MB diagnostics
-    // ----------------------------------------------------------
-    int varid;
-    varid= NetCDFAddMetadata(_STORAGE_ncid, time_dimid,"rainfall","rainfall","mm d**-1");
-    varid= NetCDFAddMetadata(_STORAGE_ncid, time_dimid,"snowfall","snowfall","mm d**-1");
-    varid= NetCDFAddMetadata(_STORAGE_ncid, time_dimid,"channel_storage","Channel Storage","mm");
-    varid= NetCDFAddMetadata(_STORAGE_ncid, time_dimid,"reservoir_storage","Reservoir Storage","mm");
-    varid= NetCDFAddMetadata(_STORAGE_ncid, time_dimid,"rivulet_storage","Rivulet Storage","mm");
-
-    int iAtmPrecip=GetStateVarIndex(ATMOS_PRECIP);
-    for(int i=0;i<_nStateVars;i++){
-      if((CStateVariable::IsWaterStorage(_aStateVarType[i])) && (i!=iAtmPrecip)){
-	      string name = GetStateVarInfo()->GetStateVarLongName(_aStateVarType[i],
-                                                              _aStateVarLayer[i],
-                                                              GetTransportModel());
-	      varid= NetCDFAddMetadata(_STORAGE_ncid, time_dimid,name,name,"mm");
-      }
-    }
-    varid= NetCDFAddMetadata(_STORAGE_ncid, time_dimid,"total","total water storage","mm");
-    varid= NetCDFAddMetadata(_STORAGE_ncid, time_dimid,"cum_input","cumulative water input","mm");
-    varid= NetCDFAddMetadata(_STORAGE_ncid, time_dimid,"cum_outflow","cumulative water output","mm");
-    varid= NetCDFAddMetadata(_STORAGE_ncid, time_dimid,"MB_error","mass balance error","mm");
-
-    // End define mode. This tells netCDF we are done defining metadata.
-    retval = nc_enddef(_STORAGE_ncid);  HandleNetCDFErrors(retval);
-  }
-
-  //====================================================================
-  //  ForcingFunctions.nc
-  //====================================================================
-  if(Options.write_forcings)
-  {
-    tmpFilename = FilenamePrepare("ForcingFunctions.nc",Options);
-    retval = nc_create(tmpFilename.c_str(),NC_CLOBBER|NC_NETCDF4,&ncid);  HandleNetCDFErrors(retval);
-    _FORCINGS_ncid = ncid;
-
-    WriteNetCDFGlobalAttributes(_FORCINGS_ncid,Options,"Standard Output");
-
-    // ----------------------------------------------------------
-    // time vector
-    // ----------------------------------------------------------
-    retval = nc_def_dim(_FORCINGS_ncid,"time",NC_UNLIMITED,&time_dimid);  HandleNetCDFErrors(retval);
-    dimids1[0] = time_dimid;
-    retval = nc_def_var(_FORCINGS_ncid,"time",NC_DOUBLE,ndims1,dimids1,&varid_time); HandleNetCDFErrors(retval);
-    retval = nc_put_att_text(_FORCINGS_ncid,varid_time,"units",strlen(starttime),starttime);   HandleNetCDFErrors(retval);
-    retval = nc_put_att_text(_FORCINGS_ncid,varid_time,"calendar",strlen("gregorian"),"gregorian"); HandleNetCDFErrors(retval);
-
-    // ----------------------------------------------------------
-    int varid;
-    varid= NetCDFAddMetadata(_FORCINGS_ncid,time_dimid,"rainfall","rainfall","mm d**-1");
-    varid= NetCDFAddMetadata(_FORCINGS_ncid,time_dimid,"snowfall","snowfall","mm d**-1");
-    varid= NetCDFAddMetadata(_FORCINGS_ncid,time_dimid,"temp","temp","C");
-    varid= NetCDFAddMetadata(_FORCINGS_ncid,time_dimid,"temp_daily_min","temp_daily_min","C");
-    varid= NetCDFAddMetadata(_FORCINGS_ncid,time_dimid,"temp_daily_max","temp_daily_max","C");
-    varid= NetCDFAddMetadata(_FORCINGS_ncid,time_dimid,"temp_daily_ave","temp_daily_ave","C");
-    varid= NetCDFAddMetadata(_FORCINGS_ncid,time_dimid,"air_density","air density","kg m**-3");
-    varid= NetCDFAddMetadata(_FORCINGS_ncid,time_dimid,"air_pressure","air pressure","kPa");
-    varid= NetCDFAddMetadata(_FORCINGS_ncid,time_dimid,"relative_humidity","relative humidity","");
-    varid= NetCDFAddMetadata(_FORCINGS_ncid,time_dimid,"cloud_cover","cloud cover","");
-    varid= NetCDFAddMetadata(_FORCINGS_ncid,time_dimid,"ET_radiation","ET radiation","MJ m**-2 d**-1");
-    varid= NetCDFAddMetadata(_FORCINGS_ncid,time_dimid,"SW_radiation","SW radiation","MJ m**-2 d**-1");
-    varid= NetCDFAddMetadata(_FORCINGS_ncid,time_dimid,"net_SW_radiation","net SW radiation","MJ m**-2 d**-1");
-    varid= NetCDFAddMetadata(_FORCINGS_ncid,time_dimid,"LW_radiation","LW radiation","MJ m**-2 d**-1");
-    //varid= NetCDFAddMetadata(_FORCINGS_ncid,time_dimid,"LW_radia_inc","LW incoming","MJ m**-2 d**-1");
-    //varid= NetCDFAddMetadata(_FORCINGS_ncid,time_dimid,"SW_radia_subcan","SW subcanopy","MJ m**-2 d**-1");
-    varid= NetCDFAddMetadata(_FORCINGS_ncid,time_dimid,"wind_velocity","wind velocity","m s**-1");
-    varid= NetCDFAddMetadata(_FORCINGS_ncid,time_dimid,"PET","PET","mm d**-1");
-    varid= NetCDFAddMetadata(_FORCINGS_ncid,time_dimid,"OW_PET","OW PET","mm d**-1");
-    varid= NetCDFAddMetadata(_FORCINGS_ncid,time_dimid,"potential_melt","potential melt","mm d**-1");
-
-    // End define mode. This tells netCDF we are done defining metadata.
-    retval = nc_enddef(_FORCINGS_ncid);  HandleNetCDFErrors(retval);
-  }
-
-  //====================================================================
-  //  ReservoirMassBalance.nc
-  //====================================================================
-  if(Options.write_reservoirMB)
-  {
-    tmpFilename = FilenamePrepare("ReservoirMassBalance.nc",Options);
-    retval = nc_create(tmpFilename.c_str(),NC_CLOBBER|NC_NETCDF4,&ncid);  HandleNetCDFErrors(retval);
-    _RESMB_ncid    = ncid;
-
-    WriteNetCDFGlobalAttributes(_RESMB_ncid,Options,"Standard Output");
-
-    // ----------------------------------------------------------
-    // time vector
-    // ----------------------------------------------------------
-    retval = nc_def_dim(_RESMB_ncid,"time",NC_UNLIMITED,&time_dimid);  HandleNetCDFErrors(retval);
-    dimids1[0] = time_dimid;
-    retval = nc_def_var(_RESMB_ncid,"time",NC_DOUBLE,ndims1,dimids1,&varid_time);                HandleNetCDFErrors(retval);
-    retval = nc_put_att_text(_RESMB_ncid,varid_time,"units",strlen(starttime),starttime);        HandleNetCDFErrors(retval);
-    retval = nc_put_att_text(_RESMB_ncid,varid_time,"calendar",strlen("gregorian"),"gregorian"); HandleNetCDFErrors(retval);
-
-    // ----------------------------------------------------------
-    int varid;
-    varid= NetCDFAddMetadata(_RESMB_ncid,time_dimid,"precip","Precipitation","mm d**-1");
-
-    // (a) count number of simulated reservoirs "nSim"
-    nSim = 0;
-    for(p=0;p<_nSubBasins;p++) {
-      if((_pSubBasins[p]->IsGauged())  && (_pSubBasins[p]->IsEnabled())  && (_pSubBasins[p]->GetReservoir()!=NULL)) { nSim++; }
-    }
-
-    if(nSim > 0)
-    {
-      // (b) create dimension "nbasins"
-      retval = nc_def_dim(_RESMB_ncid,"nbasins",nSim,&nbasins_dimid);                             HandleNetCDFErrors(retval);
-
-      // (c) create variable  and set attributes for"basin_name"
-      dimids1[0] = nbasins_dimid;
-      retval = nc_def_var(_RESMB_ncid,"basin_name",NC_STRING,ndims1,dimids1,&varid_bsim);         HandleNetCDFErrors(retval);
-      tmp ="Name/ID of sub-basins with simulated outflows";
-      tmp2="timeseries_id";
-      tmp3="1";
-      retval = nc_put_att_text(_RESMB_ncid,varid_bsim,"long_name", tmp.length(), tmp.c_str());    HandleNetCDFErrors(retval);
-      retval = nc_put_att_text(_RESMB_ncid,varid_bsim,"cf_role",  tmp2.length(),tmp2.c_str());    HandleNetCDFErrors(retval);
-      retval = nc_put_att_text(_RESMB_ncid,varid_bsim,"units",    tmp3.length(),tmp3.c_str());    HandleNetCDFErrors(retval);
-
-      varid= NetCDFAddMetadata2D(_RESMB_ncid,time_dimid,nbasins_dimid,"stage",    "stage",  "m");
-      varid= NetCDFAddMetadata2D(_RESMB_ncid,time_dimid,nbasins_dimid,"inflow",   "inflow", "m3");
-      varid= NetCDFAddMetadata2D(_RESMB_ncid,time_dimid,nbasins_dimid,"outflow",  "outflow","m3");
-      varid= NetCDFAddMetadata2D(_RESMB_ncid,time_dimid,nbasins_dimid,"precip_m3","precip", "m3");
-      varid= NetCDFAddMetadata2D(_RESMB_ncid,time_dimid,nbasins_dimid,"evap",     "evap",   "m3");
-      varid= NetCDFAddMetadata2D(_RESMB_ncid,time_dimid,nbasins_dimid,"seepage",  "seepage","m3");
-      varid= NetCDFAddMetadata2D(_RESMB_ncid,time_dimid,nbasins_dimid,"volume",   "volume", "m3");
-      varid= NetCDFAddMetadata2D(_RESMB_ncid,time_dimid,nbasins_dimid,"losses",   "losses", "m3");
-      varid= NetCDFAddMetadata2D(_RESMB_ncid,time_dimid,nbasins_dimid,"MB_error","Mass balance error","m3");
-      //varid= NetCDFAddMetadata2D(_RESMB_ncid,time_dimid,nbasins_dimid,"constraint","constraint","");
-
-      //NetCDF DOES NOT Report control structure outflow details (see .csv)
-
-    }// end if nSim>0
-
-    // End define mode. This tells netCDF we are done defining metadata.
-    retval = nc_enddef(_RESMB_ncid);  HandleNetCDFErrors(retval);
-
-    // write values to NetCDF
-    // (a) write gauged reservoir basin names/IDs to variable "basin_name"
-    if (nSim>0){
-      WriteNetCDFBasinList(_RESMB_ncid,varid_bsim,this,true,Options);
-    }
-  }
-#endif   // end compilation if NetCDF library is available
-}
-
-
-//////////////////////////////////////////////////////////////////
-/// \brief Writes minor output data to WatershedStorage.tb0 and Hydrographs.tb0
-///
-/// \param &Options [in] global model options
-/// \param &tt [in] current time structure
-/// \todo [reorg] merge with WriteMinorOutput - too much complex code repetition here when only difference is (1) delimeter and (2) timestep info included in the .csv file
-//
-void  CModel::WriteEnsimMinorOutput (const optStruct &Options,
-                                     const time_struct &tt)
-{
-  double currentWater;
-  double S;
-  int i;
-  int iCumPrecip=GetStateVarIndex(ATMOS_PRECIP);
-
-  double snowfall      =GetAverageSnowfall();
-  double precip        =GetAveragePrecip();
-  double channel_stor  =GetTotalChannelStorage();
-  double reservoir_stor=GetTotalReservoirStorage();
-  double rivulet_stor  =GetTotalRivuletStorage();
-
-  if ((tt.model_time==0) && (Options.suppressICs==true) && (Options.period_ending)){return;}
-
-  if ((_pEnsemble != NULL) && (_pEnsemble->DontWriteOutput())){return;}
-
-  //----------------------------------------------------------------
-  // write watershed state variables  (WatershedStorage.tb0)
-  if (Options.write_watershed_storage)
-  {
-    if (tt.model_time!=0){_STORAGE<<" "<<precip-snowfall<<" "<<snowfall;}//precip
-    else                 {_STORAGE<<" 0.0 0.0";}
-    _STORAGE<<" "<<channel_stor+reservoir_stor<<" "<<rivulet_stor;
-
-    currentWater=0.0;
-    for (i=0;i<GetNumStateVars();i++){
-      if ((CStateVariable::IsWaterStorage(_aStateVarType[i])) &&  (i!=iCumPrecip)){
-	      S=GetAvgStateVar(i);_STORAGE<<" "<<FormatDouble(S);currentWater+=S;
-      }
-    }
-    currentWater+=channel_stor+rivulet_stor;
-    if(tt.model_time==0){
-      // \todo [fix]: this fixes a mass balance bug in reservoir simulations, but there is certainly a more proper way to do it
-      // JRC: I think somehow this is being double counted in the delta V calculations in the first timestep
-      for(int p=0;p<_nSubBasins;p++){
-	      if(_pSubBasins[p]->GetReservoir()!=NULL){
-	        currentWater+=_pSubBasins[p]->GetIntegratedReservoirInflow(Options.timestep)/2.0/_WatershedArea*MM_PER_METER/M2_PER_KM2;
-	        currentWater-=_pSubBasins[p]->GetIntegratedOutflow        (Options.timestep)/2.0/_WatershedArea*MM_PER_METER/M2_PER_KM2;
-	      }
-      }
-    }
-    _STORAGE<<" "<<currentWater<<" "<<_CumulInput<<" "<<_CumulOutput<<" "<<FormatDouble((currentWater-_initWater)+(_CumulOutput-_CumulInput));
-    _STORAGE<<endl;
-  }
-
-  //----------------------------------------------------------------
-  //Write hydrographs for gauged watersheds (ALWAYS DONE) (Hydrographs.tb0)
-  if (Options.ave_hydrograph)
-  {
-    if(tt.model_time!=0) { _HYDRO<<" "<<GetAveragePrecip(); }
-    else                 { _HYDRO<<" 0.0"; }
-    for (int p=0;p<_nSubBasins;p++){
-      if (_pSubBasins[p]->IsGauged()  && (_pSubBasins[p]->IsEnabled()))
-      {
-        _HYDRO<<" "<<_pSubBasins[p]->GetIntegratedOutflow(Options.timestep)/(Options.timestep*SEC_PER_DAY);
-      }
-    }
-    _HYDRO<<endl;
-  }
-  else
-  {
-    if (tt.model_time!=0){_HYDRO<<" "<<GetAveragePrecip();}
-    else                 {_HYDRO<<" 0.0";}
-    for (int p=0;p<_nSubBasins;p++){
-      if (_pSubBasins[p]->IsGauged() && (_pSubBasins[p]->IsEnabled()))
-      {
-        _HYDRO<<" "<<_pSubBasins[p]->GetOutflowRate();
-      }
-    }
-    _HYDRO<<endl;
-  }
-}
-
-//////////////////////////////////////////////////////////////////
-/// \brief Writes minor output data to WatershedStorage.nc and Hydrographs.nc
-///
-/// \param &Options [in] global model options
-/// \param &tt      [in] current time structure
-//
-void  CModel::WriteNetcdfMinorOutput ( const optStruct   &Options,
-                                       const time_struct &tt)
-{
-#ifdef _RVNETCDF_
-
-  int    retval;                // error value for NetCDF routines
-  int    time_id;               // variable id in NetCDF for time
-  size_t time_index[1], count1[1];  // determines where and how much will be written to NetCDF; 1D variable (pre, time)
-  size_t start2[2], count2[2];  // determines where and how much will be written to NetCDF; 2D variable (qsim, qobs, qin)
-  double current_time[1];       // current time in hours since start time
-  double current_prec[1];       // precipitation of current time step
-  size_t time_ind2;
-  current_time[0] = tt.model_time*HR_PER_DAY;
-  current_time[0]=RoundToNearestMinute(current_time[0]);
-
-  time_index [0] = int(rvn_round(tt.model_time/Options.timestep));   // element of NetCDF array that will be written
-  time_ind2       =int(rvn_round(tt.model_time/Options.timestep));
-  count1[0] = 1;                                                 // writes exactly one time step
-
-  //====================================================================
-  //  Hydrographs.nc
-  //====================================================================
-  int    precip_id;             // variable id in NetCDF for precipitation
-  int    qsim_id;               // variable id in NetCDF for simulated outflow
-  int    qobs_id;               // variable id in NetCDF for observed outflow
-  int    qin_id;                // variable id in NetCDF for observed inflow
-
-  // (a) count how many values need to be written for q_obs, q_sim, q_in
-  int iSim, nSim; // current and total # of sub-basins with simulated outflows
-  nSim = 0;
-  for (int p=0;p<_nSubBasins;p++){
-    if (_pSubBasins[p]->IsGauged()  && (_pSubBasins[p]->IsEnabled())){nSim++;}
-  }
-
-  // (b) allocate memory if necessary
-  double *outflow_obs=NULL;   // q_obs
-  double *outflow_sim=NULL;   // q_sim
-  double *inflow_obs =NULL;   // q_in
-  double *outflow_loc=NULL;   // q_loc
-  if(nSim>0){
-    outflow_sim=new double[nSim];
-    outflow_obs=new double[nSim];
-    inflow_obs =new double[nSim];
-    outflow_loc=new double[nSim];
-  }
-
-  // (c) obtain data
-  iSim = 0;
-  current_prec[0] = NETCDF_BLANK_VALUE;
-  if (Options.ave_hydrograph)
-  {
-    if(tt.model_time != 0.0) { current_prec[0] = GetAveragePrecip(); } //watershed-wide precip
-    else                     { current_prec[0] = NETCDF_BLANK_VALUE; } // was originally '---'
-    for (int p=0;p<_nSubBasins;p++)
-    {
-      if (_pSubBasins[p]->IsGauged() && (_pSubBasins[p]->IsEnabled())){
-        outflow_sim[iSim] = _pSubBasins[p]->GetIntegratedOutflow(Options.timestep)/(Options.timestep*SEC_PER_DAY);
-        outflow_obs[iSim] = NETCDF_BLANK_VALUE;
-        for (int i = 0; i < _nObservedTS; i++){
-          if (IsContinuousFlowObs(_pObservedTS[i],_pSubBasins[p]->GetID()))
-          {
-            double val = _pObservedTS[i]->GetAvgValue(tt.model_time,Options.timestep); //time shift handled in CTimeSeries::Parse
-            if ((val != RAV_BLANK_DATA) && (tt.model_time>0)){ outflow_obs[iSim] = val;    }
-          }
-        }
-        outflow_loc[iSim] =_pSubBasins[p]->GetIntegratedLocalOutflow(Options.timestep)/(Options.timestep*SEC_PER_DAY);
-
-        inflow_obs[iSim] =NETCDF_BLANK_VALUE;
-        if (_pSubBasins[p]->GetReservoir() != NULL){
-          inflow_obs[iSim] = _pSubBasins[p]->GetIntegratedReservoirInflow(Options.timestep)/(Options.timestep*SEC_PER_DAY);
-        }
-        iSim++;
-      }
-    }
-  }
-  else {  // point-value hydrograph
-    if (tt.model_time != 0.0){current_prec[0] = GetAveragePrecip();} //watershed-wide precip
-    else                     {current_prec[0] = NETCDF_BLANK_VALUE;} // was originally '---'
-    for (int p=0;p<_nSubBasins;p++)
-    {
-      if (_pSubBasins[p]->IsGauged() && (_pSubBasins[p]->IsEnabled())){
-        outflow_sim[iSim] = _pSubBasins[p]->GetOutflowRate();
-        outflow_obs[iSim] = NETCDF_BLANK_VALUE;
-        for (int i = 0; i < _nObservedTS; i++){
-          if (IsContinuousFlowObs(_pObservedTS[i],_pSubBasins[p]->GetID()))
-          {
-            double val = _pObservedTS[i]->GetAvgValue(tt.model_time,Options.timestep);
-            if ((val != RAV_BLANK_DATA) && (tt.model_time>0)){ outflow_obs[iSim] = val;    }
-          }
-        }
-        outflow_loc[iSim] =_pSubBasins[p]->GetLocalOutflowRate();
-
-        inflow_obs[iSim] =NETCDF_BLANK_VALUE;
-        if (_pSubBasins[p]->GetReservoir() != NULL){
-          inflow_obs[iSim] = _pSubBasins[p]->GetReservoirInflow();
-        }
-        iSim++;
-      }
-    }
-  }
-
-  // write new time step
-  retval = nc_inq_varid      (_HYDRO_ncid, "time",   &time_id);                            HandleNetCDFErrors(retval);
-  retval = nc_put_vara_double(_HYDRO_ncid, time_id, time_index, count1, &current_time[0]); HandleNetCDFErrors(retval);
-
-  // write precipitation values
-  retval = nc_inq_varid      (_HYDRO_ncid, "precip", &precip_id);                          HandleNetCDFErrors(retval);
-  retval = nc_put_vara_double(_HYDRO_ncid,precip_id,time_index,count1,&current_prec[0]);   HandleNetCDFErrors(retval);
-
-  // write simulated outflow/obs outflow/obs inflow values
-  if (nSim > 0){
-    start2[0] = int(rvn_round(tt.model_time/Options.timestep)); // element of NetCDF array that will be written
-    start2[1] = 0;                                              // element of NetCDF array that will be written
-    count2[0] = 1;      // writes exactly one time step
-    count2[1] = nSim;   // writes exactly nSim elements
-    retval = nc_inq_varid (_HYDRO_ncid, "q_sim", &qsim_id);                             HandleNetCDFErrors(retval);
-    retval = nc_inq_varid (_HYDRO_ncid, "q_obs", &qobs_id);                             HandleNetCDFErrors(retval);
-    retval = nc_inq_varid (_HYDRO_ncid, "q_in",  &qin_id);                              HandleNetCDFErrors(retval);
-    retval = nc_put_vara_double(_HYDRO_ncid, qsim_id, start2, count2, &outflow_sim[0]); HandleNetCDFErrors(retval);
-    retval = nc_put_vara_double(_HYDRO_ncid, qobs_id, start2, count2, &outflow_obs[0]); HandleNetCDFErrors(retval);
-    retval = nc_put_vara_double(_HYDRO_ncid, qin_id,  start2, count2, &inflow_obs[0]);  HandleNetCDFErrors(retval);
-    if (Options.write_localflow){
-      int qloc_id;
-      retval = nc_inq_varid (_HYDRO_ncid, "q_loc",  &qloc_id);                            HandleNetCDFErrors(retval);
-      retval = nc_put_vara_double(_HYDRO_ncid, qloc_id, start2, count2, &outflow_loc[0]); HandleNetCDFErrors(retval);
-    }
-  }
-
-  delete[] outflow_obs;
-  delete[] outflow_sim;
-  delete[] inflow_obs;
-  delete[] outflow_loc;
-
-  //====================================================================
-  //  ReservoirStages.nc
-  //====================================================================
-  if(Options.write_reservoir)
-  {
-    int    precip_id;             // variable id in NetCDF for precipitation
-    int    hsim_id;               // variable id in NetCDF for simulated stage
-    int    hobs_id;               // variable id in NetCDF for observed stage
-
-    // (a) count how many values need to be written for h_obs, h_sim
-    int iSim,nSim; // current and total # of sub-basins with simulated stages
-    nSim = 0;
-    for(int p=0;p<_nSubBasins;p++) {
-      if(_pSubBasins[p]->IsGauged()  && (_pSubBasins[p]->IsEnabled()) && (_pSubBasins[p]->GetReservoir()!=NULL)) { nSim++; }
-    }
-
-    // (b) allocate memory if necessary
-    double* stage_obs=NULL;   // h_obs
-    double* stage_sim=NULL;   // h_sim
-    if(nSim>0) {
-      stage_sim=new double[nSim];
-      stage_obs=new double[nSim];
-    }
-
-    // (c) obtain data
-    iSim = 0;
-    current_prec[0] = NETCDF_BLANK_VALUE;
-    if(tt.model_time != 0.0) { current_prec[0] = GetAveragePrecip(); } //watershed-wide precip
-
-    for(int p=0;p<_nSubBasins;p++)
-    {
-      if(_pSubBasins[p]->IsGauged() && (_pSubBasins[p]->IsEnabled()) && (_pSubBasins[p]->GetReservoir()!=NULL))
-      {
-        stage_sim[iSim] = _pSubBasins[p]->GetReservoir()->GetResStage();
-        stage_obs[iSim] = NETCDF_BLANK_VALUE;
-        for(int i = 0; i < _nObservedTS; i++) {
-          if(IsContinuousStageObs(_pObservedTS[i],_pSubBasins[p]->GetID()))
-          {
-            double val = _pObservedTS[i]->GetAvgValue(tt.model_time,Options.timestep); //time shift handled in CTimeSeries::Parse
-            if((val != RAV_BLANK_DATA) && (tt.model_time>0)) { stage_obs[iSim] = val; }
-          }
-        }
-        iSim++;
-      }
-    }
-
-    // write new time step
-    retval = nc_inq_varid      (_RESSTAGE_ncid,"time",&time_id);                              HandleNetCDFErrors(retval);
-    retval = nc_put_vara_double(_RESSTAGE_ncid,time_id,time_index,count1,&current_time[0]);   HandleNetCDFErrors(retval);
-
-    // write precipitation values
-    retval = nc_inq_varid      (_RESSTAGE_ncid,"precip",&precip_id);                          HandleNetCDFErrors(retval);
-    retval = nc_put_vara_double(_RESSTAGE_ncid,precip_id,time_index,count1,&current_prec[0]); HandleNetCDFErrors(retval);
-
-    // write simulated stage/obs stage values
-    if(nSim > 0) {
-      start2[0] = int(rvn_round(tt.model_time/Options.timestep)); // element of NetCDF array that will be written
-      start2[1] = 0;                                              // element of NetCDF array that will be written
-      count2[0] = 1;      // writes exactly one time step
-      count2[1] = nSim;   // writes exactly nSim elements
-      retval = nc_inq_varid(_RESSTAGE_ncid,"h_sim",&hsim_id);                          HandleNetCDFErrors(retval);
-      retval = nc_inq_varid(_RESSTAGE_ncid,"h_obs",&hobs_id);                          HandleNetCDFErrors(retval);
-      retval = nc_put_vara_double(_RESSTAGE_ncid,hsim_id,start2,count2,&stage_sim[0]); HandleNetCDFErrors(retval);
-      retval = nc_put_vara_double(_RESSTAGE_ncid,hobs_id,start2,count2,&stage_obs[0]); HandleNetCDFErrors(retval);
-    }
-
-    delete[] stage_obs;
-    delete[] stage_sim;
-  }
-
-  //====================================================================
-  //  WatershedStorage.nc
-  //====================================================================
-  if (Options.write_watershed_storage)
-  {
-    double snowfall      =GetAverageSnowfall();
-    double precip        =GetAveragePrecip();
-    double channel_stor  =GetTotalChannelStorage();
-    double reservoir_stor=GetTotalReservoirStorage();
-    double rivulet_stor  =GetTotalRivuletStorage();
-
-    // write new time step
-    retval = nc_inq_varid (_STORAGE_ncid, "time",   &time_id);                                 HandleNetCDFErrors(retval);
-    retval = nc_put_vara_double(_STORAGE_ncid, time_id, time_index, count1, &current_time[0]); HandleNetCDFErrors(retval);
-
-    if(tt.model_time!=0){
-      AddSingleValueToNetCDF(_STORAGE_ncid,"rainfall"       ,time_ind2,precip-snowfall);
-      AddSingleValueToNetCDF(_STORAGE_ncid,"snowfall"       ,time_ind2,snowfall);
-    }
-    AddSingleValueToNetCDF(_STORAGE_ncid,"channel_storage"  ,time_ind2,channel_stor);
-    AddSingleValueToNetCDF(_STORAGE_ncid,"reservoir_storage",time_ind2,reservoir_stor);
-    AddSingleValueToNetCDF(_STORAGE_ncid,"rivulet_storage"  ,time_ind2,rivulet_stor);
-
-    double currentWater=0.0;
-    double S;string short_name;
-    int iAtmPrecip=GetStateVarIndex(ATMOS_PRECIP);
-    for (int i=0;i<GetNumStateVars();i++)
-    {
-      if ((CStateVariable::IsWaterStorage(_aStateVarType[i])) && (i!=iAtmPrecip))
-	  {
-	    S=FormatDouble(GetAvgStateVar(i));
-	    short_name = GetStateVarInfo()->GetStateVarLongName(_aStateVarType[i],
-                                                          _aStateVarLayer[i],
-                                                          GetTransportModel());
-	    AddSingleValueToNetCDF(_STORAGE_ncid, short_name.c_str(),time_ind2,S);
-	    currentWater+=S;
-	  }
-    }
-
-    currentWater+=channel_stor+rivulet_stor+reservoir_stor;
-    if(tt.model_time==0){
-      // \todo [fix]: this fixes a mass balance bug in reservoir simulations, but there is certainly a more proper way to do it
-      // JRC: I think somehow this is being double counted in the delta V calculations in the first timestep
-      for(int p=0;p<_nSubBasins;p++){
-	      if(_pSubBasins[p]->GetReservoir()!=NULL){
-	        currentWater+=_pSubBasins[p]->GetIntegratedReservoirInflow(Options.timestep)/2.0/_WatershedArea*MM_PER_METER/M2_PER_KM2;
-	        currentWater-=_pSubBasins[p]->GetIntegratedOutflow        (Options.timestep)/2.0/_WatershedArea*MM_PER_METER/M2_PER_KM2;
-	      }
-      }
-    }
-    AddSingleValueToNetCDF(_STORAGE_ncid,"total"        ,time_ind2,currentWater);
-    AddSingleValueToNetCDF(_STORAGE_ncid,"cum_input"    ,time_ind2,_CumulInput);
-    AddSingleValueToNetCDF(_STORAGE_ncid,"cum_outflow"  ,time_ind2,_CumulOutput);
-    AddSingleValueToNetCDF(_STORAGE_ncid,"MB_error"     ,time_ind2,FormatDouble((currentWater-_initWater)+(_CumulOutput-_CumulInput)));
-  }
-
-  //====================================================================
-  //  ForcingFunctions.nc
-  //====================================================================
-  if(Options.write_forcings)
-  {
-    force_struct *pFave;
-    force_struct faveStruct = GetAverageForcings();
-    pFave = &faveStruct;
-
-    // write new time step
-    retval = nc_inq_varid      (_FORCINGS_ncid, "time",   &time_id);                            HandleNetCDFErrors(retval);
-    retval = nc_put_vara_double(_FORCINGS_ncid, time_id, time_index, count1, &current_time[0]); HandleNetCDFErrors(retval);
-
-    // write data
-    AddSingleValueToNetCDF(_FORCINGS_ncid,"rainfall"         ,time_ind2,pFave->precip*(1.0-pFave->snow_frac));
-    AddSingleValueToNetCDF(_FORCINGS_ncid,"snowfall"         ,time_ind2,pFave->precip*(    pFave->snow_frac));
-    AddSingleValueToNetCDF(_FORCINGS_ncid,"temp"             ,time_ind2,pFave->temp_ave);
-    AddSingleValueToNetCDF(_FORCINGS_ncid,"temp_daily_min"   ,time_ind2,pFave->temp_daily_min);
-    AddSingleValueToNetCDF(_FORCINGS_ncid,"temp_daily_max"   ,time_ind2,pFave->temp_daily_max);
-    AddSingleValueToNetCDF(_FORCINGS_ncid,"temp_daily_ave"   ,time_ind2,pFave->temp_daily_ave);
-    AddSingleValueToNetCDF(_FORCINGS_ncid,"air_density"      ,time_ind2,pFave->air_dens);
-    AddSingleValueToNetCDF(_FORCINGS_ncid,"air_pressure"     ,time_ind2,pFave->air_pres);
-    AddSingleValueToNetCDF(_FORCINGS_ncid,"relative_humidity",time_ind2,pFave->rel_humidity);
-    AddSingleValueToNetCDF(_FORCINGS_ncid,"cloud_cover"      ,time_ind2,pFave->cloud_cover);
-    AddSingleValueToNetCDF(_FORCINGS_ncid,"ET_radiation"     ,time_ind2,pFave->ET_radia);
-    AddSingleValueToNetCDF(_FORCINGS_ncid,"SW_radiation"     ,time_ind2,pFave->SW_radia);
-    AddSingleValueToNetCDF(_FORCINGS_ncid,"net_SW_radiation" ,time_ind2,pFave->SW_radia_net);
-    //AddSingleValueToNetCDF(_FORCINGS_ncid,"SW_radia_subcan"  ,time_ind2,pFave->SW_rad_subcanopy);
-    //AddSingleValueToNetCDF(_FORCINGS_ncid,"LW_incoming"      ,time_ind2,pFave->LW_incoming);
-    AddSingleValueToNetCDF(_FORCINGS_ncid,"LW_radiation"     ,time_ind2,pFave->cloud_cover);
-    AddSingleValueToNetCDF(_FORCINGS_ncid,"wind_velocity"    ,time_ind2,pFave->wind_vel);
-    AddSingleValueToNetCDF(_FORCINGS_ncid,"PET"              ,time_ind2,pFave->PET);
-    AddSingleValueToNetCDF(_FORCINGS_ncid,"OW_PET"           ,time_ind2,pFave->OW_PET);
-    AddSingleValueToNetCDF(_FORCINGS_ncid,"potential_melt"   ,time_ind2,pFave->potential_melt);
-  }
-
-  //====================================================================
-  //  ReservoirMassBalance.nc
-  //====================================================================
-  if(Options.write_reservoirMB)
-  {
-
-    int    this_id;
-
-    // (a) count how many values need to be written
-    int iSim,nSim; // current and total # of sub-basins with simulated stages
-    nSim = 0;
-    for(int p=0;p<_nSubBasins;p++) {
-      if(_pSubBasins[p]->IsGauged()  && (_pSubBasins[p]->IsEnabled()) && (_pSubBasins[p]->GetReservoir()!=NULL)) { nSim++; }
-    }
-
-    // (b) allocate memory if necessary
-    double* stage=NULL;
-    double* inflow=NULL;
-    double* outflow=NULL;
-    double* evap=NULL;
-    double* seepage=NULL;
-    double *stor=NULL;
-    double* MBerr=NULL;
-    double* losses=NULL;
-    double* precip=NULL;
-    if(nSim>0) {
-      stage  =new double [nSim];
-      inflow =new double [nSim];
-      outflow=new double [nSim];
-      evap   =new double [nSim];
-      seepage=new double [nSim];
-      stor   =new double [nSim];
-      MBerr  =new double [nSim];
-      losses =new double [nSim];
-      precip =new double [nSim];
-    }
-
-    // (c) obtain data
-    iSim = 0;
-    current_prec[0] = NETCDF_BLANK_VALUE;
-    if(tt.model_time != 0.0) { current_prec[0] = GetAveragePrecip(); } //watershed-wide precip
-    double oldstor;
-    for(int p=0;p<_nSubBasins;p++)
-    {
-      CSubBasin *pSB=_pSubBasins[p];
-      if(pSB->IsGauged() && (pSB->IsEnabled()) && (pSB->GetReservoir()!=NULL))
-      {
-        stage  [iSim]=pSB->GetReservoir()->GetResStage();
-        inflow [iSim]=pSB->GetIntegratedReservoirInflow(Options.timestep);//m3
-        outflow[iSim]=pSB->GetIntegratedOutflow        (Options.timestep);//m3
-        evap   [iSim]=pSB->GetReservoir()->GetReservoirEvapLosses (Options.timestep);//m3
-        seepage[iSim]=pSB->GetReservoir()->GetReservoirGWLosses   (Options.timestep);//m3
-        stor   [iSim]=pSB->GetReservoir()->GetStorage             ();//m3
-        oldstor      =pSB->GetReservoir()->GetOldStorage          ();//m3
-        losses [iSim]=pSB->GetReservoir()->GetReservoirLosses     (Options.timestep);//m3 = GW+ET
-        precip [iSim]=pSB->GetReservoir()->GetReservoirPrecipGains(Options.timestep);//m3
-        MBerr  [iSim]=inflow[iSim]-outflow[iSim]-losses[iSim]+precip[iSim]-(stor[iSim]-oldstor);
-        //constraint_str[iSim]=pSB->GetReservoir()->GetCurrentConstraint   ();
-        if(tt.model_time==0.0){ inflow[iSim]=0.0; }
-
-
-        iSim++;
-      }
-    }
-
-    // write new time step
-    retval = nc_inq_varid      (_RESMB_ncid,"time",&time_id);                              HandleNetCDFErrors(retval);
-    retval = nc_put_vara_double(_RESMB_ncid,time_id,time_index,count1,&current_time[0]);   HandleNetCDFErrors(retval);
-
-    // write precipitation values
-    retval = nc_inq_varid      (_RESMB_ncid,"precip",&this_id);                          HandleNetCDFErrors(retval);
-    retval = nc_put_vara_double(_RESMB_ncid,this_id,time_index,count1,&current_prec[0]); HandleNetCDFErrors(retval);
-
-    // write simulated stage/obs stage values
-    if(nSim > 0) {
-      start2[0] = int(rvn_round(tt.model_time/Options.timestep)); // element of NetCDF array that will be written
-      start2[1] = 0;                                              // element of NetCDF array that will be written
-      count2[0] = 1;      // writes exactly one time step
-      count2[1] = nSim;   // writes exactly nSim elements
-      retval = nc_inq_varid(_RESMB_ncid,"stage",&this_id);                          HandleNetCDFErrors(retval);
-      retval = nc_put_vara_double(_RESMB_ncid,this_id,start2,count2,&stage[0]);     HandleNetCDFErrors(retval);
-      retval = nc_inq_varid(_RESMB_ncid,"inflow",&this_id);                         HandleNetCDFErrors(retval);
-      retval = nc_put_vara_double(_RESMB_ncid,this_id,start2,count2,&inflow[0]);    HandleNetCDFErrors(retval);
-      retval = nc_inq_varid(_RESMB_ncid,"outflow",&this_id);                        HandleNetCDFErrors(retval);
-      retval = nc_put_vara_double(_RESMB_ncid,this_id,start2,count2,&outflow[0]);   HandleNetCDFErrors(retval);
-      retval = nc_inq_varid(_RESMB_ncid,"evap",&this_id);                           HandleNetCDFErrors(retval);
-      retval = nc_put_vara_double(_RESMB_ncid,this_id,start2,count2,&evap[0]);      HandleNetCDFErrors(retval);
-      retval = nc_inq_varid(_RESMB_ncid,"seepage",&this_id);                        HandleNetCDFErrors(retval);
-      retval = nc_put_vara_double(_RESMB_ncid,this_id,start2,count2,&seepage[0]);   HandleNetCDFErrors(retval);
-      retval = nc_inq_varid(_RESMB_ncid,"volume",&this_id);                         HandleNetCDFErrors(retval);
-      retval = nc_put_vara_double(_RESMB_ncid,this_id,start2,count2,&stor[0]);      HandleNetCDFErrors(retval);
-      retval = nc_inq_varid(_RESMB_ncid,"MB_error",&this_id);                          HandleNetCDFErrors(retval);
-      retval = nc_put_vara_double(_RESMB_ncid,this_id,start2,count2,&MBerr[0]);     HandleNetCDFErrors(retval);
-      retval = nc_inq_varid(_RESMB_ncid,"losses",&this_id);                         HandleNetCDFErrors(retval);
-      retval = nc_put_vara_double(_RESMB_ncid,this_id,start2,count2,&losses[0]);    HandleNetCDFErrors(retval);
-      retval = nc_inq_varid(_RESMB_ncid,"precip_m3",&this_id);                      HandleNetCDFErrors(retval);
-      retval = nc_put_vara_double(_RESMB_ncid,this_id,start2,count2,&precip[0]);    HandleNetCDFErrors(retval);
-      //retval = nc_inq_varid(_RESMB_ncid,"constraint",&this_id);                      HandleNetCDFErrors(retval);
-      //retval = nc_put_vara_double(_RESMB_ncid,this_id,start2,count2,&constraint[0]); HandleNetCDFErrors(retval);
-    }
-    delete [] stage;
-    delete [] inflow;
-    delete [] outflow;
-    delete [] evap;
-    delete [] seepage;
-    delete [] stor;
-    delete [] MBerr;
-    delete [] losses;
-    delete [] precip;
-  }
-#endif
-}
-
-
-//////////////////////////////////////////////////////////////////
-/// \brief creates specified output directory, if needed
-///
-/// \param &Options [in] global model options
-//
-void PrepareOutputdirectory(const optStruct &Options)
-{
-  if (Options.output_dir!="")
-  {
-#if defined(_WIN32)
-    _mkdir(Options.output_dir.c_str());
-#elif defined(__linux__)
-    mkdir(Options.output_dir.c_str(), 0777);
-#elif defined(__APPLE__)
-    mkdir(Options.output_dir.c_str(),0777);
-#elif defined(__unix__)
-    mkdir(Options.output_dir.c_str(),S_IRWXU | S_IRWXG | S_IROTH | S_IXOTH);
-#endif
-  }
-  g_output_directory=Options.main_output_dir;//necessary evil
-}
-
-//////////////////////////////////////////////////////////////////
-/// \brief returns directory path given filename
-///
-/// \param fname [in] filename, e.g., C:\temp\thisfile.txt returns c:\temp
-//
-string GetDirectoryName(const string &fname)
-{
-  size_t pos = fname.find_last_of("\\/");
-  if (std::string::npos == pos){ return ""; }
-  else                         { return fname.substr(0, pos);}
-}
-
-//////////////////////////////////////////////////////////////////
-/// \brief returns file extension given filename
-///
-/// \param filename [in] , e.g., C:\temp\thisfile.txt returns txt
-//
-string GetFileExtension(string filename)
-{
-  if (filename==""){return ""; }
-  return filename.substr(filename.find_last_of(".")+ 1);
-}
-
-//////////////////////////////////////////////////////////////////
-/// \brief returns directory path given filename and relative path
-///
-/// \param filename [in] filename, e.g., C:/temp/thisfile.txt returns c:/temp
-/// \param relfile [in] filename of reference file
-/// e.g.,
-///       absolute path of reference file is adopted
-///       if filename = something.txt         and relfile= c:/temp/myfile.rvi,  returns c:/temp/something.txt
-///
-///       relative path of reference file is adopted
-///       if filename = something.txt         and relfile= ../dir/myfile.rvi,   returns ../dir/something.txt
-///
-///       if path of reference file is same as file, then nothing changes
-///       if filename = ../temp/something.txt and relfile= ../temp/myfile.rvi,  returns ../temp/something.txt
-///
-///       if absolute paths of file is given, nothing changes
-///       if filename = c:/temp/something.txt and relfile= ../temp/myfile.rvi,  returns c:/temp/something.txt
-//
-string CorrectForRelativePath(const string filename,const string relfile)
-{
-  string filedir = GetDirectoryName(relfile); //if a relative path name, e.g., "/path/model.rvt", only returns e.g., "/path"
-
-  if (StringToUppercase(filename).find(StringToUppercase(filedir)) == string::npos)//checks to see if absolute dir already included in redirect filename
-  {
-    string firstchar  = filename.substr(0, 1);   // if '/' --> absolute path on UNIX systems
-    string secondchar = filename.substr(1, 1);   // if ':' --> absolute path on WINDOWS system
-
-    if ( (firstchar.compare("/") != 0) && (secondchar.compare(":") != 0) ){
-      // cout << "This is not an absolute filename!  --> " << filename << endl;
-      //+"//"
-      //cout << "StandardOutput: corrected filename: " << filedir + "//" + filename << endl;
-      return filedir + "//" + filename;
-    }
-  }
-  // cout << "StandardOutput: corrected filename: " << filename << endl;
-  return filename;
-}
-
-//////////////////////////////////////////////////////////////////
-/// \brief adds metadata of attribute to NetCDF file
-/// \param fileid [in] NetCDF output file id
-/// \param time_dimid [in], identifier of time attribute
-/// \param shortname [in] attribute short name
-/// \param longname [in] attribute long name
-/// \param units [in] attribute units as string
-//
-int NetCDFAddMetadata(const int fileid,const int time_dimid,string shortname,string longname,string units)
-{
- int varid(0);
-#ifdef _RVNETCDF_
-  int retval;
-  int dimids[1];
-  dimids[0] = time_dimid;
-
-  static double fill_val[] = {NETCDF_BLANK_VALUE};
-  static double miss_val[] = {NETCDF_BLANK_VALUE};
-
-  // (a) create variable precipitation
-  retval = nc_def_var(fileid,shortname.c_str(),NC_DOUBLE,1,dimids,&varid); HandleNetCDFErrors(retval);
-
-  // (b) add attributes to variable
-  retval = nc_put_att_text  (fileid,varid,"units",units.length(),units.c_str());              HandleNetCDFErrors(retval);
-  retval = nc_put_att_text  (fileid,varid,"long_name",longname.length(),longname.c_str());    HandleNetCDFErrors(retval);
-  retval = nc_put_att_double(fileid,varid,"_FillValue",NC_DOUBLE,1,fill_val);                 HandleNetCDFErrors(retval);
-  retval = nc_put_att_double(fileid,varid,"missing_value",NC_DOUBLE,1,miss_val);              HandleNetCDFErrors(retval);
-#endif
-  return varid;
-}
-//////////////////////////////////////////////////////////////////
-/// \brief adds metadata of attribute to NetCDF file for 2D data (time,nbasins)
-/// \param fileid [in] NetCDF output file id
-/// \param time_dimid [in], identifier of time attribute
-/// \param nbasins_dimid [in], identifier of # basins attribute
-/// \param shortname [in] attribute short name
-/// \param longname [in] attribute long name
-/// \param units [in] attribute units as string
-//
-int NetCDFAddMetadata2D(const int fileid,const int time_dimid,int nbasins_dimid,string shortname,string longname,string units)
-{
-  int    varid(0);
-#ifdef _RVNETCDF_
-  int    retval;
-  int    dimids2[2];
-  string tmp;
-
-  static double fill_val[] = {NETCDF_BLANK_VALUE};
-  static double miss_val[] = {NETCDF_BLANK_VALUE};
-
-  dimids2[0] = time_dimid;
-  dimids2[1] = nbasins_dimid;
-
-  // (a) create variable
-  retval = nc_def_var(fileid,shortname.c_str(),NC_DOUBLE,2,dimids2,&varid); HandleNetCDFErrors(retval);
-
-  tmp = "basin_name";
-
-  // (b) add attributes to variable
-  retval = nc_put_att_text(  fileid,varid,"units",         units.length(),   units.c_str());    HandleNetCDFErrors(retval);
-  retval = nc_put_att_text(  fileid,varid,"long_name",     longname.length(),longname.c_str()); HandleNetCDFErrors(retval);
-  retval = nc_put_att_double(fileid,varid,"_FillValue",    NC_DOUBLE,1,      fill_val);         HandleNetCDFErrors(retval);
-  retval = nc_put_att_double(fileid,varid,"missing_value", NC_DOUBLE,1,      miss_val);         HandleNetCDFErrors(retval);
-  retval = nc_put_att_text(  fileid,varid,"coordinates",   tmp.length(),     tmp.c_str());      HandleNetCDFErrors(retval);
-
-#endif
-  return varid;
-}
-//////////////////////////////////////////////////////////////////
-/// \brief writes global attributes to netcdf file identified with out_ncid. Must be timeSeries featureType.
-/// \param out_ncid [in] NetCDF file identifier
-/// \param Options [in] model Options structure
-/// \param descript [in] contents of NetCDF description attribute
-//
-void WriteNetCDFGlobalAttributes(const int out_ncid,const optStruct &Options,const string descript)
-{
-  ExitGracefullyIf(out_ncid==-9,"WriteNetCDFGlobalAttributes: netCDF file not open",RUNTIME_ERR);
-
-#ifdef _RVNETCDF_
-  string att,val;
-  int retval(0);
-  retval = nc_put_att_text(out_ncid, NC_GLOBAL, "Conventions", strlen("CF-1.6"),          "CF-1.6");           HandleNetCDFErrors(retval);
-  retval = nc_put_att_text(out_ncid, NC_GLOBAL, "featureType", strlen("timeSeries"),      "timeSeries");       HandleNetCDFErrors(retval);
-  retval = nc_put_att_text(out_ncid, NC_GLOBAL, "history",     strlen("Created by Raven"),"Created by Raven"); HandleNetCDFErrors(retval);
-  retval = nc_put_att_text(out_ncid, NC_GLOBAL, "description", strlen(descript.c_str()),  descript.c_str());  HandleNetCDFErrors(retval);
-
-  for(int i=0;i<Options.nNetCDFattribs;i++){
-    att=Options.aNetCDFattribs[i].attribute;
-    val=Options.aNetCDFattribs[i].value;
-    retval = nc_put_att_text(out_ncid,NC_GLOBAL,att.c_str(),strlen(val.c_str()),val.c_str());
-    HandleNetCDFErrors(retval);
-  }
-#endif
-}
-//////////////////////////////////////////////////////////////////
-/// \brief adds single value of attribute 'shortname' linked to time time_index to NetCDF file
-/// \param out_ncid [in] NetCDF file identifier
-/// \param shortname [in] short name of attribute (e.g., 'rainfall')
-/// \param time_index [in] index of current time step
-/// \param value [in] value of attribute at current time step
-//
-void AddSingleValueToNetCDF(const int out_ncid,const string &shortname,const size_t time_index,const double &value)
-{
-#ifdef _RVNETCDF_
-  static size_t count1[1]; //static for speed of execution
-  static size_t time_ind[1];
-  static double val[1];
-  time_ind[0]=time_index;
-  count1  [0]=1;
-  val     [0]=value;
-  int var_id(0);
-  int retval(0);
-  retval = nc_inq_varid      (out_ncid,shortname.c_str(),&var_id);      HandleNetCDFErrors(retval);
-  retval = nc_put_vara_double(out_ncid,var_id,time_ind,count1,&val[0]); HandleNetCDFErrors(retval);
-#endif
-}
-//////////////////////////////////////////////////////////////////
-/// \brief writes list of Basin IDs to NetCDF file
-/// used for hydrographs.nc, reservoirstages.nc, pollutographs.nc
-/// \param ncid [in] NetCDF file identifier
-/// \param varid [in] ID of existing basin attribute
-/// \param is_res [in] true if this is a reservoir file and only reservoir basins should be included
-//
-void WriteNetCDFBasinList(const int ncid,const int varid,const CModel* pModel,bool is_res,const optStruct& Options)
-{
-#ifdef _RVNETCDF_
-  int ibasin = 0;
-  int retval;
-  size_t      start[1],count[1];                    // determines where and how much will be written to NetCDF
-  char* current_basin_name[1];                       // current name of basin
-  current_basin_name[0]=new char[200];
-  for(int p=0;p<pModel->GetNumSubBasins();p++) {
-    if(pModel->GetSubBasin(p)->IsGauged()  && (pModel->GetSubBasin(p)->IsEnabled())) {
-      if (!( (is_res) && (pModel->GetSubBasin(p)->GetReservoir()==NULL))){
-        string bname;
-        if((pModel->GetSubBasin(p)->GetName()=="") || (Options.deltaresFEWS)) { bname = to_string(pModel->GetSubBasin(p)->GetID()); }
-        else                                                                  { bname = pModel->GetSubBasin(p)->GetName(); }
-        start[0] = ibasin;
-        count[0] = 1;
-        strcpy(current_basin_name[0],bname.c_str());
-        retval = nc_put_vara_string(ncid,varid,start,count,(const char**)current_basin_name);  HandleNetCDFErrors(retval);
-        ibasin++;
-      }
-    }
-  }
-  delete[] current_basin_name[0];
-#endif
-
-}
-
-
-//JRC \todo[clean] - find a best place to put this. Might eventually require separate file?
-//////////////////////////////////////////////////////////////////
-/// \brief return calibration objective function
-/// \notes right now only supports hydrograph goodness of fit metrics at one subbasin
-/// \param &calib_SBID [in] target subbasin ID
-/// \param &calib_Obj [in] calibration objective diagnostics (e.g., NSE)
-//
-double CModel::GetObjFuncVal(long calib_SBID,diag_type calib_Obj, const string calib_period) const
-{
-  double starttime=0.0;
-  double endtime  =0.0;
-  comparison compare=COMPARE_GREATERTHAN;
-  double thresh=-ALMOST_INF;
-  double objval;
-  int ii=DOESNT_EXIST; // observation index
-  int jj=DOESNT_EXIST; // diagnostic measure
-
-  //- grab diagnostic information -----------------------------------
-  for(int d=0;d<_nDiagPeriods;d++) {
-    if(_pDiagPeriods[d]->GetName()==calib_period) {
-      starttime=_pDiagPeriods[d]->GetStartTime();
-      endtime  =_pDiagPeriods[d]->GetEndTime();
-      compare  =_pDiagPeriods[d]->GetComparison();
-      thresh   =_pDiagPeriods[d]->GetThreshold();
-    }
-  }
-
-  for(int i=0;i<_nObservedTS;i++)
-  {
-    if((_pObservedTS[i]->GetName()=="HYDROGRAPH") && (_pObservedTS[i]->GetLocID()==calib_SBID)) { ii=i; }
-  }
-  for(int j=0; j<_nDiagnostics;j++) {
-    if(_pDiagnostics[j]->GetType()==calib_Obj) { jj=j; }
-  }
-  ExitGracefullyIf(ii==DOESNT_EXIST,"GetObjFuncVal: unable to find calibration target time series (hydrograph in basin :CalibrationSBID)",BAD_DATA);
-  ExitGracefullyIf(jj==DOESNT_EXIST,"GetObjFuncVal: unable to find calibration target diagnostic ",BAD_DATA);
-  ExitGracefullyIf(endtime==0.0,    "GetObjFuncVal: unable to find calibration period with this name ",BAD_DATA);
-
-  //- Calculate objective function -----------------------------------
-  objval=_pDiagnostics[jj]->CalculateDiagnostic(_pModeledTS[ii],_pObservedTS[ii],_pObsWeightTS[ii],starttime,endtime,compare,thresh,*_pOptStruct);
-
-  if((calib_Obj==DIAG_NASH_SUTCLIFFE) ||
-     (calib_Obj==DIAG_KLING_GUPTA))
-  {
-    objval*=-1;
-  }
-  return objval;
-}
+/*----------------------------------------------------------------
+  Raven Library Source Code
+  Copyright (c) 2008-2023 the Raven Development Team
+
+  Includes CModel routines for writing output headers and contents:
+    CModel::CloseOutputStreams()
+    CModel::WriteOutputFileHeaders()
+    CModel::WriteMinorOutput()
+    CModel::WriteMajorOutput()
+    CModel::SummarizeToScreen()
+    CModel::RunDiagnostics()
+    Ensim output routines
+    NetCDF output routines
+  ----------------------------------------------------------------*/
+#include "Model.h"
+#include "StateVariables.h"
+
+#if defined(_WIN32)
+#include <direct.h>
+#elif defined(__linux__)
+#include <sys/stat.h>
+#elif defined(__unix__)
+#include <sys/stat.h>
+#elif defined(__APPLE__)
+#include <sys/stat.h>
+#endif
+int  NetCDFAddMetadata  (const int fileid,const int time_dimid,                  string shortname,string longname,string units);
+int  NetCDFAddMetadata2D(const int fileid,const int time_dimid,int nbasins_dimid,string shortname,string longname,string units);
+void WriteNetCDFGlobalAttributes(const int out_ncid,const optStruct &Options,const string descript);
+void AddSingleValueToNetCDF     (const int out_ncid,const string &label,const size_t time_index,const double &value);
+void WriteNetCDFBasinList       (const int ncid,const int varid,const CModel* pModel,bool is_res,const optStruct &Options);
+//////////////////////////////////////////////////////////////////
+/// \brief returns true if specified observation time series is the flow series for subbasin SBID
+/// \param pObs [in] observation time series
+/// \param SBID [in] subbasin ID
+//
+bool IsContinuousFlowObs(const CTimeSeriesABC *pObs,long SBID)
+{
+ // clears up  terribly ugly repeated if statements
+  if (pObs==NULL)                                   { return false; }
+  if (pObs->GetLocID() != SBID)                     { return false; }
+  if (pObs->GetType() != CTimeSeriesABC::TS_REGULAR){ return false; }
+  return (!strcmp(pObs->GetName().c_str(),"HYDROGRAPH")); //name ="HYDROGRAPH"
+}
+//////////////////////////////////////////////////////////////////
+/// \brief returns true if specified observation time series is the flow series for subbasin SBID
+/// \param pObs [in] observation time series
+/// \param SBID [in] subbasin ID
+//
+bool IsContinuousLevelObs(const CTimeSeriesABC *pObs,long SBID)
+{
+ // clears up  terribly ugly repeated if statements
+  if (pObs==NULL)                                   { return false; }
+  if (pObs->GetLocID() != SBID)                     { return false; }
+  if (pObs->GetType() != CTimeSeriesABC::TS_REGULAR){ return false; }
+  return (!strcmp(pObs->GetName().c_str(),"WATER_LEVEL")); //name ="WATER_LEVEL"
+}
+//////////////////////////////////////////////////////////////////
+/// \brief returns true if specified observation time series is the flow series for subbasin SBID
+/// \param pObs [in] observation time series
+/// \param SBID [in] subbasin ID
+//
+bool IsContinuousConcObs(const CTimeSeriesABC *pObs,const long SBID, const int c)
+{
+ // clears up  terribly ugly repeated if statements
+  if (pObs==NULL)                                   { return false; }
+  if (pObs->GetLocID() != SBID)                     { return false; }
+  if (pObs->GetType() != CTimeSeriesABC::TS_REGULAR){ return false; }
+  if (pObs->GetConstitInd() != c                   ){ return false; }
+  return ((!strcmp(pObs->GetName().c_str(),"STREAM_CONCENTRATION")) ||
+          (!strcmp(pObs->GetName().c_str(),"STREAM_TEMPERATURE"  ))); //name ="STREAM_CONCENTRATION" or "STREAM_TEMPERATURE"
+}
+//////////////////////////////////////////////////////////////////
+/// \brief returns true if specified observation time series is the reservoir stage series for subbasin SBID
+/// \param pObs [in] observation time series
+/// \param SBID [in] subbasin ID
+//
+bool IsContinuousStageObs(CTimeSeriesABC *pObs,long SBID)
+{
+ // clears up  terribly ugly repeated if statements
+  if (pObs==NULL)                                   { return false; }
+  if (pObs->GetLocID() != SBID)                     { return false; }
+  if (pObs->GetType() != CTimeSeriesABC::TS_REGULAR){ return false; }
+  return (!strcmp(pObs->GetName().c_str(),"RESERVOIR_STAGE")); //name ="RESERVOIR_STAGE"
+}
+//////////////////////////////////////////////////////////////////
+/// \brief returns true if specified observation time series is the reservoir inflow series for subbasin SBID
+/// \param pObs [in] observation time series
+/// \param SBID [in] subbasin ID
+//
+bool IsContinuousInflowObs(CTimeSeriesABC *pObs, long SBID)
+{
+  if (pObs==NULL)                                   { return false; }
+  if (pObs->GetLocID() != SBID)                     { return false; }
+  if (pObs->GetType() != CTimeSeriesABC::TS_REGULAR){ return false; }
+  return (!strcmp(pObs->GetName().c_str(),"RESERVOIR_INFLOW")); //name ="RESERVOIR_INFLOW"
+}
+//////////////////////////////////////////////////////////////////
+/// \brief returns true if specified observation time series is the reservoir inflow series for subbasin SBID
+/// \param pObs [in] observation time series
+/// \param SBID [in] subbasin ID
+//
+bool IsContinuousNetInflowObs(CTimeSeriesABC *pObs, long SBID)
+{
+  if (pObs==NULL)                                   { return false; }
+  if (pObs->GetLocID() != SBID)                     { return false; }
+  if (pObs->GetType() != CTimeSeriesABC::TS_REGULAR){ return false; }
+  return (!strcmp(pObs->GetName().c_str(),"RESERVOIR_NETINFLOW")); //name ="RESERVOIR_NETINFLOW"
+}
+
+
+//////////////////////////////////////////////////////////////////
+/// \brief Adds output directory & prefix to base file name
+/// \param filebase [in] base filename, with extension, no directory information
+/// \param &Options [in] Global model options information
+//
+string FilenamePrepare(string filebase, const optStruct &Options)
+{
+  string fn;
+  if (Options.run_name==""){fn=Options.output_dir+filebase;}
+  else                     {fn=Options.output_dir+Options.run_name+"_"+filebase;}
+  return fn;
+}
+
+//////////////////////////////////////////////////////////////////
+/// \brief Closes output file streams
+/// \details after end of simulation from Main() or in ExitGracefully; All file streams are opened in WriteOutputFileHeaders() routine
+//
+void CModel::CloseOutputStreams()
+{
+  for (int c=0;c<_nCustomOutputs;c++){
+    _pCustomOutputs[c]->CloseFiles(*_pOptStruct);
+  }
+  _pTransModel->CloseOutputFiles();
+  if ( _STORAGE.is_open()){ _STORAGE.close();}
+  if (   _HYDRO.is_open()){   _HYDRO.close();}
+  if (_FORCINGS.is_open()){_FORCINGS.close();}
+  if (_RESSTAGE.is_open()){_RESSTAGE.close();}
+  if ( _DEMANDS.is_open()){ _DEMANDS.close();}
+  if (  _LEVELS.is_open()){  _LEVELS.close();}
+
+#ifdef _RVNETCDF_
+
+  int    retval;      // error value for NetCDF routines
+  if (_HYDRO_ncid != -9)    {retval = nc_close(_HYDRO_ncid);    HandleNetCDFErrors(retval); }
+  _HYDRO_ncid    = -9;
+  if (_STORAGE_ncid != -9)  {retval = nc_close(_STORAGE_ncid);  HandleNetCDFErrors(retval); }
+  _STORAGE_ncid  = -9;
+  if (_FORCINGS_ncid != -9) {retval = nc_close(_FORCINGS_ncid); HandleNetCDFErrors(retval); }
+  _FORCINGS_ncid = -9;
+  if(_RESSTAGE_ncid != -9)  {retval = nc_close(_RESSTAGE_ncid); HandleNetCDFErrors(retval); }
+  _RESSTAGE_ncid = -9;
+  if(_RESMB_ncid != -9)     {retval = nc_close(_RESMB_ncid);    HandleNetCDFErrors(retval); }
+  _RESMB_ncid = -9;
+
+#endif   // end compilation if NetCDF library is available
+}
+
+
+//////////////////////////////////////////////////////////////////
+/// \brief Write output file headers
+/// \details Called prior to simulation (but after initialization) from CModel::Initialize()
+/// \param &Options [in] Global model options information
+//
+void CModel::WriteOutputFileHeaders(const optStruct &Options)
+{
+  int i,j,p;
+  string tmpFilename;
+
+  if(Options.noisy) { cout<<"  Writing Output File Headers..."<<endl; }
+
+  if (Options.output_format==OUTPUT_STANDARD)
+  {
+
+    //WatershedStorage.csv
+    //--------------------------------------------------------------
+    if (Options.write_watershed_storage)
+    {
+      tmpFilename=FilenamePrepare("WatershedStorage.csv",Options);
+      _STORAGE.open(tmpFilename.c_str());
+      if (_STORAGE.fail()){
+        ExitGracefully(("CModel::WriteOutputFileHeaders: unable to open output file "+tmpFilename+" for writing.").c_str(),FILE_OPEN_ERR);
+      }
+
+      int iAtmPrecip=GetStateVarIndex(ATMOS_PRECIP);
+      _STORAGE<<"time [d],date,hour,rainfall [mm/day],snowfall [mm/d SWE],Channel Storage [mm],Reservoir Storage [mm],Rivulet Storage [mm]";
+      for (i=0;i<GetNumStateVars();i++){
+        if (CStateVariable::IsWaterStorage(_aStateVarType[i])){
+          if (i!=iAtmPrecip){
+            _STORAGE << "," << CStateVariable::GetStateVarLongName(_aStateVarType[i],
+                                                                   _aStateVarLayer[i],
+                                                                   _pTransModel) << " [mm]";
+            //_STORAGE<<","<<CStateVariable::SVTypeToString(_aStateVarType[i],_aStateVarLayer[i])<<" [mm]";
+          }
+        }
+      }
+      _STORAGE<<", Total [mm], Cum. Inputs [mm], Cum. Outflow [mm], MB Error [mm]"<<endl;
+    }
+
+    //Hydrographs.csv
+    //--------------------------------------------------------------
+    tmpFilename=FilenamePrepare("Hydrographs.csv",Options);
+    _HYDRO.open(tmpFilename.c_str());
+    if (_HYDRO.fail()){
+      ExitGracefully(("CModel::WriteOutputFileHeaders: Unable to open output file "+tmpFilename+" for writing.").c_str(),FILE_OPEN_ERR);
+    }
+
+    CSubBasin *pSB;
+    _HYDRO<<"time,date,hour";
+    _HYDRO<<",precip [mm/day]";
+    for (p=0;p<_nSubBasins;p++)
+    {
+      pSB=_pSubBasins[p];
+      if (pSB->IsGauged() && pSB->IsEnabled())
+      {
+        if (pSB->GetName()=="")      {_HYDRO<<",ID="<<pSB->GetID()  <<" [m3/s]";}
+        else                         {_HYDRO<<","   <<pSB->GetName()<<" [m3/s]";}
+
+        for (i = 0; i < _nObservedTS; i++){
+          if (IsContinuousFlowObs(_pObservedTS[i],pSB->GetID()))
+          {
+            if (pSB->GetName()=="")  {_HYDRO<<",ID="<<pSB->GetID()  <<" (observed) [m3/s]";}
+            else                     {_HYDRO<<","   <<pSB->GetName()<<" (observed) [m3/s]";}
+          }
+        }
+        if (Options.write_localflow) {
+          if (pSB->GetName()=="")    {_HYDRO<<",ID="<<pSB->GetID()  <<" (local) [m3/s]";}
+          else                       {_HYDRO<<","   <<pSB->GetName()<<" (local) [m3/s]";}
+        }
+        if (pSB->GetReservoir() != NULL)
+        {
+          if (pSB->GetName()=="")    {_HYDRO<<",ID="<<pSB->GetID()  <<" (res. inflow) [m3/s]";}
+          else                       {_HYDRO<<","   <<pSB->GetName()<<" (res. inflow) [m3/s]";}
+          for(i = 0; i < _nObservedTS; i++){
+            if(IsContinuousInflowObs(_pObservedTS[i],pSB->GetID()))
+            {
+              if (pSB->GetName()==""){_HYDRO<<",ID="<<pSB->GetID()  <<" (obs. res. inflow) [m3/s]";}
+              else                   {_HYDRO<<","   <<pSB->GetName()<<" (obs. res. inflow) [m3/s]";}
+            }
+          }
+        }
+      }
+    }
+    _HYDRO<<endl;
+
+    //WaterLevels.csv
+    //--------------------------------------------------------------
+    if (Options.write_waterlevels){
+      tmpFilename=FilenamePrepare("WaterLevels.csv",Options);
+      _LEVELS.open(tmpFilename.c_str());
+      if (_LEVELS.fail()){
+        ExitGracefully(("CModel::WriteOutputFileHeaders: Unable to open output file "+tmpFilename+" for writing.").c_str(),FILE_OPEN_ERR);
+      }
+
+      CSubBasin *pSB;
+      _LEVELS<<"time,date,hour";
+      _LEVELS<<",precip [mm/day]";
+      for (p=0;p<_nSubBasins;p++)
+      {
+        pSB=_pSubBasins[p];
+        if (pSB->IsGauged() && pSB->IsEnabled())
+        {
+          if (pSB->GetName()=="")      {_LEVELS<<",ID="<<pSB->GetID()  <<" [m]";}
+          else                         {_LEVELS<<","   <<pSB->GetName()<<" [m]";}
+
+          for (i = 0; i < _nObservedTS; i++){
+            if (IsContinuousLevelObs(_pObservedTS[i],pSB->GetID()))
+            {
+              if (pSB->GetName()=="")  {_LEVELS<<",ID="<<pSB->GetID()  <<" (observed) [m]";}
+              else                     {_LEVELS<<","   <<pSB->GetName()<<" (observed) [m]";}
+            }
+          }
+        }
+      }
+      _LEVELS<<endl;
+    }
+
+    //ReservoirStages.csv
+    //--------------------------------------------------------------
+    if(Options.write_reservoir)
+    {
+      tmpFilename=FilenamePrepare("ReservoirStages.csv",Options);
+      _RESSTAGE.open(tmpFilename.c_str());
+      if(_RESSTAGE.fail()) {
+        ExitGracefully(("CModel::WriteOutputFileHeaders: Unable to open output file "+tmpFilename+" for writing.").c_str(),FILE_OPEN_ERR);
+      }
+
+      _RESSTAGE<<"time,date,hour";
+      _RESSTAGE<<",precip [mm/day]";
+      for(p=0;p<_nSubBasins;p++)
+      {
+        if((_pSubBasins[p]->IsGauged()) && (_pSubBasins[p]->IsEnabled()) && (_pSubBasins[p]->GetReservoir()!=NULL)) {
+          if(_pSubBasins[p]->GetName()=="") { _RESSTAGE<<",ID="<<_pSubBasins[p]->GetID()  <<" "; }
+          else                              { _RESSTAGE<<","   <<_pSubBasins[p]->GetName()<<" "; }
+        }
+
+        for(i = 0; i < _nObservedTS; i++) {
+          if(IsContinuousStageObs(_pObservedTS[i],_pSubBasins[p]->GetID()))
+          {
+            if(_pSubBasins[p]->GetName()=="") { _RESSTAGE<<",ID="<<_pSubBasins[p]->GetID()  <<" (observed) [m]"; }
+            else                              { _RESSTAGE<<","   <<_pSubBasins[p]->GetName()<<" (observed) [m]"; }
+          }
+        }
+
+      }
+      _RESSTAGE<<endl;
+    }
+
+    //ReservoirMassBalance.csv
+    //--------------------------------------------------------------
+    if (Options.write_reservoirMB)
+    {
+      ofstream RES_MB;
+      string name;
+      tmpFilename=FilenamePrepare("ReservoirMassBalance.csv",Options);
+      RES_MB.open(tmpFilename.c_str());
+      if (RES_MB.fail()){
+        ExitGracefully(("CModel::WriteOutputFileHeaders: Unable to open output file "+tmpFilename+" for writing.").c_str(),FILE_OPEN_ERR);
+      }
+      RES_MB<<"time,date,hour";
+      RES_MB<<",precip [mm/day]";
+      for(p=0;p<_nSubBasins;p++){
+        if((_pSubBasins[p]->IsGauged())  && (_pSubBasins[p]->IsEnabled())  && (_pSubBasins[p]->GetReservoir()!=NULL)) {
+
+          if(_pSubBasins[p]->GetName()==""){ name=to_string(_pSubBasins[p]->GetID())+"="+to_string(_pSubBasins[p]->GetID()); }
+          else                             { name=_pSubBasins[p]->GetName(); }
+          RES_MB<<","   <<name<<" stage [m]";
+          RES_MB<<","   <<name<<" inflow [m3]";
+          RES_MB<<","   <<name<<" outflow [m3]"; //from main outlet
+          for (int i = 0; i < _pSubBasins[p]->GetReservoir()->GetNumControlStructures(); i++) {
+            string name2=_pSubBasins[p]->GetReservoir()->GetControlName(i);
+            RES_MB<<","   <<name<<" ctrl outflow "<<name2<<" [m3]";
+            RES_MB<<","   <<name<<" ctrl regime "<<name2;
+          }
+          RES_MB<<","   <<name<<" precip [m3]";
+          RES_MB<<","   <<name<<" evap [m3]";
+          RES_MB<<","   <<name<<" seepage [m3]";
+          RES_MB<<","   <<name<<" volume [m3]";
+          RES_MB<<","   <<name<<" losses [m3]";
+          RES_MB<<","   <<name<<" MB error [m3]";
+          RES_MB<<","   <<name<<" constraint";
+        }
+      }
+      RES_MB<<endl;
+      RES_MB.close();
+    }
+
+    //ForcingFunctions.csv
+    //--------------------------------------------------------------
+    if(Options.write_forcings)
+    {
+      tmpFilename=FilenamePrepare("ForcingFunctions.csv",Options);
+      _FORCINGS.open(tmpFilename.c_str());
+      if (_FORCINGS.fail()){
+        ExitGracefully(("CModel::WriteOutputFileHeaders: Unable to open output file "+tmpFilename+" for writing.").c_str(),FILE_OPEN_ERR);
+      }
+      _FORCINGS<<"time [d], date, hour, day_angle,";
+      _FORCINGS<<" rain [mm/d], snow [mm/d], temp [C], temp_daily_min [C], temp_daily_max [C],temp_daily_ave [C],temp_monthly_min [C],temp_monthly_max [C],";
+      _FORCINGS<<" air_density [kg/m3], air_pressure [KPa], rel_humidity [-],";
+      _FORCINGS<<" cloud_cover [-],";
+      _FORCINGS<<" ET_radiation [MJ/m2/d], SW_radiation [MJ/m2/d], net_SW_radiation [MJ/m2/d], LW_radiation [MJ/m2/d], wind_speed [m/s],";
+      _FORCINGS<<" PET [mm/d], OW_PET [mm/d],";
+      _FORCINGS<<" daily_correction [-], potential_melt [mm/d]";
+      _FORCINGS<<endl;
+    }
+  }
+  else if (Options.output_format==OUTPUT_ENSIM)
+  {
+    WriteEnsimStandardHeaders(Options);
+  }
+  else if (Options.output_format==OUTPUT_NETCDF)
+  {
+    WriteNetcdfStandardHeaders(Options);  // creates NetCDF files, writes dimensions and creates variables (without writing actual values)
+  }
+
+  //Demands.csv
+  //--------------------------------------------------------------
+  if((Options.write_demandfile) && (Options.output_format!=OUTPUT_NONE))
+  {
+    tmpFilename=FilenamePrepare("Demands.csv",Options);
+    _DEMANDS.open(tmpFilename.c_str());
+    if(_DEMANDS.fail()) {
+      ExitGracefully(("CModel::WriteOutputFileHeaders: Unable to open output file "+tmpFilename+" for writing.").c_str(),FILE_OPEN_ERR);
+    }
+
+    _DEMANDS<<"time,date,hour";
+    for(p=0;p<_nSubBasins;p++) {
+      if((_pSubBasins[p]->IsEnabled()) && (_pSubBasins[p]->IsGauged()) && (_pSubBasins[p]->HasIrrigationDemand())) {
+        string name;
+        if(_pSubBasins[p]->GetName()=="") { name="ID="+to_string(_pSubBasins[p]->GetID()); }
+        else                              { name=_pSubBasins[p]->GetName(); }
+        _DEMANDS<<","<<name<<" [m3/s]";
+        _DEMANDS<<","<<name<<" (demand) [m3/s]";
+        _DEMANDS<<","<<name<<" (min.) [m3/s]";
+        _DEMANDS<<","<<name<<" (unmet) [m3/s]";
+      }
+    }
+    _DEMANDS<<endl;
+  }
+
+  //WatershedMassEnergyBalance.csv
+  //--------------------------------------------------------------
+  if (Options.write_mass_bal)
+  {
+    ofstream MB;
+    tmpFilename=FilenamePrepare("WatershedMassEnergyBalance.csv",Options);
+    MB.open(tmpFilename.c_str());
+    if (MB.fail()){
+      ExitGracefully(("CModel::WriteOutputFileHeaders: Unable to open output file "+tmpFilename+" for writing.").c_str(),FILE_OPEN_ERR);
+    }
+    MB<<"time [d],date,hour";
+    for (j=0;j<_nProcesses;j++){
+      for (int q=0;q<_pProcesses[j]->GetNumConnections();q++){
+        MB<<","<<GetProcessName(_pProcesses[j]->GetProcessType());
+        MB<<"["<<CStateVariable::GetStateVarUnits(_aStateVarType[_pProcesses[j]->GetFromIndices()[q]])<<"]";
+      }
+    }
+    MB<<endl;
+    MB<<",,from:";
+    for (j=0;j<_nProcesses;j++){
+      for (int q=0;q<_pProcesses[j]->GetNumConnections();q++){
+        sv_type typ=GetStateVarType (_pProcesses[j]->GetFromIndices()[q]);
+        int     ind=GetStateVarLayer(_pProcesses[j]->GetFromIndices()[q]);
+        MB << "," <<  _pStateVar->SVTypeToString(typ, ind);
+      }
+    }
+    MB<<endl;
+    MB<<",,to:";
+    for (j=0;j<_nProcesses;j++){
+      for (int q=0;q<_pProcesses[j]->GetNumConnections();q++){
+        sv_type typ=GetStateVarType (_pProcesses[j]->GetToIndices()[q]);
+        int     ind=GetStateVarLayer(_pProcesses[j]->GetToIndices()[q]);
+        MB << "," << _pStateVar->SVTypeToString(typ, ind);
+      }
+    }
+    MB<<endl;
+    MB.close();
+  }
+
+  //WatershedMassEnergyBalance.csv
+  //--------------------------------------------------------------
+  if (Options.write_group_mb!=DOESNT_EXIST)
+  {
+    int kk=Options.write_group_mb;
+    ofstream HGMB;
+    tmpFilename=FilenamePrepare(_pHRUGroups[kk]->GetName()+"_MassEnergyBalance.csv",Options);
+
+    HGMB.open(tmpFilename.c_str());
+    if (HGMB.fail()){
+      ExitGracefully(("CModel::WriteOutputFileHeaders: Unable to open output file "+tmpFilename+" for writing.").c_str(),FILE_OPEN_ERR);
+    }
+    HGMB<<"time [d],date,hour";
+    for (j=0;j<_nProcesses;j++){
+      for (int q=0;q<_pProcesses[j]->GetNumConnections();q++){
+        HGMB<<","<<GetProcessName(_pProcesses[j]->GetProcessType());
+        HGMB<<"["<<CStateVariable::GetStateVarUnits(_aStateVarType[_pProcesses[j]->GetFromIndices()[q]])<<"]";
+      }
+    }
+    HGMB<<endl;
+    HGMB<<",,from:";
+    for (j=0;j<_nProcesses;j++){
+      for (int q=0;q<_pProcesses[j]->GetNumConnections();q++){
+        sv_type typ=GetStateVarType (_pProcesses[j]->GetFromIndices()[q]);
+        int     ind=GetStateVarLayer(_pProcesses[j]->GetFromIndices()[q]);
+        HGMB << "," << this->_pStateVar->SVTypeToString(typ, ind);
+      }
+    }
+    HGMB<<endl;
+    HGMB<<",,to:";
+    for (j=0;j<_nProcesses;j++){
+      for (int q=0;q<_pProcesses[j]->GetNumConnections();q++){
+        sv_type typ=GetStateVarType (_pProcesses[j]->GetToIndices()[q]);
+        int     ind=GetStateVarLayer(_pProcesses[j]->GetToIndices()[q]);
+        HGMB << "," << this->GetStateVarInfo()->SVTypeToString(typ,ind);
+      }
+    }
+    HGMB<<endl;
+    HGMB.close();
+  }
+
+  //ExhaustiveMassBalance.csv
+  //--------------------------------------------------------------
+  if (Options.write_exhaustiveMB)
+  {
+    ofstream MB;
+    tmpFilename=FilenamePrepare("ExhaustiveMassBalance.csv",Options);
+    MB.open(tmpFilename.c_str());
+    if (MB.fail()){
+      ExitGracefully(("CModel::WriteOutputFileHeaders: Unable to open output file "+tmpFilename+" for writing.").c_str(),FILE_OPEN_ERR);
+    }
+    MB<<"time[d],date,hour";
+    bool first;
+    for (i=0;i<_nStateVars;i++){
+      if (CStateVariable::IsWaterStorage(_aStateVarType[i]))
+      {
+        MB << "," << this->GetStateVarInfo()->SVTypeToString(_aStateVarType[i],_aStateVarLayer[i]);
+        first=true;
+        for (j=0;j<_nProcesses;j++){
+          for (int q=0;q<_pProcesses[j]->GetNumConnections();q++){
+            if (_pProcesses[j]->GetFromIndices()[q]==i){
+              if (!first){MB<<",";}first=false;
+            }
+          }
+        }
+        for (j=0;j<_nProcesses;j++){
+          for (int q=0;q<_pProcesses[j]->GetNumConnections();q++){
+            if (_pProcesses[j]->GetToIndices()[q]==i){
+              if (!first){MB<<",";}first=false;
+            }
+          }
+        }
+        for(j=0;j<_nProcesses;j++){
+          for(int q=0;q<_pProcesses[j]->GetNumLatConnections();q++){
+            CLateralExchangeProcessABC *pProc=static_cast<CLateralExchangeProcessABC *>(_pProcesses[j]);
+            if(pProc->GetLateralToIndices()[q]==i){
+              if(!first){ MB<<","; }first=false;break;
+            }
+            if (pProc->GetLateralFromIndices()[q]==i){
+              if (!first){MB<<",";}first=false;break;
+            }
+          }
+        }
+        MB<<",,,";//cum, stor, error
+      }
+    }
+    MB<<endl;
+    MB<<",,";//time,date,hour
+    for (i=0;i<_nStateVars;i++){
+      if (CStateVariable::IsWaterStorage(_aStateVarType[i]))
+      {
+        for (j=0;j<_nProcesses;j++){
+          for (int q=0;q<_pProcesses[j]->GetNumConnections();q++){
+            if (_pProcesses[j]->GetFromIndices()[q]==i){MB<<","<<GetProcessName(_pProcesses[j]->GetProcessType());}
+          }
+        }
+        for (j=0;j<_nProcesses;j++){
+          for (int q=0;q<_pProcesses[j]->GetNumConnections();q++){
+            if (_pProcesses[j]->GetToIndices()[q]==i){MB<<","<<GetProcessName(_pProcesses[j]->GetProcessType());}
+          }
+        }
+        for(j=0;j<_nProcesses;j++){
+          for(int q=0;q<_pProcesses[j]->GetNumLatConnections();q++){
+            CLateralExchangeProcessABC *pProc=static_cast<CLateralExchangeProcessABC *>(_pProcesses[j]);
+            if (pProc->GetLateralToIndices  ()[q]==i){MB<<","<<GetProcessName(_pProcesses[j]->GetProcessType());break;}
+            if (pProc->GetLateralFromIndices()[q]==i){MB<<","<<GetProcessName(_pProcesses[j]->GetProcessType());break;}
+          }
+        }
+        MB<<",cumulative,storage,error";
+      }
+    }
+    MB<<endl;
+    MB.close();
+  }
+
+  // HRU Storage files
+  //--------------------------------------------------------------
+  if (_pOutputGroup!=NULL){
+    for (int kk=0; kk<_pOutputGroup->GetNumHRUs();kk++)
+    {
+      ofstream HRUSTOR;
+      tmpFilename="HRUStorage_"+to_string(_pOutputGroup->GetHRU(kk)->GetID())+".csv";
+      tmpFilename=FilenamePrepare(tmpFilename,Options);
+      HRUSTOR.open(tmpFilename.c_str());
+      if (HRUSTOR.fail()){
+        ExitGracefully(("CModel::WriteOutputFileHeaders: Unable to open output file "+tmpFilename+" for writing.").c_str(),FILE_OPEN_ERR);
+      }
+      int iAtmPrecip=GetStateVarIndex(ATMOS_PRECIP);
+      HRUSTOR<<"time [d],date,hour,rainfall [mm/day],snowfall [mm/d SWE]";
+      for (i=0;i<GetNumStateVars();i++){
+        if (CStateVariable::IsWaterStorage(_aStateVarType[i])){
+          if (i!=iAtmPrecip){
+            HRUSTOR << "," << CStateVariable::GetStateVarLongName(_aStateVarType[i],
+                                                                  _aStateVarLayer[i],
+                                                                  _pTransModel) << " [mm]";
+            //HRUSTOR<<","<<CStateVariable::SVTypeToString(_aStateVarType[i],_aStateVarLayer[i])<<" [mm]";
+          }
+        }
+      }
+      HRUSTOR<<", Total [mm]"<<endl;
+      HRUSTOR.close();
+    }
+  }
+
+  // Custom output files
+  //--------------------------------------------------------------
+  for (int c=0;c<_nCustomOutputs;c++)
+  {
+    _pCustomOutputs[c]->WriteFileHeader(Options);
+  }
+
+  // Transport output files
+  //--------------------------------------------------------------
+  _pTransModel->WriteOutputFileHeaders(Options);
+
+  //raven_debug.csv
+  //--------------------------------------------------------------
+  if (Options.debug_mode)
+  {
+    ofstream DEBUG;
+    tmpFilename=FilenamePrepare("raven_debug.csv",Options);
+    DEBUG.open(tmpFilename.c_str());
+    if (DEBUG.fail()){
+      ExitGracefully(("CModel::WriteOutputFileHeaders: Unable to open output file "+tmpFilename+" for writing.").c_str(),FILE_OPEN_ERR);
+    }
+    DEBUG<<"time[d],date,hour,debug1,debug2,debug3,debug4,debug5,debug6,debug7,debug8,debug9,debug10"<<endl;
+    DEBUG.close();
+  }
+
+  //opens and closes diagnostics.csv so that this warning doesn't show up at end of simulation
+  //--------------------------------------------------------------
+  if ((_nObservedTS>0) && (_nDiagnostics>0))
+  {
+    ofstream DIAG;
+    tmpFilename=FilenamePrepare("Diagnostics.csv",Options);
+    DIAG.open(tmpFilename.c_str());
+    if(DIAG.fail()){
+      ExitGracefully(("CModel::WriteOutputFileHeaders: Unable to open output file "+tmpFilename+" for writing.").c_str(),FILE_OPEN_ERR);
+    }
+    DIAG.close();
+  }
+
+}
+
+//////////////////////////////////////////////////////////////////
+/// \brief Writes minor output to file at the end of each timestep (or multiple thereof)
+/// \note only thing this modifies should be output streams
+/// \param &Options [in] Global model options information
+/// \param &tt [in] Local (model) time *at the end of* the pertinent time step
+//
+void CModel::WriteMinorOutput(const optStruct &Options,const time_struct &tt)
+{
+
+  int     i,iCumPrecip,k;
+  double  output_int = 0.0;
+  double  mod_final = 0.0;
+  double  S,currentWater;
+  string  thisdate;
+  string  thishour;
+  bool    silent=true; //for debugging
+  bool    quiet=true;  //for debugging
+  double  t;
+
+  CSubBasin* pSB;
+
+  string tmpFilename;
+
+  if ((tt.model_time==0) && (Options.suppressICs)){return;}
+
+  if ((_pEnsemble != NULL) && (_pEnsemble->DontWriteOutput())) { return; } //specific to EnKF
+
+  //converts the 'write every x timesteps' into a 'write at time y' value
+  output_int = Options.output_interval * Options.timestep;
+  mod_final  = ffmod(tt.model_time,output_int);
+
+  iCumPrecip=GetStateVarIndex(ATMOS_PRECIP);
+
+  if(fabs(mod_final) <= 0.5*Options.timestep)  //checks to see if sufficiently close to timestep
+                                               //(this should account for any roundoff error in timestep calcs)
+  {
+    thisdate=tt.date_string;                   //refers to date and time at END of time step
+    thishour=DecDaysToHours(tt.julian_day);
+    t       =tt.model_time;
+
+    time_struct prev;
+    JulianConvert(t-Options.timestep,Options.julian_start_day,Options.julian_start_year,Options.calendar,prev); //get start of time step, prev
+
+    double usetime=tt.model_time;
+    string usedate=thisdate;
+    string usehour=thishour;
+    if(Options.period_starting){
+      usedate=prev.date_string;
+      usehour=DecDaysToHours(prev.julian_day);
+      usetime=tt.model_time-Options.timestep;
+    }
+
+    // Console output
+    //----------------------------------------------------------------
+    if ((quiet) && (!Options.silent) && (tt.day_of_month==1) && ((tt.julian_day)-floor(tt.julian_day+TIME_CORRECTION)<Options.timestep/2))
+    {
+      cout<<thisdate <<endl;
+    }
+    if(!silent)
+    {
+      cout <<thisdate<<" "<<thishour<<":";
+      if (t!=0){cout <<" | P: "<< setw(6)<<setiosflags(ios::fixed) << setprecision(2)<<GetAveragePrecip();}
+      else     {cout <<" | P: ------";}
+    }
+
+    //Write current state of water storage in system to WatershedStorage.csv (ALWAYS DONE if not switched OFF)
+    //----------------------------------------------------------------
+    if (Options.output_format==OUTPUT_STANDARD)
+    {
+      if (Options.write_watershed_storage)
+      {
+        double snowfall      =GetAverageSnowfall();
+        double precip        =GetAveragePrecip();
+        double channel_stor  =GetTotalChannelStorage();
+        double reservoir_stor=GetTotalReservoirStorage();
+        double rivulet_stor  =GetTotalRivuletStorage();
+
+        _STORAGE<<tt.model_time <<","<<thisdate<<","<<thishour; //instantaneous, so thishour rather than usehour used.
+
+        if (t!=0){_STORAGE<<","<<precip-snowfall<<","<<snowfall;}//precip
+        else     {_STORAGE<<",---,---";}
+        _STORAGE<<","<<channel_stor<<","<<reservoir_stor<<","<<rivulet_stor;
+
+        currentWater=0.0;
+        for (i=0;i<GetNumStateVars();i++)
+        {
+          if ((CStateVariable::IsWaterStorage(_aStateVarType[i])) && (i!=iCumPrecip))
+          {
+            S=GetAvgStateVar(i);
+            if (!silent){cout<<"  |"<< setw(6)<<setiosflags(ios::fixed) << setprecision(2)<<S;}
+            _STORAGE<<","<<FormatDouble(S);
+            currentWater+=S;
+          }
+        }
+        currentWater+=channel_stor+rivulet_stor+reservoir_stor;
+        if(t==0){
+          // \todo [fix]: this fixes a mass balance bug in reservoir simulations, but there is certainly a more proper way to do it
+          // JRC: I think somehow this is being double counted in the delta V calculations in the first timestep
+          for(int p=0;p<_nSubBasins;p++){
+            if(_pSubBasins[p]->GetReservoir()!=NULL){
+              currentWater+=_pSubBasins[p]->GetIntegratedReservoirInflow(Options.timestep)/2.0/_WatershedArea*MM_PER_METER/M2_PER_KM2;
+              currentWater-=_pSubBasins[p]->GetIntegratedOutflow        (Options.timestep)/2.0/_WatershedArea*MM_PER_METER/M2_PER_KM2;
+            }
+            //currentWater-=_pSubBasins[p]->GetIntegratedSpecInflow(0,Options.timestep)/2.0/_WatershedArea*MM_PER_METER/M2_PER_KM2;
+          }
+        }
+
+        _STORAGE<<","<<currentWater<<","<<_CumulInput<<","<<_CumulOutput<<","<<FormatDouble((currentWater-_initWater)+(_CumulOutput-_CumulInput));
+        _STORAGE<<endl;
+      }
+
+      //Write hydrographs for gauged watersheds to Hydrographs.csv (ALWAYS DONE)
+      //----------------------------------------------------------------
+      if (Options.ave_hydrograph)
+      {
+        _HYDRO<<usetime<<","<<usedate<<","<<usehour;
+        if(t!=0) { _HYDRO<<","<<GetAveragePrecip(); }//watershed-wide precip
+        else     { _HYDRO<<",---";                  }
+
+        for (int p=0;p<_nSubBasins;p++)
+        {
+          pSB=_pSubBasins[p];
+          if (pSB->IsGauged()  && (pSB->IsEnabled()))
+          {
+            _HYDRO<<","<<pSB->GetIntegratedOutflow(Options.timestep)/(Options.timestep*SEC_PER_DAY);
+
+            for (i = 0; i < _nObservedTS; i++)
+            {
+              if (IsContinuousFlowObs(_pObservedTS[i],pSB->GetID()))
+              {
+                double val = _pObservedTS[i]->GetAvgValue(tt.model_time,Options.timestep); //time shift handled in CTimeSeries::Parse
+                if ((val != RAV_BLANK_DATA) && (tt.model_time>0)){ _HYDRO << "," << val; }
+                else                                             { _HYDRO << ",";       }
+              }
+            }
+            if (Options.write_localflow){
+              _HYDRO<<","<<pSB->GetIntegratedLocalOutflow(Options.timestep)/(Options.timestep*SEC_PER_DAY);
+            }
+            if (pSB->GetReservoir() != NULL){
+              _HYDRO<<","<<pSB->GetIntegratedReservoirInflow(Options.timestep)/(Options.timestep*SEC_PER_DAY);
+              for(i = 0; i < _nObservedTS; i++)
+              {
+                if(IsContinuousInflowObs(_pObservedTS[i],pSB->GetID()))
+                {
+                  double val = _pObservedTS[i]->GetAvgValue(tt.model_time,Options.timestep); //time shift handled in CTimeSeries::Parse
+                  if((val != RAV_BLANK_DATA) && (tt.model_time>0)) { _HYDRO << "," << val; }
+                  else                                             { _HYDRO << ","; }
+                }
+              }
+            }
+          }
+        }
+        _HYDRO<<endl;
+      }
+      else //point value hydrograph or t==0
+      {
+        if((Options.period_starting) && (t==0)){}//don't write anything at time zero
+        else{
+          _HYDRO<<t<<","<<thisdate<<","<<thishour;
+          if(t!=0){ _HYDRO<<","<<GetAveragePrecip(); }//watershed-wide precip
+          else    { _HYDRO<<",---";                  }
+          for(int p=0;p<_nSubBasins;p++)
+          {
+            pSB=_pSubBasins[p];
+            if(pSB->IsGauged()  && (pSB->IsEnabled()))
+            {
+              _HYDRO<<","<<pSB->GetOutflowRate();
+
+              for(i = 0; i < _nObservedTS; i++){
+                if(IsContinuousFlowObs(_pObservedTS[i],pSB->GetID()))
+                {
+                  double val = _pObservedTS[i]->GetAvgValue(tt.model_time,Options.timestep);
+                  if((val != RAV_BLANK_DATA) && (tt.model_time>0)){ _HYDRO << "," << val; }
+                  else                                            { _HYDRO << ","; }
+                }
+              }
+              if (Options.write_localflow){
+                _HYDRO<<","<<pSB->GetLocalOutflowRate();
+              }
+              if(pSB->GetReservoir() != NULL){
+                _HYDRO<<","<<pSB->GetReservoirInflow();
+                for(i = 0; i < _nObservedTS; i++)
+                {
+                  if(IsContinuousInflowObs(_pObservedTS[i],pSB->GetID()))
+                  {
+                    double val = _pObservedTS[i]->GetAvgValue(tt.model_time,Options.timestep); //time shift handled in CTimeSeries::Parse
+                    if((val != RAV_BLANK_DATA) && (tt.model_time>0)) { _HYDRO << "," << val; }
+                    else                                             { _HYDRO << ","; }
+                  }
+                }
+              }
+            }
+          }
+          _HYDRO<<endl;
+        }
+      }
+    }
+    else if (Options.output_format==OUTPUT_ENSIM)
+    {
+      WriteEnsimMinorOutput(Options,tt);
+    }
+    else if (Options.output_format==OUTPUT_NETCDF)
+    {
+      WriteNetcdfMinorOutput(Options,tt);
+    }
+
+    //Write cumulative mass balance info to HRUGroup_MassEnergyBalance.csv
+    //----------------------------------------------------------------
+    if (Options.write_group_mb!=DOESNT_EXIST)
+    {
+      if((Options.period_starting) && (t==0)){}//don't write anything at time zero
+      else{
+        double sum;
+        int kk=Options.write_group_mb;
+        ofstream HGMB;
+        tmpFilename=FilenamePrepare(_pHRUGroups[kk]->GetName()+"_MassEnergyBalance.csv",Options);
+        HGMB.open(tmpFilename.c_str(),ios::app);
+        HGMB<<usetime<<","<<usedate<<","<<usehour;
+        double areasum=0.0;
+        for(k = 0; k < _nHydroUnits; k++){
+          if(_pHRUGroups[kk]->IsInGroup(k)){
+            areasum+=_pHydroUnits[k]->GetArea();
+          }
+        }
+        for(int js=0;js<_nTotalConnections;js++)
+        {
+          sum=0.0;
+          for(k = 0; k < _nHydroUnits; k++){
+            if(_pHRUGroups[kk]->IsInGroup(k)){
+              sum += _aCumulativeBal[k][js] * _pHydroUnits[k]->GetArea();
+            }
+          }
+          HGMB<<","<<sum/areasum;
+        }
+        HGMB<<endl;
+        HGMB.close();
+      }
+    }
+
+    //Write cumulative mass balance info to WatershedMassEnergyBalance.csv
+    //----------------------------------------------------------------
+    if (Options.write_mass_bal)
+    {
+      if((Options.period_starting) && (t==0)){}//don't write anything at time zero
+      else{
+        double sum;
+        ofstream MB;
+        tmpFilename=FilenamePrepare("WatershedMassEnergyBalance.csv",Options);
+        MB.open(tmpFilename.c_str(),ios::app);
+
+        MB<<usetime<<","<<usedate<<","<<usehour;
+        for(int js=0;js<_nTotalConnections;js++)
+        {
+          sum=0.0;
+          for(k=0;k<_nHydroUnits;k++){
+            if(_pHydroUnits[k]->IsEnabled())
+            {
+              sum+=_aCumulativeBal[k][js]*_pHydroUnits[k]->GetArea();
+            }
+          }
+          MB<<","<<sum/_WatershedArea;
+        }
+        MB<<endl;
+        MB.close();
+      }
+    }
+
+    //WaterLevels.csv
+    //Write hydrographs for gauged watersheds (ALWAYS DONE)
+    //----------------------------------------------------------------
+    if (Options.write_waterlevels)
+    {
+      if((Options.period_starting) && (t==0)){}//don't write anything at time zero
+      else{
+        _LEVELS<<t<<","<<thisdate<<","<<thishour;
+        if(t!=0){ _LEVELS<<","<<GetAveragePrecip(); }//watershed-wide precip
+        else    { _LEVELS<<",---";                  }
+        for(int p=0;p<_nSubBasins;p++)
+        {
+          pSB=_pSubBasins[p];
+          if(pSB->IsGauged()  && (pSB->IsEnabled()))
+          {
+            _LEVELS<<","<<pSB->GetWaterLevel();
+
+            for(i = 0; i < _nObservedTS; i++){
+              if(IsContinuousLevelObs(_pObservedTS[i],pSB->GetID()))
+              {
+                double val = _pObservedTS[i]->GetAvgValue(tt.model_time,Options.timestep);
+                if((val != RAV_BLANK_DATA) && (tt.model_time>0)){ _LEVELS << "," << val; }
+                else                                            { _LEVELS << ","; }
+              }
+            }
+          }
+        }
+        _LEVELS<<endl;
+      }
+    }
+
+
+
+    //ReservoirStages.csv
+    //--------------------------------------------------------------
+    if ((Options.write_reservoir) && (Options.output_format==OUTPUT_STANDARD))
+    {
+      int nn=(int)((tt.model_time+TIME_CORRECTION)/Options.timestep);//current timestep index
+
+      if((Options.period_starting) && (t==0)){}//don't write anything at time zero
+      else{
+	    _RESSTAGE<< t<<","<<thisdate<<","<<thishour<<","<<GetAveragePrecip();
+	    for (int p=0;p<_nSubBasins;p++)
+        {
+          pSB=_pSubBasins[p];
+	        if ((pSB->IsGauged())  && (pSB->IsEnabled()) && (pSB->GetReservoir()!=NULL)) {
+	          _RESSTAGE<<","<<pSB->GetReservoir()->GetResStage();
+	        }
+	        for (i = 0; i < _nObservedTS; i++){
+	          if (IsContinuousStageObs(_pObservedTS[i],pSB->GetID()))
+	          {
+              double val = _pObservedTS[i]->GetValue(nn);
+	            if ((val != RAV_BLANK_DATA) && (tt.model_time>0)){ _RESSTAGE << "," << val; }
+	            else                                             { _RESSTAGE << ",";       }
+	          }
+          }
+        }
+	      _RESSTAGE<<endl;
+			}
+    }
+
+    //Demands.csv
+    //----------------------------------------------------------------
+    if((Options.write_demandfile) && (Options.output_format!=OUTPUT_NONE))
+    {
+      if((Options.period_starting) && (t==0)) {}//don't write anything at time zero
+      else {
+        _DEMANDS<< t<<","<<thisdate<<","<<thishour;
+        for(int p=0;p<_nSubBasins;p++)
+        {
+          pSB=_pSubBasins[p];
+          if((pSB->IsEnabled()) && (pSB->IsGauged()) && (pSB->HasIrrigationDemand()))
+          {
+            double irr =pSB->GetIrrigationDemand(tt.model_time);
+            double eF  =pSB->GetEnviroMinFlow   (tt.model_time);
+            double Q   =pSB->GetOutflowRate     (); //AFTER irrigation removed
+            double Qirr=pSB->GetIrrigationRate  ();
+            double unmet=max(irr-Qirr,0.0);
+            _DEMANDS<<","<<Q<<","<<irr<<","<<eF<<","<<unmet;
+          }
+        }
+        _DEMANDS<<endl;
+      }
+    }
+
+    //ReservoirMassBalance.csv
+    //----------------------------------------------------------------
+    if((Options.write_reservoirMB) && (Options.output_format!=OUTPUT_NONE))
+    {
+      if((Options.period_starting) && (t==0)){}//don't write anything at time zero
+      else{
+        ofstream RES_MB;
+        tmpFilename=FilenamePrepare("ReservoirMassBalance.csv",Options);
+        RES_MB.open(tmpFilename.c_str(),ios::app);
+        if(RES_MB.fail()){
+          ExitGracefully(("CModel::WriteOutputFileHeaders: Unable to open output file "+tmpFilename+" for writing.").c_str(),FILE_OPEN_ERR);
+        }
+
+        RES_MB<< usetime<<","<<usedate<<","<<usehour<<","<<GetAveragePrecip();
+        double in,out,loss,stor,oldstor,precip,evap,seepage,stage;
+        for(int p=0;p<_nSubBasins;p++)
+        {
+          pSB=_pSubBasins[p];
+          if((pSB->IsGauged()) &&  (pSB->IsEnabled()) && (pSB->GetReservoir()!=NULL))
+          {
+            string name,constraint_str;
+            if(pSB->GetName()==""){ name=to_string(pSB->GetID()); }
+            else                  { name=pSB->GetName(); }
+
+            stage         =pSB->GetReservoir()->GetResStage();//m
+            in            =pSB->GetIntegratedReservoirInflow(Options.timestep);//m3
+            out           =pSB->GetIntegratedOutflow        (Options.timestep);//m3
+            RES_MB<<","<<stage;
+            RES_MB<<","<<in<<","<<out;
+            for (int i = 0; i < pSB->GetReservoir()->GetNumControlStructures(); i++) {
+              double Qc=pSB->GetReservoir()->GetIntegratedControlOutflow(i,Options.timestep);
+              RES_MB<<","<<Qc;//m3
+              RES_MB<<","<<pSB->GetReservoir()->GetRegimeName(i,prev);//evaluated at start of timestep
+              if (pSB->GetReservoir()->GetControlFlowTarget(i)!=pSB->GetDownstreamID()){out+=Qc;}
+            }
+            stor          =pSB->GetReservoir()->GetStorage             ();//m3
+            oldstor       =pSB->GetReservoir()->GetOldStorage          ();//m3
+            loss          =pSB->GetReservoir()->GetReservoirLosses     (Options.timestep);//m3 = GW+ET
+            precip        =pSB->GetReservoir()->GetReservoirPrecipGains(Options.timestep);//m3
+            evap          =pSB->GetReservoir()->GetReservoirEvapLosses (Options.timestep);//m3
+            seepage       =pSB->GetReservoir()->GetReservoirGWLosses   (Options.timestep);//m3
+            constraint_str=pSB->GetReservoir()->GetCurrentConstraint   ();
+            if(tt.model_time==0.0){ in=0.0; }
+            RES_MB<<","<<precip<<","<<evap<<","<<seepage;
+            RES_MB<<","<<stor<<","<<loss<<","<<in-out-loss+precip-(stor-oldstor)<<","<<constraint_str;
+          }
+        }
+        RES_MB<<endl;
+        RES_MB.close();
+      }
+    }
+
+
+    // ExhaustiveMassBalance.csv
+    //--------------------------------------------------------------
+    if (Options.write_exhaustiveMB)
+    {
+      if((Options.period_starting) && (t==0)){}//don't write anything at time zero
+      else{
+        int j,js,q;
+        double cumsum;
+        double sum;
+
+        ofstream MB;
+        tmpFilename=FilenamePrepare("ExhaustiveMassBalance.csv",Options);
+        MB.open(tmpFilename.c_str(),ios::app);
+
+        MB<<usetime<<","<<usedate<<","<<usehour;
+        for(i=0;i<_nStateVars;i++)
+        {
+          if(CStateVariable::IsWaterStorage(_aStateVarType[i]))
+          {
+            cumsum=0.0;
+            js=0;
+            for(j=0;j<_nProcesses;j++){
+              for(q=0;q<_pProcesses[j]->GetNumConnections();q++){
+                if(_pProcesses[j]->GetFromIndices()[q]==i)
+                {
+                  sum=0.0;
+                  for(k=0;k<_nHydroUnits;k++){
+                    if(_pHydroUnits[k]->IsEnabled())
+                    {
+                      sum+=_aCumulativeBal[k][js]*_pHydroUnits[k]->GetArea();
+                    }
+                  }
+                  MB<<","<<-sum/_WatershedArea;
+                  cumsum-=sum/_WatershedArea;
+                }
+                js++;
+              }
+            }
+            js=0;
+            for(j=0;j<_nProcesses;j++){
+              for(q=0;q<_pProcesses[j]->GetNumConnections();q++){
+                if(_pProcesses[j]->GetToIndices()[q]==i)
+                {
+                  sum=0.0;
+                  for(k=0;k<_nHydroUnits;k++){
+                    if(_pHydroUnits[k]->IsEnabled())
+                    {
+                      sum+=_aCumulativeBal[k][js]*_pHydroUnits[k]->GetArea();
+                    }
+                  }
+                  MB<<","<<sum/_WatershedArea;
+                  cumsum+=sum/_WatershedArea;
+                }
+                js++;
+              }
+            }
+            js=0;
+            bool found;
+            for(j=0;j<_nProcesses;j++){
+              sum=0;
+              found=false;
+              for(q=0;q<_pProcesses[j]->GetNumLatConnections();q++){
+                CLateralExchangeProcessABC *pProc=static_cast<CLateralExchangeProcessABC *>(_pProcesses[j]);
+                if (pProc->GetLateralToIndices()[q]==i){
+                  sum+=_aCumulativeLatBal[js];found=true;
+                }
+                if (pProc->GetLateralFromIndices()[q]==i){
+                  sum-=_aCumulativeLatBal[js];found=true;
+                }
+                js++;
+              }
+              if((_pProcesses[j]->GetNumLatConnections()>0) && (found==true)){
+                MB<<","<<sum/_WatershedArea;
+                cumsum+=sum/_WatershedArea;
+              }
+            }
+
+            //Cumulative, storage, error
+            double Initial_i=0.0; //< \todo [bug] need to evaluate and store initial storage actross watershed!!!
+            MB<<","<<cumsum<<","<<GetAvgStateVar(i)<<","<<cumsum-GetAvgStateVar(i)-Initial_i;
+          }
+        }
+        MB<<endl;
+        MB.close();
+      }
+    }
+
+    // ForcingFunctions.csv
+    //----------------------------------------------------------------
+    if ((Options.write_forcings) && (Options.output_format==OUTPUT_STANDARD))
+    {
+      if((Options.period_starting) && (t==0)){}//don't write anything at time zero
+      else{
+        force_struct *pFave;
+        force_struct faveStruct = GetAverageForcings();
+        pFave = &faveStruct;
+        _FORCINGS<<usetime<<","<<usedate<<","<<usehour<<",";
+        _FORCINGS<<pFave->day_angle<<",";
+        _FORCINGS<<pFave->precip*(1-pFave->snow_frac) <<",";
+        _FORCINGS<<pFave->precip*(pFave->snow_frac) <<",";
+        _FORCINGS<<pFave->temp_ave<<",";
+        _FORCINGS<<pFave->temp_daily_min<<",";
+        _FORCINGS<<pFave->temp_daily_max<<",";
+        _FORCINGS<<pFave->temp_daily_ave<<",";
+        _FORCINGS<<pFave->temp_month_min<<",";
+        _FORCINGS<<pFave->temp_month_max<<",";
+        _FORCINGS<<pFave->air_dens<<",";
+        _FORCINGS<<pFave->air_pres<<",";
+        _FORCINGS<<pFave->rel_humidity<<",";
+        _FORCINGS<<pFave->cloud_cover<<",";
+        _FORCINGS<<pFave->ET_radia<<",";
+        _FORCINGS<<pFave->SW_radia<<",";
+        _FORCINGS<<pFave->SW_radia_net<<",";
+        //_FORCINGS<<pFave->SW_radia_subcan<<",";
+        //_FORCINGS<<pFave->LW_incoming<<",";
+        _FORCINGS<<pFave->LW_radia_net<<",";
+        _FORCINGS<<pFave->wind_vel<<",";
+        _FORCINGS<<pFave->PET<<",";
+        _FORCINGS<<pFave->OW_PET<<",";
+        _FORCINGS<<pFave->subdaily_corr<<",";
+        _FORCINGS<<pFave->potential_melt;
+        _FORCINGS<<endl;
+      }
+    }
+
+    // Transport output files
+    //--------------------------------------------------------------
+    _pTransModel->WriteMinorOutput(Options,tt);
+
+    // raven_debug.csv
+    //--------------------------------------------------------------
+    if (Options.debug_mode)
+    {
+      ofstream DEBUG;
+      tmpFilename=FilenamePrepare("raven_debug.csv",Options);
+      DEBUG.open(tmpFilename.c_str(),ios::app);
+      DEBUG<<t<<","<<thisdate<<","<<thishour;
+      for(i=0;i<10;i++){DEBUG<<","<<g_debug_vars[i];}
+      DEBUG<<endl;
+      DEBUG.close();
+    }
+
+    // HRU storage output
+    //--------------------------------------------------------------
+    if (_pOutputGroup!=NULL)
+    {
+      for (int kk=0;kk<_pOutputGroup->GetNumHRUs();kk++)
+      {
+        ofstream HRUSTOR;
+        tmpFilename="HRUStorage_"+to_string(_pOutputGroup->GetHRU(kk)->GetID())+".csv";
+        tmpFilename=FilenamePrepare(tmpFilename,Options);
+        HRUSTOR.open(tmpFilename.c_str(),ios::app);
+
+        const force_struct *F=_pOutputGroup->GetHRU(kk)->GetForcingFunctions();
+
+        HRUSTOR<<tt.model_time <<","<<thisdate<<","<<thishour;//instantaneous -no period starting correction
+
+        if (t!=0){HRUSTOR<<","<<F->precip*(1-F->snow_frac)<<","<<F->precip*(F->snow_frac);}//precip
+        else     {HRUSTOR<<",---,---";}
+
+        currentWater=0;
+        for (i=0;i<GetNumStateVars();i++)
+        {
+          if ((CStateVariable::IsWaterStorage(_aStateVarType[i])) && (i!=iCumPrecip))
+          {
+            S=_pOutputGroup->GetHRU(kk)->GetStateVarValue(i);
+            HRUSTOR<<","<<S;
+            currentWater+=S;
+          }
+        }
+        HRUSTOR<<","<<currentWater;
+        HRUSTOR<<endl;
+        HRUSTOR.close();
+      }
+    }
+  } // end of write output interval if statement
+
+  // Custom output files
+  //--------------------------------------------------------------
+  for (int c=0;c<_nCustomOutputs;c++)
+  {
+    _pCustomOutputs[c]->WriteCustomOutput(tt,Options);
+  }
+
+  // Write major output, if necessary
+  //--------------------------------------------------------------
+  if ((_nOutputTimes>0) && (_currOutputTimeInd<_nOutputTimes) && (tt.model_time>_aOutputTimes[_currOutputTimeInd]-0.5*Options.timestep))
+  {
+    string thishour=DecDaysToHours(tt.julian_day);
+    _currOutputTimeInd++;
+    tmpFilename="state_"+tt.date_string.substr(0,4)+tt.date_string.substr(5,2)+tt.date_string.substr(8,2)+"_"+thishour.substr(0,2)+thishour.substr(3,2);
+    WriteMajorOutput(Options,tt,tmpFilename,false);
+  }
+
+}
+
+
+//////////////////////////////////////////////////////////////////
+/// \brief Replaces the WriteOutputFileHeaders function by not requiring the Options structure as an argument
+/// \param &tt [in] Local (model) time *at the end of* the pertinent time step
+/// \param solfile [in] Name of the solution file to be written
+/// \param final [in] Whether this is the final solution file to be written
+//
+void CModel::WriteMajorOutput(const time_struct &tt, string solfile, bool final) const
+{
+  int i,k;
+  string tmpFilename;
+  const optStruct* Options = this->_pOptStruct;  // just to make the code more readable
+
+  if (Options->output_format==OUTPUT_NONE){return;} //:SuppressOutput is on
+
+  // WRITE {RunName}_solution.rvc - final state variables file
+  ofstream RVC;
+  tmpFilename=FilenamePrepare(solfile+".rvc", *_pOptStruct);
+  RVC.open(tmpFilename.c_str());
+  if (RVC.fail()){
+    WriteWarning(("CModel::WriteMajorOutput: Unable to open output file "+tmpFilename+" for writing.").c_str(),
+                  Options->noisy);
+  }
+  RVC<<":TimeStamp "<<tt.date_string<<" "<<DecDaysToHours(tt.julian_day)<<endl;
+
+  //Header--------------------------
+  //write in blocks of 80 state variables
+  int mini,maxi;
+  int M=80;
+  for (int j=0; j<ceil(GetNumStateVars()/(double)(M)); j++){
+    mini=j*M;
+    maxi=min(GetNumStateVars(),(j+1)*M);
+    RVC<<":HRUStateVariableTable"<<endl;
+    RVC<<"  :Attributes,";
+    for (i=mini;i<maxi;i++)
+    {
+      RVC << this->GetStateVarInfo()->SVTypeToString(_aStateVarType[i], _aStateVarLayer[i]);
+      if (i!=GetNumStateVars()-1){RVC<<",";}
+    }
+    RVC<<endl;
+    RVC<<"  :Units,";
+    for (i=mini;i<maxi;i++)
+    {
+      RVC<<CStateVariable::GetStateVarUnits(_aStateVarType[i]);
+      if (i!=GetNumStateVars()-1){RVC<<",";}
+    }
+    RVC<<endl;
+    //Data----------------------------
+    for (k=0;k<_nHydroUnits;k++)
+    {
+      RVC<<std::fixed; RVC.precision(5);
+      RVC<<"  "<<_pHydroUnits[k]->GetID()<<",";
+      for (i=mini;i<maxi;i++)
+      {
+        RVC<<_pHydroUnits[k]->GetStateVarValue(i);
+        if (i!=GetNumStateVars()-1){RVC<<",";}
+      }
+      RVC<<endl;
+    }
+    RVC<<":EndHRUStateVariableTable"<<endl;
+  }
+  //By basin------------------------
+  RVC<<":BasinStateVariables"<<endl;
+  for (int p=0;p<_nSubBasins;p++){
+    RVC<<"  :BasinIndex "<<_pSubBasins[p]->GetID()<<",";
+    _pSubBasins[p]->WriteToSolutionFile(RVC);
+  }
+  RVC<<":EndBasinStateVariables"<<endl;
+
+  _pTransModel->WriteMajorOutput(RVC);
+
+  RVC.close();
+
+  // SubbasinProperties.csv
+  //--------------------------------------------------------------
+  if (Options->write_basinfile){
+    ofstream BAS;
+    tmpFilename=FilenamePrepare("SubbasinProperties.csv",*_pOptStruct);
+    BAS.open(tmpFilename.c_str());
+    if(BAS.fail()) {
+      WriteWarning(("CModel::WriteMinorOutput: Unable to open output file "+tmpFilename+" for writing.").c_str(),Options->noisy);
+    }
+    BAS<<"ID,Qref[m3/s],reach_length[m],area[km2],drainage_area[km2],t_conc[d],t_peak[d],gamma_sh,gamma_sc[1/d],celerity[m/s],diffusivity[m2/s],N,UH[0],UH[1],UH[2],..."<<endl;
+    for(int pp=0;pp<_nSubBasins;pp++) {
+      BAS<<_pSubBasins[pp]->GetID()<<",  "<<_pSubBasins[pp]->GetReferenceFlow();
+      BAS<<","<<_pSubBasins[pp]->GetReachLength();
+      BAS<<","<<_pSubBasins[pp]->GetBasinArea();
+      BAS<<","<<_pSubBasins[pp]->GetDrainageArea();
+      BAS<<","<<_pSubBasins[pp]->GetBasinProperties("TIME_CONC");
+      BAS<<","<<_pSubBasins[pp]->GetBasinProperties("TIME_TO_PEAK");
+      BAS<<","<<_pSubBasins[pp]->GetBasinProperties("GAMMA_SHAPE");
+      BAS<<","<<_pSubBasins[pp]->GetBasinProperties("GAMMA_SCALE");
+      BAS<<","<<_pSubBasins[pp]->GetBasinProperties("CELERITY");
+      BAS<<","<<_pSubBasins[pp]->GetBasinProperties("DIFFUSIVITY");
+      BAS<<","<<_pSubBasins[pp]->GetLatHistorySize();
+      for (int i = 0; i < _pSubBasins[pp]->GetLatHistorySize(); i++) {
+        BAS<<","<<_pSubBasins[pp]->GetUnitHydrograph()[i];
+      }
+      BAS<<endl;
+    }
+    BAS.close();
+  }
+
+  // rating_curves.csv
+  //--------------------------------------------------------------
+  if(Options->write_channels){
+    this->WriteRatingCurves(*Options);
+  }
+}
+
+
+//////////////////////////////////////////////////////////////////
+/// \brief Writes major output to file at the end of simulation
+/// \details Writes:
+/// - Solution file of all state variables; and
+/// - Autogenerated parameters
+///
+/// \param &Options [in] Global model options information
+//
+void CModel::WriteMajorOutput(const optStruct &Options, const time_struct &tt, string solfile, bool final) const
+{
+  WriteMajorOutput(tt,solfile,final);
+}
+//////////////////////////////////////////////////////////////////
+/// \brief Writes simple output to file
+/// \note  written at start of time step before external script is read, after forcings processed.
+/// \param &Options      [in] Global model options information
+/// \param &tt           [in] time structure
+//
+void CModel::WriteSimpleOutput(const optStruct &Options, const time_struct &tt)
+{
+  if (Options.write_simpleout)
+  {
+    string thisdate=tt.date_string;                   //refers to date and time at START of time step
+    string thishour=DecDaysToHours(tt.julian_day);
+    double thistime=tt.model_time;
+
+    force_struct *pFave;
+    force_struct faveStruct = GetAverageForcings();
+    pFave = &faveStruct;
+
+    ofstream _SIMPLE;
+    string tmpFilename=FilenamePrepare("simple_output.csv",Options);
+    _SIMPLE.open(tmpFilename.c_str());
+    if (_SIMPLE.fail()){
+      ExitGracefully(("CModel::WriteSimpleOutput: unable to open output file "+tmpFilename+" for writing.").c_str(),FILE_OPEN_ERR);
+    }
+
+    _SIMPLE<<thistime<<", "<<thisdate<<", "<<thishour<<", ";
+    _SIMPLE<<pFave->precip<<", ";
+    _SIMPLE<<pFave->temp_daily_min<<", ";
+    _SIMPLE<<pFave->temp_daily_max<<", ";
+    _SIMPLE<<pFave->SW_radia<<", ";
+    _SIMPLE<<pFave->day_length<<", ";
+    _SIMPLE<<endl;
+
+    _SIMPLE.close();
+  }
+}
+//////////////////////////////////////////////////////////////////
+/// \brief Writes progress file in JSON format (mainly for PAVICS runs)
+///        Looks like:
+///               {
+///               	"% progress": 65,
+///               	"seconds remaining": 123
+///               }
+///
+/// \note  Does not account for initialization (reading) and final writing of model outputs. Only pure modeling time.
+///
+/// \param &Options      [in] Global model options information
+/// \param &elapsed_time [in] elapsed time  (computational time markers)
+/// \param elapsed_steps [in] elapsed number of simulation steps to perform (to determine % progress)
+/// \param total_steps   [in]   total number of simulation steps to perform (to determine % progress)
+//
+void CModel::WriteProgressOutput(const optStruct &Options, clock_t elapsed_time, int elapsed_steps, int total_steps)
+{
+  if (Options.pavics)
+  {
+    ofstream PROGRESS;
+    PROGRESS.open((Options.main_output_dir+"Raven_progress.txt").c_str());
+    if (PROGRESS.fail()){
+      PROGRESS.close();
+      ExitGracefully("ParseInput:: Unable to open Raven_progress.txt. Bad output directory specified?",RUNTIME_ERR);
+    }
+
+    float total_time = (float(total_steps) * float(elapsed_time) / float(elapsed_steps)) / CLOCKS_PER_SEC;
+    if (Options.benchmarking){ total_time =float(elapsed_time) / CLOCKS_PER_SEC;}
+    PROGRESS<<"{"<<endl;
+    PROGRESS<<"       \"% progress\": "       << int( float(elapsed_steps) * 100.0 / float(total_steps) ) <<","<< endl;
+    PROGRESS<<"       \"seconds remaining\": "<< total_time - float(elapsed_time) / CLOCKS_PER_SEC <<endl;
+    PROGRESS<<"}"<<endl;
+
+    PROGRESS.close();
+  }
+}
+
+//////////////////////////////////////////////////////////////////
+/// \brief Writes model summary information to screen
+/// \param &Options [in] Global model options information
+//
+void CModel::SummarizeToScreen  (const optStruct &Options) const
+{
+  int rescount=0;
+  for (int p = 0; p < _nSubBasins; p++){
+    if (_pSubBasins[p]->GetReservoir() != NULL){rescount++;}
+  }
+  int disablecount=0;
+  double allarea=0.0;
+  for(int k=0;k<_nHydroUnits; k++){
+    if(!_pHydroUnits[k]->IsEnabled()){disablecount++;}
+    allarea+=_pHydroUnits[k]->GetArea();
+  }
+  int SBdisablecount=0;
+  for(int p=0;p<_nSubBasins; p++){
+    if(!_pSubBasins[p]->IsEnabled()){SBdisablecount++;}
+  }
+  if(!Options.silent){
+    cout <<"==MODEL SUMMARY======================================="<<endl;
+    cout <<"       Model Run: "<<Options.run_name    <<endl;
+    cout <<"    rvi filename: "<<Options.rvi_filename<<endl;
+    cout <<"Output Directory: "<<Options.main_output_dir  <<endl;
+    cout <<"     # SubBasins: "<<GetNumSubBasins()   << " ("<< rescount << " reservoirs) ("<<SBdisablecount<<" disabled)"<<endl;
+    cout <<"          # HRUs: "<<GetNumHRUs()        << " ("<<disablecount<<" disabled)"<<endl;
+    cout <<"        # Gauges: "<<GetNumGauges()      <<endl;
+    cout <<"#State Variables: "<<GetNumStateVars()   <<endl;
+    for (int i=0;i<GetNumStateVars();i++){
+      //don't write if convolution storage or advection storage?
+      cout << "                - ";
+      cout << CStateVariable::GetStateVarLongName(_aStateVarType[i],
+                                                  _aStateVarLayer[i],
+                                                  _pTransModel) << " (";
+      cout << this->GetStateVarInfo()->SVTypeToString(_aStateVarType[i],_aStateVarLayer[i]) << ")" << endl;
+    }
+    cout <<"     # Processes: "<<GetNumProcesses()   <<endl;
+    for (int j=0;j<GetNumProcesses();j++)
+    {
+      cout<<"                - ";
+      cout<<GetProcessName(GetProcessType(j))<<endl;
+    }
+    cout <<"    #Connections: "<<_nTotalConnections          <<endl;
+    cout <<"#Lat.Connections: "<<_nTotalLatConnections       <<endl;
+    cout <<"        Duration: "<<Options.duration            <<" d"<<endl;
+    cout <<"       Time step: "<<Options.timestep            <<" d ("<<(Options.timestep*MIN_PER_DAY)<<" min)"<<endl;
+    cout <<"  Watershed Area: "<<_WatershedArea              <<" km2 (simulated) of "<<allarea<<" km2"<<endl;
+    cout <<"======================================================"<<endl;
+    cout <<endl;
+
+  }
+}
+
+//////////////////////////////////////////////////////////////////
+/// \brief run model diagnostics (at end of simulation)
+///
+/// \param &Options [in] global model options
+//
+void CModel::RunDiagnostics(const optStruct &Options)
+{
+  if((_nObservedTS==0) || (_nDiagnostics==0)) { return; }
+
+  ofstream DIAG;
+  string tmpFilename;
+  tmpFilename=FilenamePrepare("Diagnostics.csv",Options);
+  DIAG.open(tmpFilename.c_str());
+  if(DIAG.fail()) {
+    ExitGracefully(("CModel::WriteOutputFileHeaders: Unable to open output file "+tmpFilename+" for writing.").c_str(),FILE_OPEN_ERR);
+  }
+  //header
+  DIAG<<"observed_data_series,filename,";
+  for(int j=0; j<_nDiagnostics;j++) {
+    DIAG<<_pDiagnostics[j]->GetName()<<",";
+  }
+  DIAG<<endl;
+  //body
+  bool skip;
+  for (int d=0; d<_nDiagPeriods; d++){
+    double starttime   = _pDiagPeriods[d]->GetStartTime();
+    double endtime     = _pDiagPeriods[d]->GetEndTime();
+    comparison compare = _pDiagPeriods[d]->GetComparison();
+    double     thresh  = _pDiagPeriods[d]->GetThreshold();
+    for(int i=0;i<_nObservedTS;i++)
+    {
+      skip=false;
+      string datatype=_pObservedTS[i]->GetName();
+      if((datatype=="HYDROGRAPH"          ) || (datatype=="RESERVOIR_STAGE") ||
+         (datatype=="RESERVOIR_INFLOW"    ) || (datatype=="RESERVOIR_NETINFLOW") || (datatype=="WATER_LEVEL") ||
+         (datatype=="STREAM_CONCENTRATION") || (datatype=="STREAM_TEMPERATURE"))
+      {
+        CSubBasin *pBasin=GetSubBasinByID(_pObservedTS[i]->GetLocID());
+        if ((pBasin==NULL) || (!pBasin->IsEnabled())){skip=true;}
+      }
+
+      if (!skip)
+      {
+
+        DIAG<<_pObservedTS[i]->GetName()<<"_"<<_pDiagPeriods[d]->GetName()<<"["<<_pObservedTS[i]->GetLocID()<<"],"<<_pObservedTS[i]->GetSourceFile() <<",";//append to end of name for backward compatibility
+        for(int j=0; j<_nDiagnostics;j++) {
+          DIAG<<_pDiagnostics[j]->CalculateDiagnostic(_pModeledTS[i],_pObservedTS[i],_pObsWeightTS[i],starttime,endtime,compare,thresh,Options)<<",";
+        }
+        DIAG<<endl;
+      }
+    }
+    //compute aggregate diagnostics
+    for (int ii = 0; ii < _nAggDiagnostics; ii++)
+    {
+      int            kk  =_pAggDiagnostics[ii]->kk;
+      string agg_datatype=_pAggDiagnostics[ii]->datatype;
+
+      string name="";//"Average_HYDROGRAPH_GroupX"
+      switch(_pAggDiagnostics[ii]->aggtype)
+      {
+        case AGG_AVERAGE:               name+="Average"; break;
+        case AGG_MAXIMUM:               name+="Maximum"; break;
+        case AGG_MINIMUM:               name+="Minimum"; break;
+        case AGG_MEDIAN:                name+="Median";  break;
+      }
+      //name+=AggStatToString(_pAggDiagnostics[ii]->aggtype); //replace above with this
+      name+="_"+agg_datatype;
+      name+="_"+_pDiagPeriods[d]->GetName();
+      if (kk!=DOESNT_EXIST){
+        if (agg_datatype=="HYDROGRAPH"){name+="_"+_pSBGroups[kk]->GetName();} // \todo[funct]- handle more datatypes
+      }
+
+      DIAG<<name<<",[multiple],";
+      for(int j=0; j<_nDiagnostics;j++) {
+        DIAG<<CalculateAggDiagnostic(ii,j,starttime,endtime,compare,thresh,Options)<<",";
+      }
+      DIAG<<endl;
+    }
+  }
+
+  DIAG.close();
+
+  //reset for ensemble mode
+  for(int i=0;i<_nObservedTS;i++)
+  {
+    _aObsIndex[i]=0;
+  }
+}
+
+
+//////////////////////////////////////////////////////////////////
+/// \brief run model diagnostics (at end of simulation)
+///
+/// \param &Options [in] global model options
+//
+double CModel::CalculateAggDiagnostic(const int ii, const int j, const double &starttime, const double &endtime, const comparison compare,const double &thresh, const optStruct &Options)
+{
+  bool skip;
+  double val;
+  double stat=0;
+  int N=0;
+  agg_stat       type=_pAggDiagnostics[ii]->aggtype;
+  int            kk  =_pAggDiagnostics[ii]->kk;
+  string agg_datatype=_pAggDiagnostics[ii]->datatype;
+
+  double *data=new double [_nObservedTS]; //maximum number of diagnostics that could be considered
+
+  if     (type==AGG_AVERAGE) { stat=0; }
+  else if(type==AGG_MAXIMUM) { stat=-ALMOST_INF; }
+  else if(type==AGG_MINIMUM) { stat=ALMOST_INF; }
+  else if(type==AGG_MEDIAN ) { stat=0; }
+  for(int i=0;i<_nObservedTS;i++)
+  {
+    data[i]=0;
+    skip=false;
+    string datatype=_pObservedTS[i]->GetName();
+    if (datatype!=agg_datatype){skip=true;}
+    else if((datatype=="HYDROGRAPH"          ) || (datatype=="RESERVOIR_STAGE") ||
+            (datatype=="RESERVOIR_INFLOW"    ) || (datatype=="RESERVOIR_NETINFLOW") || (datatype=="WATER_LEVEL") ||
+            (datatype=="STREAM_CONCENTRATION") || (datatype=="STREAM_TEMPERATURE")) //subbasin-linked metrics
+    {
+      CSubBasin *pBasin=GetSubBasinByID(_pObservedTS[i]->GetLocID());
+      if ((pBasin==NULL) || (!pBasin->IsEnabled())){skip=true;}
+      if ((pBasin!=NULL) && (kk!=DOESNT_EXIST) && (!IsInSubBasinGroup(pBasin->GetID(),_pSBGroups[kk]->GetName()))){skip=true;}
+    }
+    else{ //HRU-linked
+      if ((kk!=DOESNT_EXIST) && (!IsInHRUGroup(_pObservedTS[i]->GetLocID(),_pHRUGroups[kk]->GetName()))){skip=true;}
+    }
+
+    if (!skip)
+    {
+      val=_pDiagnostics[j]->CalculateDiagnostic(_pModeledTS[i],_pObservedTS[i],_pObsWeightTS[i],starttime,endtime,compare, thresh,Options);
+
+      if      (type==AGG_AVERAGE){stat+=val; N++;}
+      else if (type==AGG_MAXIMUM){upperswap(stat,val);N++;}
+      else if (type==AGG_MINIMUM){lowerswap(stat,val);N++;}
+      else if (type==AGG_MEDIAN ){data[N]=val; N++;}
+    }
+  }
+  int n;
+  if(type==AGG_MEDIAN){quickSort(data,0,N-1);n=(int)rvn_floor((double)(N)/2.0+0.01);}
+
+  if (N==0){return -ALMOST_INF;}
+  if       (type==AGG_AVERAGE){stat/=N;}
+  else if ((type==AGG_MEDIAN ) && (N%2==1)){stat=data[n];} //odd N
+  else if ((type==AGG_MEDIAN ) && (N%2==0)){stat=0.5*(data[n]+data[n-1]);} //even N
+  delete [] data;
+  return stat;
+}
+
+//////////////////////////////////////////////////////////////////
+/// \brief Writes output headers for WatershedStorage.tb0 and Hydrographs.tb0
+///
+/// \param &Options [in] global model options
+//
+void CModel::WriteEnsimStandardHeaders(const optStruct &Options)
+{
+  int i;
+  time_struct tt, tt2;
+
+  JulianConvert(0.0,              Options.julian_start_day, Options.julian_start_year, Options.calendar, tt);//start of the timestep
+  JulianConvert(Options.timestep, Options.julian_start_day, Options.julian_start_year, Options.calendar, tt2);//end of the timestep
+
+  //WatershedStorage.tb0
+  //--------------------------------------------------------------
+  int iAtmPrecip = GetStateVarIndex(ATMOS_PRECIP);
+  string tmpFilename;
+
+  if (Options.write_watershed_storage)
+  {
+    tmpFilename = FilenamePrepare("WatershedStorage.tb0", Options);
+
+    _STORAGE.open(tmpFilename.c_str());
+    if (_STORAGE.fail()){
+      ExitGracefully(("CModel::WriteEnsimStandardHeaders: Unable to open output file "+tmpFilename+" for writing.").c_str(),FILE_OPEN_ERR);
+    }
+    _STORAGE << "#########################################################################" << endl;
+    _STORAGE << ":FileType tb0 ASCII EnSim 1.0" << endl;
+    _STORAGE << "#" << endl;
+    _STORAGE << ":Application   Raven" << endl;
+    if(!Options.benchmarking){
+      _STORAGE << ":Version       " << Options.version << endl;
+      _STORAGE << ":CreationDate  " << GetCurrentMachineTime() << endl;
+    }
+    _STORAGE << "#" << endl;
+    _STORAGE << "#------------------------------------------------------------------------" << endl;
+    _STORAGE << "#" << endl;
+    _STORAGE << ":RunName       " << Options.run_name << endl;
+    _STORAGE << ":Format         Instantaneous" << endl;
+    _STORAGE << "#" << endl;
+
+    if (Options.suppressICs){
+      _STORAGE << ":StartTime " << tt2.date_string << " " << DecDaysToHours(tt2.julian_day) << endl;
+    }
+    else{
+      _STORAGE << ":StartTime " << tt.date_string << " " << DecDaysToHours(tt.julian_day) << endl;
+    }
+    if (Options.timestep != 1.0){ _STORAGE << ":DeltaT " << DecDaysToHours(Options.timestep) << endl; }
+    else                        { _STORAGE << ":DeltaT 24:00:00.00" << endl; }
+    _STORAGE << "#" << endl;
+
+    _STORAGE<<":ColumnMetaData"<<endl;
+    _STORAGE<<"  :ColumnName rainfall snowfall \"Channel storage\" \"Rivulet storage\"";
+    for (i=0;i<GetNumStateVars();i++){
+      if ((CStateVariable::IsWaterStorage(_aStateVarType[i])) && (i!=iAtmPrecip)){
+  	_STORAGE<<" \""<<CStateVariable::GetStateVarLongName(_aStateVarType[i],
+                                                         _aStateVarLayer[i],
+                                                         _pTransModel)<<"\"";}}
+    _STORAGE<<" \"Total storage\" \"Cum. precip\" \"Cum. outflow\" \"MB error\""<<endl;
+
+    _STORAGE<<"  :ColumnUnits mm/d mm/d mm mm ";
+    for (i=0;i<GetNumStateVars();i++){
+    if ((CStateVariable::IsWaterStorage(_aStateVarType[i])) && (i!=iAtmPrecip)){_STORAGE<<" mm";}}
+    _STORAGE<<" mm mm mm mm"<<endl;
+
+    _STORAGE<<"  :ColumnType float float float float";
+    for (i=0;i<GetNumStateVars();i++){
+      if ((CStateVariable::IsWaterStorage(_aStateVarType[i])) && (i!=iAtmPrecip)){_STORAGE<<" float";}}
+    _STORAGE<<" float float float float"<<endl;
+
+    _STORAGE << "  :ColumnFormat -1 -1 0 0";
+    for (i = 0; i < GetNumStateVars(); i++){
+      if ((CStateVariable::IsWaterStorage(_aStateVarType[i])) && (i != iAtmPrecip)){
+	    _STORAGE << " 0";
+      }
+    }
+    _STORAGE << " 0 0 0 0" << endl;
+
+    _STORAGE << ":EndColumnMetaData" << endl;
+
+    _STORAGE << ":EndHeader" << endl;
+  }
+
+  //Hydrographs.tb0
+  //--------------------------------------------------------------
+  tmpFilename = FilenamePrepare("Hydrographs.tb0", Options);
+  _HYDRO.open(tmpFilename.c_str());
+  if (_HYDRO.fail()){
+    ExitGracefully(("CModel::WriteEnsimStandardHeaders: Unable to open output file "+tmpFilename+" for writing.").c_str(),FILE_OPEN_ERR);
+  }
+  _HYDRO << "#########################################################################" << endl;
+  _HYDRO << ":FileType tb0 ASCII EnSim 1.0" << endl;
+  _HYDRO << "#" << endl;
+  _HYDRO << ":Application   Raven" << endl;
+  if(!Options.benchmarking){
+    _HYDRO << ":Version       " << Options.version << endl;
+    _HYDRO << ":CreationDate  " << GetCurrentMachineTime() << endl;
+  }
+  _HYDRO << "#" << endl;
+  _HYDRO << "#------------------------------------------------------------------------" << endl;
+  _HYDRO << "#" << endl;
+  _HYDRO << ":RunName       " << Options.run_name << endl;
+  _HYDRO << "#" << endl;
+
+  if (Options.ave_hydrograph){
+    _HYDRO << ":Format         PeriodEnding" << endl;
+  }
+  else{
+    _HYDRO << ":Format         Instantaneous" << endl;
+  }
+  if (((Options.period_ending) && (Options.ave_hydrograph)) || (Options.suppressICs )){
+    _HYDRO << ":StartTime " << tt2.date_string << " " << DecDaysToHours(tt2.julian_day) << endl;
+  }
+  else{
+    _HYDRO << ":StartTime " << tt.date_string << " " << DecDaysToHours(tt.julian_day) << endl;
+  }
+
+  if (Options.timestep!=1.0){_HYDRO<<":DeltaT " <<DecDaysToHours(Options.timestep)<<endl;}
+  else                      {_HYDRO<<":DeltaT 24:00:00.00"  <<endl;}
+  _HYDRO<<"#"<<endl;
+
+  double val = 0; //snapshot hydrograph
+  double val2=1;
+  if (Options.ave_hydrograph){ val = 1; } //continuous hydrograph
+  if (Options.period_ending) { val *= -1; val2*=-1;}//period ending
+
+  _HYDRO<<":ColumnMetaData"<<endl;
+  _HYDRO<<"  :ColumnName precip";
+  for (int p=0;p<_nSubBasins;p++){_HYDRO<<" Q_"<<_pSubBasins[p]->GetID();}_HYDRO<<endl;
+  _HYDRO<<"  :ColumnUnits mm/d";
+  for (int p=0;p<_nSubBasins;p++){_HYDRO<<" m3/s";}_HYDRO<<endl;
+  _HYDRO<<"  :ColumnType float";
+  for (int p=0;p<_nSubBasins;p++){_HYDRO<<" float";}_HYDRO<<endl;
+  _HYDRO<<"  :ColumnFormat "<<val2;
+  for (int p=0;p<_nSubBasins;p++){_HYDRO<<" "<<val;}_HYDRO<<endl;
+  _HYDRO<<":EndColumnMetaData"<<endl;
+  _HYDRO<<":EndHeader"<<endl;
+}
+
+//////////////////////////////////////////////////////////////////
+/// \brief Writes output headers for WatershedStorage.nc and Hydrographs.nc
+///
+/// \param &Options [in] global model options
+/// original code developed by J. Mai
+//
+void CModel::WriteNetcdfStandardHeaders(const optStruct &Options)
+{
+
+#ifdef _RVNETCDF_
+
+  time_struct tt;                                    // start time structure
+  const int   ndims1 = 1;
+  const int   ndims2 = 2;
+  int         dimids1[ndims1];                       // array which will contain all dimension ids for a variable
+  int         ncid, varid_pre;                       // When we create netCDF variables and dimensions, we get back an ID for each one.
+  int         time_dimid, varid_time;                // dimension ID (holds number of time steps) and variable ID (holds time values) for time
+  int         nSim, nbasins_dimid, varid_bsim;       // # of sub-basins with simulated outflow, dimension ID, and
+  //                                                 // variable to write basin IDs for simulated outflows
+  int         varid_qsim;                            // variable ID for simulated outflows
+  int         varid_qobs;                            // variable ID for observed outflows
+  int         varid_qin;                             // variable ID for observed inflows
+  int         varid_qloc;
+
+  int         retval;                                // error value for NetCDF routines
+  string      tmpFilename;
+  int         p;                                     // loop over all sub-basins
+  string      tmp,tmp2,tmp3;
+
+  // initialize all potential file IDs with -9 == "not existing and hence not opened"
+  _HYDRO_ncid    = -9;   // output file ID for Hydrographs.nc         (-9 --> not opened)
+  _STORAGE_ncid  = -9;   // output file ID for WatershedStorage.nc    (-9 --> not opened)
+  _FORCINGS_ncid = -9;   // output file ID for ForcingFunctions.nc    (-9 --> not opened)
+  _RESSTAGE_ncid = -9;   // output file ID for ReservoirStages.nc    (-9 --> not opened)
+  _RESMB_ncid    = -9;
+
+  //converts start day into "hours since YYYY-MM-DD HH:MM:SS"  (model start time)
+  char  starttime[200]; // start time string in format 'hours since YYY-MM-DD HH:MM:SS'
+  JulianConvert( 0.0,Options.julian_start_day, Options.julian_start_year, Options.calendar, tt);
+  strcpy(starttime, "hours since ") ;
+  strcat(starttime, tt.date_string.c_str()) ;
+  strcat(starttime, " ");
+  strcat(starttime, DecDaysToHours(tt.julian_day,true).c_str());
+  if(Options.time_zone!=0) { strcat(starttime,TimeZoneToString(Options.time_zone).c_str()); }
+
+  //====================================================================
+  //  Hydrographs.nc
+  //====================================================================
+  // Create the file.
+  tmpFilename = FilenamePrepare("Hydrographs.nc", Options);
+  retval = nc_create(tmpFilename.c_str(), NC_CLOBBER|NC_NETCDF4, &ncid);  HandleNetCDFErrors(retval);
+  _HYDRO_ncid = ncid;
+
+  // ----------------------------------------------------------
+  // global attributes
+  // ----------------------------------------------------------
+  WriteNetCDFGlobalAttributes(_HYDRO_ncid,Options,"Standard Output");
+
+  // ----------------------------------------------------------
+  // time
+  // ----------------------------------------------------------
+  // (a) Define the DIMENSIONS. NetCDF will hand back an ID
+  retval = nc_def_dim(_HYDRO_ncid, "time", NC_UNLIMITED, &time_dimid);  HandleNetCDFErrors(retval);
+
+  /// Define the time variable. Assign units attributes to the netCDF VARIABLES.
+  dimids1[0] = time_dimid;
+  retval = nc_def_var(_HYDRO_ncid, "time", NC_DOUBLE, ndims1,dimids1, &varid_time); HandleNetCDFErrors(retval);
+  retval = nc_put_att_text(_HYDRO_ncid, varid_time, "units"   ,      strlen(starttime)  , starttime);   HandleNetCDFErrors(retval);
+  retval = nc_put_att_text(_HYDRO_ncid, varid_time, "calendar",      strlen("gregorian"), "gregorian"); HandleNetCDFErrors(retval);
+  retval = nc_put_att_text(_HYDRO_ncid, varid_time, "standard_name", strlen("time"),      "time");      HandleNetCDFErrors(retval);
+
+  // define precipitation variable
+  varid_pre= NetCDFAddMetadata(_HYDRO_ncid, time_dimid,"precip","Precipitation","mm d**-1");
+
+  // ----------------------------------------------------------
+  // simulated/observed outflows
+  // ----------------------------------------------------------
+  // (a) count number of simulated outflows "nSim"
+  nSim = 0;
+  for (p=0;p<_nSubBasins;p++){
+    if (_pSubBasins[p]->IsGauged()  && (_pSubBasins[p]->IsEnabled())){nSim++;}
+  }
+
+  if (nSim > 0)
+  {
+    // (b) create dimension "nbasins"
+    retval = nc_def_dim(_HYDRO_ncid, "nbasins", nSim, &nbasins_dimid);                             HandleNetCDFErrors(retval);
+
+    // (c) create variable  and set attributes for"basin_name"
+    dimids1[0] = nbasins_dimid;
+    retval = nc_def_var(_HYDRO_ncid, "basin_name", NC_STRING, ndims1, dimids1, &varid_bsim);       HandleNetCDFErrors(retval);
+    tmp ="Name/ID of sub-basins with simulated outflows";
+    tmp2="timeseries_id";
+    tmp3="1";
+    retval = nc_put_att_text(_HYDRO_ncid, varid_bsim, "long_name",  tmp.length(), tmp.c_str());    HandleNetCDFErrors(retval);
+    retval = nc_put_att_text(_HYDRO_ncid, varid_bsim, "cf_role"  , tmp2.length(),tmp2.c_str());    HandleNetCDFErrors(retval);
+    retval = nc_put_att_text(_HYDRO_ncid, varid_bsim, "units"    , tmp3.length(),tmp3.c_str());    HandleNetCDFErrors(retval);
+
+    varid_qsim= NetCDFAddMetadata2D(_HYDRO_ncid, time_dimid,nbasins_dimid,"q_sim","Simulated outflows","m**3 s**-1");
+    varid_qobs= NetCDFAddMetadata2D(_HYDRO_ncid, time_dimid,nbasins_dimid,"q_obs","Observed outflows" ,"m**3 s**-1");
+    varid_qin = NetCDFAddMetadata2D(_HYDRO_ncid, time_dimid,nbasins_dimid,"q_in" ,"Simulated reservoir inflows"  ,"m**3 s**-1");
+    if (Options.write_localflow){
+    varid_qloc= NetCDFAddMetadata2D(_HYDRO_ncid, time_dimid,nbasins_dimid,"q_loc" ,"Local inflow contribution"  ,"m**3 s**-1");
+    }
+  }// end if nSim>0
+
+  // End define mode. This tells netCDF we are done defining metadata.
+  retval = nc_enddef(_HYDRO_ncid);  HandleNetCDFErrors(retval);
+
+  // (a) write gauged basin names/IDs to variable "basin_name"
+  if (nSim>0){
+    WriteNetCDFBasinList(_HYDRO_ncid,varid_bsim,this,false,Options);
+  }
+
+  //====================================================================
+  //  ReservoirStages.nc
+  //====================================================================
+  if(Options.write_reservoir)
+  {
+    // Create the file.
+    tmpFilename = FilenamePrepare("ReservoirStages.nc",Options);
+    retval = nc_create(tmpFilename.c_str(),NC_CLOBBER|NC_NETCDF4,&ncid);  HandleNetCDFErrors(retval);
+    _RESSTAGE_ncid = ncid;
+
+    // ----------------------------------------------------------
+    // global attributes
+    // ----------------------------------------------------------
+    WriteNetCDFGlobalAttributes(_RESSTAGE_ncid,Options,"Standard Output");
+
+    // ----------------------------------------------------------
+    // time
+    // ----------------------------------------------------------
+    // (a) Define the DIMENSIONS. NetCDF will hand back an ID
+    retval = nc_def_dim(_RESSTAGE_ncid,"time",NC_UNLIMITED,&time_dimid);  HandleNetCDFErrors(retval);
+
+    /// Define the time variable. Assign units attributes to the netCDF VARIABLES.
+    dimids1[0] = time_dimid;
+    retval = nc_def_var     (_RESSTAGE_ncid,"time",NC_DOUBLE,ndims1,dimids1,&varid_time);           HandleNetCDFErrors(retval);
+    retval = nc_put_att_text(_RESSTAGE_ncid,varid_time,"units",strlen(starttime),starttime);        HandleNetCDFErrors(retval);
+    retval = nc_put_att_text(_RESSTAGE_ncid,varid_time,"calendar",strlen("gregorian"),"gregorian"); HandleNetCDFErrors(retval);
+    retval = nc_put_att_text(_RESSTAGE_ncid,varid_time,"standard_name",strlen("time"),"time");      HandleNetCDFErrors(retval);
+
+    // define precipitation variable
+    varid_pre= NetCDFAddMetadata(_RESSTAGE_ncid,time_dimid,"precip","Precipitation","mm d**-1");
+
+    // ----------------------------------------------------------
+    // simulated/observed stages
+    // ----------------------------------------------------------
+    // (a) count number of simulated reservoir stages "nSim"
+    nSim = 0;
+    for(p=0;p<_nSubBasins;p++) {
+      if((_pSubBasins[p]->IsGauged())  && (_pSubBasins[p]->IsEnabled())  && (_pSubBasins[p]->GetReservoir()!=NULL)) { nSim++; }
+    }
+
+    if(nSim > 0)
+    {
+      // (b) create dimension "nbasins"
+      retval = nc_def_dim(_RESSTAGE_ncid,"nbasins",nSim,&nbasins_dimid);                             HandleNetCDFErrors(retval);
+
+      // (c) create variable  and set attributes for"basin_name"
+      dimids1[0] = nbasins_dimid;
+      retval = nc_def_var(_RESSTAGE_ncid,"basin_name",NC_STRING,ndims1,dimids1,&varid_bsim);         HandleNetCDFErrors(retval);
+      tmp ="Name/ID of sub-basins with simulated outflows";
+      tmp2="timeseries_id";
+      tmp3="1";
+      retval = nc_put_att_text(_RESSTAGE_ncid,varid_bsim,"long_name", tmp.length(), tmp.c_str());    HandleNetCDFErrors(retval);
+      retval = nc_put_att_text(_RESSTAGE_ncid,varid_bsim,"cf_role",  tmp2.length(),tmp2.c_str());    HandleNetCDFErrors(retval);
+      retval = nc_put_att_text(_RESSTAGE_ncid,varid_bsim,"units",    tmp3.length(),tmp3.c_str());    HandleNetCDFErrors(retval);
+
+      varid_qsim= NetCDFAddMetadata2D(_RESSTAGE_ncid,time_dimid,nbasins_dimid,"h_sim","Simulated stage","m");
+      varid_qobs= NetCDFAddMetadata2D(_RESSTAGE_ncid,time_dimid,nbasins_dimid,"h_obs","Observed stage","m");
+
+    }// end if nSim>0
+
+    // End define mode. This tells netCDF we are done defining metadata.
+    retval = nc_enddef(_RESSTAGE_ncid);  HandleNetCDFErrors(retval);
+
+    // write values to NetCDF
+    // (a) write gauged reservoir basin names/IDs to variable "basin_name"
+    if (nSim>0){
+      WriteNetCDFBasinList(_RESSTAGE_ncid,varid_bsim,this,true,Options);
+    }
+  }
+
+  //====================================================================
+  //  WatershedStorage.nc
+  //====================================================================
+  if (Options.write_watershed_storage)
+  {
+    tmpFilename = FilenamePrepare("WatershedStorage.nc", Options);
+    retval = nc_create(tmpFilename.c_str(), NC_CLOBBER|NC_NETCDF4, &ncid);  HandleNetCDFErrors(retval);
+    _STORAGE_ncid = ncid;
+
+    // ----------------------------------------------------------
+    // global attributes
+    // ----------------------------------------------------------
+    WriteNetCDFGlobalAttributes(_STORAGE_ncid,Options,"Standard Output");
+
+    // ----------------------------------------------------------
+    // time vector
+    // ----------------------------------------------------------
+    // Define the DIMENSIONS. NetCDF will hand back an ID
+    retval = nc_def_dim(_STORAGE_ncid, "time", NC_UNLIMITED, &time_dimid);  HandleNetCDFErrors(retval);
+
+    /// Define the time variable.
+    dimids1[0] = time_dimid;
+    retval = nc_def_var(_STORAGE_ncid, "time", NC_DOUBLE, ndims1,dimids1, &varid_time); HandleNetCDFErrors(retval);
+    retval = nc_put_att_text(_STORAGE_ncid, varid_time, "units"   , strlen(starttime)  , starttime);   HandleNetCDFErrors(retval);
+    retval = nc_put_att_text(_STORAGE_ncid, varid_time, "calendar", strlen("gregorian"), "gregorian"); HandleNetCDFErrors(retval);
+
+    // ----------------------------------------------------------
+    // precipitation / channel storage / state vars / MB diagnostics
+    // ----------------------------------------------------------
+    int varid;
+    varid= NetCDFAddMetadata(_STORAGE_ncid, time_dimid,"rainfall","rainfall","mm d**-1");
+    varid= NetCDFAddMetadata(_STORAGE_ncid, time_dimid,"snowfall","snowfall","mm d**-1");
+    varid= NetCDFAddMetadata(_STORAGE_ncid, time_dimid,"channel_storage","Channel Storage","mm");
+    varid= NetCDFAddMetadata(_STORAGE_ncid, time_dimid,"reservoir_storage","Reservoir Storage","mm");
+    varid= NetCDFAddMetadata(_STORAGE_ncid, time_dimid,"rivulet_storage","Rivulet Storage","mm");
+
+    int iAtmPrecip=GetStateVarIndex(ATMOS_PRECIP);
+    for(int i=0;i<_nStateVars;i++){
+      if((CStateVariable::IsWaterStorage(_aStateVarType[i])) && (i!=iAtmPrecip)){
+	      string name = GetStateVarInfo()->GetStateVarLongName(_aStateVarType[i],
+                                                              _aStateVarLayer[i],
+                                                              GetTransportModel());
+	      varid= NetCDFAddMetadata(_STORAGE_ncid, time_dimid,name,name,"mm");
+      }
+    }
+    varid= NetCDFAddMetadata(_STORAGE_ncid, time_dimid,"total","total water storage","mm");
+    varid= NetCDFAddMetadata(_STORAGE_ncid, time_dimid,"cum_input","cumulative water input","mm");
+    varid= NetCDFAddMetadata(_STORAGE_ncid, time_dimid,"cum_outflow","cumulative water output","mm");
+    varid= NetCDFAddMetadata(_STORAGE_ncid, time_dimid,"MB_error","mass balance error","mm");
+
+    // End define mode. This tells netCDF we are done defining metadata.
+    retval = nc_enddef(_STORAGE_ncid);  HandleNetCDFErrors(retval);
+  }
+
+  //====================================================================
+  //  ForcingFunctions.nc
+  //====================================================================
+  if(Options.write_forcings)
+  {
+    tmpFilename = FilenamePrepare("ForcingFunctions.nc",Options);
+    retval = nc_create(tmpFilename.c_str(),NC_CLOBBER|NC_NETCDF4,&ncid);  HandleNetCDFErrors(retval);
+    _FORCINGS_ncid = ncid;
+
+    WriteNetCDFGlobalAttributes(_FORCINGS_ncid,Options,"Standard Output");
+
+    // ----------------------------------------------------------
+    // time vector
+    // ----------------------------------------------------------
+    retval = nc_def_dim(_FORCINGS_ncid,"time",NC_UNLIMITED,&time_dimid);  HandleNetCDFErrors(retval);
+    dimids1[0] = time_dimid;
+    retval = nc_def_var(_FORCINGS_ncid,"time",NC_DOUBLE,ndims1,dimids1,&varid_time); HandleNetCDFErrors(retval);
+    retval = nc_put_att_text(_FORCINGS_ncid,varid_time,"units",strlen(starttime),starttime);   HandleNetCDFErrors(retval);
+    retval = nc_put_att_text(_FORCINGS_ncid,varid_time,"calendar",strlen("gregorian"),"gregorian"); HandleNetCDFErrors(retval);
+
+    // ----------------------------------------------------------
+    int varid;
+    varid= NetCDFAddMetadata(_FORCINGS_ncid,time_dimid,"rainfall","rainfall","mm d**-1");
+    varid= NetCDFAddMetadata(_FORCINGS_ncid,time_dimid,"snowfall","snowfall","mm d**-1");
+    varid= NetCDFAddMetadata(_FORCINGS_ncid,time_dimid,"temp","temp","C");
+    varid= NetCDFAddMetadata(_FORCINGS_ncid,time_dimid,"temp_daily_min","temp_daily_min","C");
+    varid= NetCDFAddMetadata(_FORCINGS_ncid,time_dimid,"temp_daily_max","temp_daily_max","C");
+    varid= NetCDFAddMetadata(_FORCINGS_ncid,time_dimid,"temp_daily_ave","temp_daily_ave","C");
+    varid= NetCDFAddMetadata(_FORCINGS_ncid,time_dimid,"air_density","air density","kg m**-3");
+    varid= NetCDFAddMetadata(_FORCINGS_ncid,time_dimid,"air_pressure","air pressure","kPa");
+    varid= NetCDFAddMetadata(_FORCINGS_ncid,time_dimid,"relative_humidity","relative humidity","");
+    varid= NetCDFAddMetadata(_FORCINGS_ncid,time_dimid,"cloud_cover","cloud cover","");
+    varid= NetCDFAddMetadata(_FORCINGS_ncid,time_dimid,"ET_radiation","ET radiation","MJ m**-2 d**-1");
+    varid= NetCDFAddMetadata(_FORCINGS_ncid,time_dimid,"SW_radiation","SW radiation","MJ m**-2 d**-1");
+    varid= NetCDFAddMetadata(_FORCINGS_ncid,time_dimid,"net_SW_radiation","net SW radiation","MJ m**-2 d**-1");
+    varid= NetCDFAddMetadata(_FORCINGS_ncid,time_dimid,"LW_radiation","LW radiation","MJ m**-2 d**-1");
+    //varid= NetCDFAddMetadata(_FORCINGS_ncid,time_dimid,"LW_radia_inc","LW incoming","MJ m**-2 d**-1");
+    //varid= NetCDFAddMetadata(_FORCINGS_ncid,time_dimid,"SW_radia_subcan","SW subcanopy","MJ m**-2 d**-1");
+    varid= NetCDFAddMetadata(_FORCINGS_ncid,time_dimid,"wind_velocity","wind velocity","m s**-1");
+    varid= NetCDFAddMetadata(_FORCINGS_ncid,time_dimid,"PET","PET","mm d**-1");
+    varid= NetCDFAddMetadata(_FORCINGS_ncid,time_dimid,"OW_PET","OW PET","mm d**-1");
+    varid= NetCDFAddMetadata(_FORCINGS_ncid,time_dimid,"potential_melt","potential melt","mm d**-1");
+
+    // End define mode. This tells netCDF we are done defining metadata.
+    retval = nc_enddef(_FORCINGS_ncid);  HandleNetCDFErrors(retval);
+  }
+
+  //====================================================================
+  //  ReservoirMassBalance.nc
+  //====================================================================
+  if(Options.write_reservoirMB)
+  {
+    tmpFilename = FilenamePrepare("ReservoirMassBalance.nc",Options);
+    retval = nc_create(tmpFilename.c_str(),NC_CLOBBER|NC_NETCDF4,&ncid);  HandleNetCDFErrors(retval);
+    _RESMB_ncid    = ncid;
+
+    WriteNetCDFGlobalAttributes(_RESMB_ncid,Options,"Standard Output");
+
+    // ----------------------------------------------------------
+    // time vector
+    // ----------------------------------------------------------
+    retval = nc_def_dim(_RESMB_ncid,"time",NC_UNLIMITED,&time_dimid);  HandleNetCDFErrors(retval);
+    dimids1[0] = time_dimid;
+    retval = nc_def_var(_RESMB_ncid,"time",NC_DOUBLE,ndims1,dimids1,&varid_time);                HandleNetCDFErrors(retval);
+    retval = nc_put_att_text(_RESMB_ncid,varid_time,"units",strlen(starttime),starttime);        HandleNetCDFErrors(retval);
+    retval = nc_put_att_text(_RESMB_ncid,varid_time,"calendar",strlen("gregorian"),"gregorian"); HandleNetCDFErrors(retval);
+
+    // ----------------------------------------------------------
+    int varid;
+    varid= NetCDFAddMetadata(_RESMB_ncid,time_dimid,"precip","Precipitation","mm d**-1");
+
+    // (a) count number of simulated reservoirs "nSim"
+    nSim = 0;
+    for(p=0;p<_nSubBasins;p++) {
+      if((_pSubBasins[p]->IsGauged())  && (_pSubBasins[p]->IsEnabled())  && (_pSubBasins[p]->GetReservoir()!=NULL)) { nSim++; }
+    }
+
+    if(nSim > 0)
+    {
+      // (b) create dimension "nbasins"
+      retval = nc_def_dim(_RESMB_ncid,"nbasins",nSim,&nbasins_dimid);                             HandleNetCDFErrors(retval);
+
+      // (c) create variable  and set attributes for"basin_name"
+      dimids1[0] = nbasins_dimid;
+      retval = nc_def_var(_RESMB_ncid,"basin_name",NC_STRING,ndims1,dimids1,&varid_bsim);         HandleNetCDFErrors(retval);
+      tmp ="Name/ID of sub-basins with simulated outflows";
+      tmp2="timeseries_id";
+      tmp3="1";
+      retval = nc_put_att_text(_RESMB_ncid,varid_bsim,"long_name", tmp.length(), tmp.c_str());    HandleNetCDFErrors(retval);
+      retval = nc_put_att_text(_RESMB_ncid,varid_bsim,"cf_role",  tmp2.length(),tmp2.c_str());    HandleNetCDFErrors(retval);
+      retval = nc_put_att_text(_RESMB_ncid,varid_bsim,"units",    tmp3.length(),tmp3.c_str());    HandleNetCDFErrors(retval);
+
+      varid= NetCDFAddMetadata2D(_RESMB_ncid,time_dimid,nbasins_dimid,"stage",    "stage",  "m");
+      varid= NetCDFAddMetadata2D(_RESMB_ncid,time_dimid,nbasins_dimid,"inflow",   "inflow", "m3");
+      varid= NetCDFAddMetadata2D(_RESMB_ncid,time_dimid,nbasins_dimid,"outflow",  "outflow","m3");
+      varid= NetCDFAddMetadata2D(_RESMB_ncid,time_dimid,nbasins_dimid,"precip_m3","precip", "m3");
+      varid= NetCDFAddMetadata2D(_RESMB_ncid,time_dimid,nbasins_dimid,"evap",     "evap",   "m3");
+      varid= NetCDFAddMetadata2D(_RESMB_ncid,time_dimid,nbasins_dimid,"seepage",  "seepage","m3");
+      varid= NetCDFAddMetadata2D(_RESMB_ncid,time_dimid,nbasins_dimid,"volume",   "volume", "m3");
+      varid= NetCDFAddMetadata2D(_RESMB_ncid,time_dimid,nbasins_dimid,"losses",   "losses", "m3");
+      varid= NetCDFAddMetadata2D(_RESMB_ncid,time_dimid,nbasins_dimid,"MB_error","Mass balance error","m3");
+      //varid= NetCDFAddMetadata2D(_RESMB_ncid,time_dimid,nbasins_dimid,"constraint","constraint","");
+
+      //NetCDF DOES NOT Report control structure outflow details (see .csv)
+
+    }// end if nSim>0
+
+    // End define mode. This tells netCDF we are done defining metadata.
+    retval = nc_enddef(_RESMB_ncid);  HandleNetCDFErrors(retval);
+
+    // write values to NetCDF
+    // (a) write gauged reservoir basin names/IDs to variable "basin_name"
+    if (nSim>0){
+      WriteNetCDFBasinList(_RESMB_ncid,varid_bsim,this,true,Options);
+    }
+  }
+#endif   // end compilation if NetCDF library is available
+}
+
+
+//////////////////////////////////////////////////////////////////
+/// \brief Writes minor output data to WatershedStorage.tb0 and Hydrographs.tb0
+///
+/// \param &Options [in] global model options
+/// \param &tt [in] current time structure
+/// \todo [reorg] merge with WriteMinorOutput - too much complex code repetition here when only difference is (1) delimeter and (2) timestep info included in the .csv file
+//
+void  CModel::WriteEnsimMinorOutput (const optStruct &Options,
+                                     const time_struct &tt)
+{
+  double currentWater;
+  double S;
+  int i;
+  int iCumPrecip=GetStateVarIndex(ATMOS_PRECIP);
+
+  double snowfall      =GetAverageSnowfall();
+  double precip        =GetAveragePrecip();
+  double channel_stor  =GetTotalChannelStorage();
+  double reservoir_stor=GetTotalReservoirStorage();
+  double rivulet_stor  =GetTotalRivuletStorage();
+
+  if ((tt.model_time==0) && (Options.suppressICs==true) && (Options.period_ending)){return;}
+
+  if ((_pEnsemble != NULL) && (_pEnsemble->DontWriteOutput())){return;}
+
+  //----------------------------------------------------------------
+  // write watershed state variables  (WatershedStorage.tb0)
+  if (Options.write_watershed_storage)
+  {
+    if (tt.model_time!=0){_STORAGE<<" "<<precip-snowfall<<" "<<snowfall;}//precip
+    else                 {_STORAGE<<" 0.0 0.0";}
+    _STORAGE<<" "<<channel_stor+reservoir_stor<<" "<<rivulet_stor;
+
+    currentWater=0.0;
+    for (i=0;i<GetNumStateVars();i++){
+      if ((CStateVariable::IsWaterStorage(_aStateVarType[i])) &&  (i!=iCumPrecip)){
+	      S=GetAvgStateVar(i);_STORAGE<<" "<<FormatDouble(S);currentWater+=S;
+      }
+    }
+    currentWater+=channel_stor+rivulet_stor;
+    if(tt.model_time==0){
+      // \todo [fix]: this fixes a mass balance bug in reservoir simulations, but there is certainly a more proper way to do it
+      // JRC: I think somehow this is being double counted in the delta V calculations in the first timestep
+      for(int p=0;p<_nSubBasins;p++){
+	      if(_pSubBasins[p]->GetReservoir()!=NULL){
+	        currentWater+=_pSubBasins[p]->GetIntegratedReservoirInflow(Options.timestep)/2.0/_WatershedArea*MM_PER_METER/M2_PER_KM2;
+	        currentWater-=_pSubBasins[p]->GetIntegratedOutflow        (Options.timestep)/2.0/_WatershedArea*MM_PER_METER/M2_PER_KM2;
+	      }
+      }
+    }
+    _STORAGE<<" "<<currentWater<<" "<<_CumulInput<<" "<<_CumulOutput<<" "<<FormatDouble((currentWater-_initWater)+(_CumulOutput-_CumulInput));
+    _STORAGE<<endl;
+  }
+
+  //----------------------------------------------------------------
+  //Write hydrographs for gauged watersheds (ALWAYS DONE) (Hydrographs.tb0)
+  if (Options.ave_hydrograph)
+  {
+    if(tt.model_time!=0) { _HYDRO<<" "<<GetAveragePrecip(); }
+    else                 { _HYDRO<<" 0.0"; }
+    for (int p=0;p<_nSubBasins;p++){
+      if (_pSubBasins[p]->IsGauged()  && (_pSubBasins[p]->IsEnabled()))
+      {
+        _HYDRO<<" "<<_pSubBasins[p]->GetIntegratedOutflow(Options.timestep)/(Options.timestep*SEC_PER_DAY);
+      }
+    }
+    _HYDRO<<endl;
+  }
+  else
+  {
+    if (tt.model_time!=0){_HYDRO<<" "<<GetAveragePrecip();}
+    else                 {_HYDRO<<" 0.0";}
+    for (int p=0;p<_nSubBasins;p++){
+      if (_pSubBasins[p]->IsGauged() && (_pSubBasins[p]->IsEnabled()))
+      {
+        _HYDRO<<" "<<_pSubBasins[p]->GetOutflowRate();
+      }
+    }
+    _HYDRO<<endl;
+  }
+}
+
+//////////////////////////////////////////////////////////////////
+/// \brief Writes minor output data to WatershedStorage.nc and Hydrographs.nc
+///
+/// \param &Options [in] global model options
+/// \param &tt      [in] current time structure
+//
+void  CModel::WriteNetcdfMinorOutput ( const optStruct   &Options,
+                                       const time_struct &tt)
+{
+#ifdef _RVNETCDF_
+
+  int    retval;                // error value for NetCDF routines
+  int    time_id;               // variable id in NetCDF for time
+  size_t time_index[1], count1[1];  // determines where and how much will be written to NetCDF; 1D variable (pre, time)
+  size_t start2[2], count2[2];  // determines where and how much will be written to NetCDF; 2D variable (qsim, qobs, qin)
+  double current_time[1];       // current time in hours since start time
+  double current_prec[1];       // precipitation of current time step
+  size_t time_ind2;
+  current_time[0] = tt.model_time*HR_PER_DAY;
+  current_time[0]=RoundToNearestMinute(current_time[0]);
+
+  time_index [0] = int(rvn_round(tt.model_time/Options.timestep));   // element of NetCDF array that will be written
+  time_ind2       =int(rvn_round(tt.model_time/Options.timestep));
+  count1[0] = 1;                                                 // writes exactly one time step
+
+  //====================================================================
+  //  Hydrographs.nc
+  //====================================================================
+  int    precip_id;             // variable id in NetCDF for precipitation
+  int    qsim_id;               // variable id in NetCDF for simulated outflow
+  int    qobs_id;               // variable id in NetCDF for observed outflow
+  int    qin_id;                // variable id in NetCDF for observed inflow
+
+  // (a) count how many values need to be written for q_obs, q_sim, q_in
+  int iSim, nSim; // current and total # of sub-basins with simulated outflows
+  nSim = 0;
+  for (int p=0;p<_nSubBasins;p++){
+    if (_pSubBasins[p]->IsGauged()  && (_pSubBasins[p]->IsEnabled())){nSim++;}
+  }
+
+  // (b) allocate memory if necessary
+  double *outflow_obs=NULL;   // q_obs
+  double *outflow_sim=NULL;   // q_sim
+  double *inflow_obs =NULL;   // q_in
+  double *outflow_loc=NULL;   // q_loc
+  if(nSim>0){
+    outflow_sim=new double[nSim];
+    outflow_obs=new double[nSim];
+    inflow_obs =new double[nSim];
+    outflow_loc=new double[nSim];
+  }
+
+  // (c) obtain data
+  iSim = 0;
+  current_prec[0] = NETCDF_BLANK_VALUE;
+  if (Options.ave_hydrograph)
+  {
+    if(tt.model_time != 0.0) { current_prec[0] = GetAveragePrecip(); } //watershed-wide precip
+    else                     { current_prec[0] = NETCDF_BLANK_VALUE; } // was originally '---'
+    for (int p=0;p<_nSubBasins;p++)
+    {
+      if (_pSubBasins[p]->IsGauged() && (_pSubBasins[p]->IsEnabled())){
+        outflow_sim[iSim] = _pSubBasins[p]->GetIntegratedOutflow(Options.timestep)/(Options.timestep*SEC_PER_DAY);
+        outflow_obs[iSim] = NETCDF_BLANK_VALUE;
+        for (int i = 0; i < _nObservedTS; i++){
+          if (IsContinuousFlowObs(_pObservedTS[i],_pSubBasins[p]->GetID()))
+          {
+            double val = _pObservedTS[i]->GetAvgValue(tt.model_time,Options.timestep); //time shift handled in CTimeSeries::Parse
+            if ((val != RAV_BLANK_DATA) && (tt.model_time>0)){ outflow_obs[iSim] = val;    }
+          }
+        }
+        outflow_loc[iSim] =_pSubBasins[p]->GetIntegratedLocalOutflow(Options.timestep)/(Options.timestep*SEC_PER_DAY);
+
+        inflow_obs[iSim] =NETCDF_BLANK_VALUE;
+        if (_pSubBasins[p]->GetReservoir() != NULL){
+          inflow_obs[iSim] = _pSubBasins[p]->GetIntegratedReservoirInflow(Options.timestep)/(Options.timestep*SEC_PER_DAY);
+        }
+        iSim++;
+      }
+    }
+  }
+  else {  // point-value hydrograph
+    if (tt.model_time != 0.0){current_prec[0] = GetAveragePrecip();} //watershed-wide precip
+    else                     {current_prec[0] = NETCDF_BLANK_VALUE;} // was originally '---'
+    for (int p=0;p<_nSubBasins;p++)
+    {
+      if (_pSubBasins[p]->IsGauged() && (_pSubBasins[p]->IsEnabled())){
+        outflow_sim[iSim] = _pSubBasins[p]->GetOutflowRate();
+        outflow_obs[iSim] = NETCDF_BLANK_VALUE;
+        for (int i = 0; i < _nObservedTS; i++){
+          if (IsContinuousFlowObs(_pObservedTS[i],_pSubBasins[p]->GetID()))
+          {
+            double val = _pObservedTS[i]->GetAvgValue(tt.model_time,Options.timestep);
+            if ((val != RAV_BLANK_DATA) && (tt.model_time>0)){ outflow_obs[iSim] = val;    }
+          }
+        }
+        outflow_loc[iSim] =_pSubBasins[p]->GetLocalOutflowRate();
+
+        inflow_obs[iSim] =NETCDF_BLANK_VALUE;
+        if (_pSubBasins[p]->GetReservoir() != NULL){
+          inflow_obs[iSim] = _pSubBasins[p]->GetReservoirInflow();
+        }
+        iSim++;
+      }
+    }
+  }
+
+  // write new time step
+  retval = nc_inq_varid      (_HYDRO_ncid, "time",   &time_id);                            HandleNetCDFErrors(retval);
+  retval = nc_put_vara_double(_HYDRO_ncid, time_id, time_index, count1, &current_time[0]); HandleNetCDFErrors(retval);
+
+  // write precipitation values
+  retval = nc_inq_varid      (_HYDRO_ncid, "precip", &precip_id);                          HandleNetCDFErrors(retval);
+  retval = nc_put_vara_double(_HYDRO_ncid,precip_id,time_index,count1,&current_prec[0]);   HandleNetCDFErrors(retval);
+
+  // write simulated outflow/obs outflow/obs inflow values
+  if (nSim > 0){
+    start2[0] = int(rvn_round(tt.model_time/Options.timestep)); // element of NetCDF array that will be written
+    start2[1] = 0;                                              // element of NetCDF array that will be written
+    count2[0] = 1;      // writes exactly one time step
+    count2[1] = nSim;   // writes exactly nSim elements
+    retval = nc_inq_varid (_HYDRO_ncid, "q_sim", &qsim_id);                             HandleNetCDFErrors(retval);
+    retval = nc_inq_varid (_HYDRO_ncid, "q_obs", &qobs_id);                             HandleNetCDFErrors(retval);
+    retval = nc_inq_varid (_HYDRO_ncid, "q_in",  &qin_id);                              HandleNetCDFErrors(retval);
+    retval = nc_put_vara_double(_HYDRO_ncid, qsim_id, start2, count2, &outflow_sim[0]); HandleNetCDFErrors(retval);
+    retval = nc_put_vara_double(_HYDRO_ncid, qobs_id, start2, count2, &outflow_obs[0]); HandleNetCDFErrors(retval);
+    retval = nc_put_vara_double(_HYDRO_ncid, qin_id,  start2, count2, &inflow_obs[0]);  HandleNetCDFErrors(retval);
+    if (Options.write_localflow){
+      int qloc_id;
+      retval = nc_inq_varid (_HYDRO_ncid, "q_loc",  &qloc_id);                            HandleNetCDFErrors(retval);
+      retval = nc_put_vara_double(_HYDRO_ncid, qloc_id, start2, count2, &outflow_loc[0]); HandleNetCDFErrors(retval);
+    }
+  }
+
+  delete[] outflow_obs;
+  delete[] outflow_sim;
+  delete[] inflow_obs;
+  delete[] outflow_loc;
+
+  //====================================================================
+  //  ReservoirStages.nc
+  //====================================================================
+  if(Options.write_reservoir)
+  {
+    int    precip_id;             // variable id in NetCDF for precipitation
+    int    hsim_id;               // variable id in NetCDF for simulated stage
+    int    hobs_id;               // variable id in NetCDF for observed stage
+
+    // (a) count how many values need to be written for h_obs, h_sim
+    int iSim,nSim; // current and total # of sub-basins with simulated stages
+    nSim = 0;
+    for(int p=0;p<_nSubBasins;p++) {
+      if(_pSubBasins[p]->IsGauged()  && (_pSubBasins[p]->IsEnabled()) && (_pSubBasins[p]->GetReservoir()!=NULL)) { nSim++; }
+    }
+
+    // (b) allocate memory if necessary
+    double* stage_obs=NULL;   // h_obs
+    double* stage_sim=NULL;   // h_sim
+    if(nSim>0) {
+      stage_sim=new double[nSim];
+      stage_obs=new double[nSim];
+    }
+
+    // (c) obtain data
+    iSim = 0;
+    current_prec[0] = NETCDF_BLANK_VALUE;
+    if(tt.model_time != 0.0) { current_prec[0] = GetAveragePrecip(); } //watershed-wide precip
+
+    for(int p=0;p<_nSubBasins;p++)
+    {
+      if(_pSubBasins[p]->IsGauged() && (_pSubBasins[p]->IsEnabled()) && (_pSubBasins[p]->GetReservoir()!=NULL))
+      {
+        stage_sim[iSim] = _pSubBasins[p]->GetReservoir()->GetResStage();
+        stage_obs[iSim] = NETCDF_BLANK_VALUE;
+        for(int i = 0; i < _nObservedTS; i++) {
+          if(IsContinuousStageObs(_pObservedTS[i],_pSubBasins[p]->GetID()))
+          {
+            double val = _pObservedTS[i]->GetAvgValue(tt.model_time,Options.timestep); //time shift handled in CTimeSeries::Parse
+            if((val != RAV_BLANK_DATA) && (tt.model_time>0)) { stage_obs[iSim] = val; }
+          }
+        }
+        iSim++;
+      }
+    }
+
+    // write new time step
+    retval = nc_inq_varid      (_RESSTAGE_ncid,"time",&time_id);                              HandleNetCDFErrors(retval);
+    retval = nc_put_vara_double(_RESSTAGE_ncid,time_id,time_index,count1,&current_time[0]);   HandleNetCDFErrors(retval);
+
+    // write precipitation values
+    retval = nc_inq_varid      (_RESSTAGE_ncid,"precip",&precip_id);                          HandleNetCDFErrors(retval);
+    retval = nc_put_vara_double(_RESSTAGE_ncid,precip_id,time_index,count1,&current_prec[0]); HandleNetCDFErrors(retval);
+
+    // write simulated stage/obs stage values
+    if(nSim > 0) {
+      start2[0] = int(rvn_round(tt.model_time/Options.timestep)); // element of NetCDF array that will be written
+      start2[1] = 0;                                              // element of NetCDF array that will be written
+      count2[0] = 1;      // writes exactly one time step
+      count2[1] = nSim;   // writes exactly nSim elements
+      retval = nc_inq_varid(_RESSTAGE_ncid,"h_sim",&hsim_id);                          HandleNetCDFErrors(retval);
+      retval = nc_inq_varid(_RESSTAGE_ncid,"h_obs",&hobs_id);                          HandleNetCDFErrors(retval);
+      retval = nc_put_vara_double(_RESSTAGE_ncid,hsim_id,start2,count2,&stage_sim[0]); HandleNetCDFErrors(retval);
+      retval = nc_put_vara_double(_RESSTAGE_ncid,hobs_id,start2,count2,&stage_obs[0]); HandleNetCDFErrors(retval);
+    }
+
+    delete[] stage_obs;
+    delete[] stage_sim;
+  }
+
+  //====================================================================
+  //  WatershedStorage.nc
+  //====================================================================
+  if (Options.write_watershed_storage)
+  {
+    double snowfall      =GetAverageSnowfall();
+    double precip        =GetAveragePrecip();
+    double channel_stor  =GetTotalChannelStorage();
+    double reservoir_stor=GetTotalReservoirStorage();
+    double rivulet_stor  =GetTotalRivuletStorage();
+
+    // write new time step
+    retval = nc_inq_varid (_STORAGE_ncid, "time",   &time_id);                                 HandleNetCDFErrors(retval);
+    retval = nc_put_vara_double(_STORAGE_ncid, time_id, time_index, count1, &current_time[0]); HandleNetCDFErrors(retval);
+
+    if(tt.model_time!=0){
+      AddSingleValueToNetCDF(_STORAGE_ncid,"rainfall"       ,time_ind2,precip-snowfall);
+      AddSingleValueToNetCDF(_STORAGE_ncid,"snowfall"       ,time_ind2,snowfall);
+    }
+    AddSingleValueToNetCDF(_STORAGE_ncid,"channel_storage"  ,time_ind2,channel_stor);
+    AddSingleValueToNetCDF(_STORAGE_ncid,"reservoir_storage",time_ind2,reservoir_stor);
+    AddSingleValueToNetCDF(_STORAGE_ncid,"rivulet_storage"  ,time_ind2,rivulet_stor);
+
+    double currentWater=0.0;
+    double S;string short_name;
+    int iAtmPrecip=GetStateVarIndex(ATMOS_PRECIP);
+    for (int i=0;i<GetNumStateVars();i++)
+    {
+      if ((CStateVariable::IsWaterStorage(_aStateVarType[i])) && (i!=iAtmPrecip))
+	  {
+	    S=FormatDouble(GetAvgStateVar(i));
+	    short_name = GetStateVarInfo()->GetStateVarLongName(_aStateVarType[i],
+                                                          _aStateVarLayer[i],
+                                                          GetTransportModel());
+	    AddSingleValueToNetCDF(_STORAGE_ncid, short_name.c_str(),time_ind2,S);
+	    currentWater+=S;
+	  }
+    }
+
+    currentWater+=channel_stor+rivulet_stor+reservoir_stor;
+    if(tt.model_time==0){
+      // \todo [fix]: this fixes a mass balance bug in reservoir simulations, but there is certainly a more proper way to do it
+      // JRC: I think somehow this is being double counted in the delta V calculations in the first timestep
+      for(int p=0;p<_nSubBasins;p++){
+	      if(_pSubBasins[p]->GetReservoir()!=NULL){
+	        currentWater+=_pSubBasins[p]->GetIntegratedReservoirInflow(Options.timestep)/2.0/_WatershedArea*MM_PER_METER/M2_PER_KM2;
+	        currentWater-=_pSubBasins[p]->GetIntegratedOutflow        (Options.timestep)/2.0/_WatershedArea*MM_PER_METER/M2_PER_KM2;
+	      }
+      }
+    }
+    AddSingleValueToNetCDF(_STORAGE_ncid,"total"        ,time_ind2,currentWater);
+    AddSingleValueToNetCDF(_STORAGE_ncid,"cum_input"    ,time_ind2,_CumulInput);
+    AddSingleValueToNetCDF(_STORAGE_ncid,"cum_outflow"  ,time_ind2,_CumulOutput);
+    AddSingleValueToNetCDF(_STORAGE_ncid,"MB_error"     ,time_ind2,FormatDouble((currentWater-_initWater)+(_CumulOutput-_CumulInput)));
+  }
+
+  //====================================================================
+  //  ForcingFunctions.nc
+  //====================================================================
+  if(Options.write_forcings)
+  {
+    force_struct *pFave;
+    force_struct faveStruct = GetAverageForcings();
+    pFave = &faveStruct;
+
+    // write new time step
+    retval = nc_inq_varid      (_FORCINGS_ncid, "time",   &time_id);                            HandleNetCDFErrors(retval);
+    retval = nc_put_vara_double(_FORCINGS_ncid, time_id, time_index, count1, &current_time[0]); HandleNetCDFErrors(retval);
+
+    // write data
+    AddSingleValueToNetCDF(_FORCINGS_ncid,"rainfall"         ,time_ind2,pFave->precip*(1.0-pFave->snow_frac));
+    AddSingleValueToNetCDF(_FORCINGS_ncid,"snowfall"         ,time_ind2,pFave->precip*(    pFave->snow_frac));
+    AddSingleValueToNetCDF(_FORCINGS_ncid,"temp"             ,time_ind2,pFave->temp_ave);
+    AddSingleValueToNetCDF(_FORCINGS_ncid,"temp_daily_min"   ,time_ind2,pFave->temp_daily_min);
+    AddSingleValueToNetCDF(_FORCINGS_ncid,"temp_daily_max"   ,time_ind2,pFave->temp_daily_max);
+    AddSingleValueToNetCDF(_FORCINGS_ncid,"temp_daily_ave"   ,time_ind2,pFave->temp_daily_ave);
+    AddSingleValueToNetCDF(_FORCINGS_ncid,"air_density"      ,time_ind2,pFave->air_dens);
+    AddSingleValueToNetCDF(_FORCINGS_ncid,"air_pressure"     ,time_ind2,pFave->air_pres);
+    AddSingleValueToNetCDF(_FORCINGS_ncid,"relative_humidity",time_ind2,pFave->rel_humidity);
+    AddSingleValueToNetCDF(_FORCINGS_ncid,"cloud_cover"      ,time_ind2,pFave->cloud_cover);
+    AddSingleValueToNetCDF(_FORCINGS_ncid,"ET_radiation"     ,time_ind2,pFave->ET_radia);
+    AddSingleValueToNetCDF(_FORCINGS_ncid,"SW_radiation"     ,time_ind2,pFave->SW_radia);
+    AddSingleValueToNetCDF(_FORCINGS_ncid,"net_SW_radiation" ,time_ind2,pFave->SW_radia_net);
+    //AddSingleValueToNetCDF(_FORCINGS_ncid,"SW_radia_subcan"  ,time_ind2,pFave->SW_rad_subcanopy);
+    //AddSingleValueToNetCDF(_FORCINGS_ncid,"LW_incoming"      ,time_ind2,pFave->LW_incoming);
+    AddSingleValueToNetCDF(_FORCINGS_ncid,"LW_radiation"     ,time_ind2,pFave->cloud_cover);
+    AddSingleValueToNetCDF(_FORCINGS_ncid,"wind_velocity"    ,time_ind2,pFave->wind_vel);
+    AddSingleValueToNetCDF(_FORCINGS_ncid,"PET"              ,time_ind2,pFave->PET);
+    AddSingleValueToNetCDF(_FORCINGS_ncid,"OW_PET"           ,time_ind2,pFave->OW_PET);
+    AddSingleValueToNetCDF(_FORCINGS_ncid,"potential_melt"   ,time_ind2,pFave->potential_melt);
+  }
+
+  //====================================================================
+  //  ReservoirMassBalance.nc
+  //====================================================================
+  if(Options.write_reservoirMB)
+  {
+
+    int    this_id;
+
+    // (a) count how many values need to be written
+    int iSim,nSim; // current and total # of sub-basins with simulated stages
+    nSim = 0;
+    for(int p=0;p<_nSubBasins;p++) {
+      if(_pSubBasins[p]->IsGauged()  && (_pSubBasins[p]->IsEnabled()) && (_pSubBasins[p]->GetReservoir()!=NULL)) { nSim++; }
+    }
+
+    // (b) allocate memory if necessary
+    double* stage=NULL;
+    double* inflow=NULL;
+    double* outflow=NULL;
+    double* evap=NULL;
+    double* seepage=NULL;
+    double *stor=NULL;
+    double* MBerr=NULL;
+    double* losses=NULL;
+    double* precip=NULL;
+    if(nSim>0) {
+      stage  =new double [nSim];
+      inflow =new double [nSim];
+      outflow=new double [nSim];
+      evap   =new double [nSim];
+      seepage=new double [nSim];
+      stor   =new double [nSim];
+      MBerr  =new double [nSim];
+      losses =new double [nSim];
+      precip =new double [nSim];
+    }
+
+    // (c) obtain data
+    iSim = 0;
+    current_prec[0] = NETCDF_BLANK_VALUE;
+    if(tt.model_time != 0.0) { current_prec[0] = GetAveragePrecip(); } //watershed-wide precip
+    double oldstor;
+    for(int p=0;p<_nSubBasins;p++)
+    {
+      CSubBasin *pSB=_pSubBasins[p];
+      if(pSB->IsGauged() && (pSB->IsEnabled()) && (pSB->GetReservoir()!=NULL))
+      {
+        stage  [iSim]=pSB->GetReservoir()->GetResStage();
+        inflow [iSim]=pSB->GetIntegratedReservoirInflow(Options.timestep);//m3
+        outflow[iSim]=pSB->GetIntegratedOutflow        (Options.timestep);//m3
+        evap   [iSim]=pSB->GetReservoir()->GetReservoirEvapLosses (Options.timestep);//m3
+        seepage[iSim]=pSB->GetReservoir()->GetReservoirGWLosses   (Options.timestep);//m3
+        stor   [iSim]=pSB->GetReservoir()->GetStorage             ();//m3
+        oldstor      =pSB->GetReservoir()->GetOldStorage          ();//m3
+        losses [iSim]=pSB->GetReservoir()->GetReservoirLosses     (Options.timestep);//m3 = GW+ET
+        precip [iSim]=pSB->GetReservoir()->GetReservoirPrecipGains(Options.timestep);//m3
+        MBerr  [iSim]=inflow[iSim]-outflow[iSim]-losses[iSim]+precip[iSim]-(stor[iSim]-oldstor);
+        //constraint_str[iSim]=pSB->GetReservoir()->GetCurrentConstraint   ();
+        if(tt.model_time==0.0){ inflow[iSim]=0.0; }
+
+
+        iSim++;
+      }
+    }
+
+    // write new time step
+    retval = nc_inq_varid      (_RESMB_ncid,"time",&time_id);                              HandleNetCDFErrors(retval);
+    retval = nc_put_vara_double(_RESMB_ncid,time_id,time_index,count1,&current_time[0]);   HandleNetCDFErrors(retval);
+
+    // write precipitation values
+    retval = nc_inq_varid      (_RESMB_ncid,"precip",&this_id);                          HandleNetCDFErrors(retval);
+    retval = nc_put_vara_double(_RESMB_ncid,this_id,time_index,count1,&current_prec[0]); HandleNetCDFErrors(retval);
+
+    // write simulated stage/obs stage values
+    if(nSim > 0) {
+      start2[0] = int(rvn_round(tt.model_time/Options.timestep)); // element of NetCDF array that will be written
+      start2[1] = 0;                                              // element of NetCDF array that will be written
+      count2[0] = 1;      // writes exactly one time step
+      count2[1] = nSim;   // writes exactly nSim elements
+      retval = nc_inq_varid(_RESMB_ncid,"stage",&this_id);                          HandleNetCDFErrors(retval);
+      retval = nc_put_vara_double(_RESMB_ncid,this_id,start2,count2,&stage[0]);     HandleNetCDFErrors(retval);
+      retval = nc_inq_varid(_RESMB_ncid,"inflow",&this_id);                         HandleNetCDFErrors(retval);
+      retval = nc_put_vara_double(_RESMB_ncid,this_id,start2,count2,&inflow[0]);    HandleNetCDFErrors(retval);
+      retval = nc_inq_varid(_RESMB_ncid,"outflow",&this_id);                        HandleNetCDFErrors(retval);
+      retval = nc_put_vara_double(_RESMB_ncid,this_id,start2,count2,&outflow[0]);   HandleNetCDFErrors(retval);
+      retval = nc_inq_varid(_RESMB_ncid,"evap",&this_id);                           HandleNetCDFErrors(retval);
+      retval = nc_put_vara_double(_RESMB_ncid,this_id,start2,count2,&evap[0]);      HandleNetCDFErrors(retval);
+      retval = nc_inq_varid(_RESMB_ncid,"seepage",&this_id);                        HandleNetCDFErrors(retval);
+      retval = nc_put_vara_double(_RESMB_ncid,this_id,start2,count2,&seepage[0]);   HandleNetCDFErrors(retval);
+      retval = nc_inq_varid(_RESMB_ncid,"volume",&this_id);                         HandleNetCDFErrors(retval);
+      retval = nc_put_vara_double(_RESMB_ncid,this_id,start2,count2,&stor[0]);      HandleNetCDFErrors(retval);
+      retval = nc_inq_varid(_RESMB_ncid,"MB_error",&this_id);                          HandleNetCDFErrors(retval);
+      retval = nc_put_vara_double(_RESMB_ncid,this_id,start2,count2,&MBerr[0]);     HandleNetCDFErrors(retval);
+      retval = nc_inq_varid(_RESMB_ncid,"losses",&this_id);                         HandleNetCDFErrors(retval);
+      retval = nc_put_vara_double(_RESMB_ncid,this_id,start2,count2,&losses[0]);    HandleNetCDFErrors(retval);
+      retval = nc_inq_varid(_RESMB_ncid,"precip_m3",&this_id);                      HandleNetCDFErrors(retval);
+      retval = nc_put_vara_double(_RESMB_ncid,this_id,start2,count2,&precip[0]);    HandleNetCDFErrors(retval);
+      //retval = nc_inq_varid(_RESMB_ncid,"constraint",&this_id);                      HandleNetCDFErrors(retval);
+      //retval = nc_put_vara_double(_RESMB_ncid,this_id,start2,count2,&constraint[0]); HandleNetCDFErrors(retval);
+    }
+    delete [] stage;
+    delete [] inflow;
+    delete [] outflow;
+    delete [] evap;
+    delete [] seepage;
+    delete [] stor;
+    delete [] MBerr;
+    delete [] losses;
+    delete [] precip;
+  }
+#endif
+}
+
+
+//////////////////////////////////////////////////////////////////
+/// \brief creates specified output directory, if needed
+///
+/// \param &Options [in] global model options
+//
+void PrepareOutputdirectory(const optStruct &Options)
+{
+  if (Options.output_dir!="")
+  {
+#if defined(_WIN32)
+    _mkdir(Options.output_dir.c_str());
+#elif defined(__linux__)
+    mkdir(Options.output_dir.c_str(), 0777);
+#elif defined(__APPLE__)
+    mkdir(Options.output_dir.c_str(),0777);
+#elif defined(__unix__)
+    mkdir(Options.output_dir.c_str(),S_IRWXU | S_IRWXG | S_IROTH | S_IXOTH);
+#endif
+  }
+  g_output_directory=Options.main_output_dir;//necessary evil
+}
+
+//////////////////////////////////////////////////////////////////
+/// \brief returns directory path given filename
+///
+/// \param fname [in] filename, e.g., C:\temp\thisfile.txt returns c:\temp
+//
+string GetDirectoryName(const string &fname)
+{
+  size_t pos = fname.find_last_of("\\/");
+  if (std::string::npos == pos){ return ""; }
+  else                         { return fname.substr(0, pos);}
+}
+
+//////////////////////////////////////////////////////////////////
+/// \brief returns file extension given filename
+///
+/// \param filename [in] , e.g., C:\temp\thisfile.txt returns txt
+//
+string GetFileExtension(string filename)
+{
+  if (filename==""){return ""; }
+  return filename.substr(filename.find_last_of(".")+ 1);
+}
+
+//////////////////////////////////////////////////////////////////
+/// \brief returns directory path given filename and relative path
+///
+/// \param filename [in] filename, e.g., C:/temp/thisfile.txt returns c:/temp
+/// \param relfile [in] filename of reference file
+/// e.g.,
+///       absolute path of reference file is adopted
+///       if filename = something.txt         and relfile= c:/temp/myfile.rvi,  returns c:/temp/something.txt
+///
+///       relative path of reference file is adopted
+///       if filename = something.txt         and relfile= ../dir/myfile.rvi,   returns ../dir/something.txt
+///
+///       if path of reference file is same as file, then nothing changes
+///       if filename = ../temp/something.txt and relfile= ../temp/myfile.rvi,  returns ../temp/something.txt
+///
+///       if absolute paths of file is given, nothing changes
+///       if filename = c:/temp/something.txt and relfile= ../temp/myfile.rvi,  returns c:/temp/something.txt
+//
+string CorrectForRelativePath(const string filename,const string relfile)
+{
+  string filedir = GetDirectoryName(relfile); //if a relative path name, e.g., "/path/model.rvt", only returns e.g., "/path"
+
+  if (StringToUppercase(filename).find(StringToUppercase(filedir)) == string::npos)//checks to see if absolute dir already included in redirect filename
+  {
+    string firstchar  = filename.substr(0, 1);   // if '/' --> absolute path on UNIX systems
+    string secondchar = filename.substr(1, 1);   // if ':' --> absolute path on WINDOWS system
+
+    if ( (firstchar.compare("/") != 0) && (secondchar.compare(":") != 0) ){
+      // cout << "This is not an absolute filename!  --> " << filename << endl;
+      //+"//"
+      //cout << "StandardOutput: corrected filename: " << filedir + "//" + filename << endl;
+      return filedir + "//" + filename;
+    }
+  }
+  // cout << "StandardOutput: corrected filename: " << filename << endl;
+  return filename;
+}
+
+//////////////////////////////////////////////////////////////////
+/// \brief adds metadata of attribute to NetCDF file
+/// \param fileid [in] NetCDF output file id
+/// \param time_dimid [in], identifier of time attribute
+/// \param shortname [in] attribute short name
+/// \param longname [in] attribute long name
+/// \param units [in] attribute units as string
+//
+int NetCDFAddMetadata(const int fileid,const int time_dimid,string shortname,string longname,string units)
+{
+ int varid(0);
+#ifdef _RVNETCDF_
+  int retval;
+  int dimids[1];
+  dimids[0] = time_dimid;
+
+  static double fill_val[] = {NETCDF_BLANK_VALUE};
+  static double miss_val[] = {NETCDF_BLANK_VALUE};
+
+  // (a) create variable precipitation
+  retval = nc_def_var(fileid,shortname.c_str(),NC_DOUBLE,1,dimids,&varid); HandleNetCDFErrors(retval);
+
+  // (b) add attributes to variable
+  retval = nc_put_att_text  (fileid,varid,"units",units.length(),units.c_str());              HandleNetCDFErrors(retval);
+  retval = nc_put_att_text  (fileid,varid,"long_name",longname.length(),longname.c_str());    HandleNetCDFErrors(retval);
+  retval = nc_put_att_double(fileid,varid,"_FillValue",NC_DOUBLE,1,fill_val);                 HandleNetCDFErrors(retval);
+  retval = nc_put_att_double(fileid,varid,"missing_value",NC_DOUBLE,1,miss_val);              HandleNetCDFErrors(retval);
+#endif
+  return varid;
+}
+//////////////////////////////////////////////////////////////////
+/// \brief adds metadata of attribute to NetCDF file for 2D data (time,nbasins)
+/// \param fileid [in] NetCDF output file id
+/// \param time_dimid [in], identifier of time attribute
+/// \param nbasins_dimid [in], identifier of # basins attribute
+/// \param shortname [in] attribute short name
+/// \param longname [in] attribute long name
+/// \param units [in] attribute units as string
+//
+int NetCDFAddMetadata2D(const int fileid,const int time_dimid,int nbasins_dimid,string shortname,string longname,string units)
+{
+  int    varid(0);
+#ifdef _RVNETCDF_
+  int    retval;
+  int    dimids2[2];
+  string tmp;
+
+  static double fill_val[] = {NETCDF_BLANK_VALUE};
+  static double miss_val[] = {NETCDF_BLANK_VALUE};
+
+  dimids2[0] = time_dimid;
+  dimids2[1] = nbasins_dimid;
+
+  // (a) create variable
+  retval = nc_def_var(fileid,shortname.c_str(),NC_DOUBLE,2,dimids2,&varid); HandleNetCDFErrors(retval);
+
+  tmp = "basin_name";
+
+  // (b) add attributes to variable
+  retval = nc_put_att_text(  fileid,varid,"units",         units.length(),   units.c_str());    HandleNetCDFErrors(retval);
+  retval = nc_put_att_text(  fileid,varid,"long_name",     longname.length(),longname.c_str()); HandleNetCDFErrors(retval);
+  retval = nc_put_att_double(fileid,varid,"_FillValue",    NC_DOUBLE,1,      fill_val);         HandleNetCDFErrors(retval);
+  retval = nc_put_att_double(fileid,varid,"missing_value", NC_DOUBLE,1,      miss_val);         HandleNetCDFErrors(retval);
+  retval = nc_put_att_text(  fileid,varid,"coordinates",   tmp.length(),     tmp.c_str());      HandleNetCDFErrors(retval);
+
+#endif
+  return varid;
+}
+//////////////////////////////////////////////////////////////////
+/// \brief writes global attributes to netcdf file identified with out_ncid. Must be timeSeries featureType.
+/// \param out_ncid [in] NetCDF file identifier
+/// \param Options [in] model Options structure
+/// \param descript [in] contents of NetCDF description attribute
+//
+void WriteNetCDFGlobalAttributes(const int out_ncid,const optStruct &Options,const string descript)
+{
+  ExitGracefullyIf(out_ncid==-9,"WriteNetCDFGlobalAttributes: netCDF file not open",RUNTIME_ERR);
+
+#ifdef _RVNETCDF_
+  string att,val;
+  int retval(0);
+  retval = nc_put_att_text(out_ncid, NC_GLOBAL, "Conventions", strlen("CF-1.6"),          "CF-1.6");           HandleNetCDFErrors(retval);
+  retval = nc_put_att_text(out_ncid, NC_GLOBAL, "featureType", strlen("timeSeries"),      "timeSeries");       HandleNetCDFErrors(retval);
+  retval = nc_put_att_text(out_ncid, NC_GLOBAL, "history",     strlen("Created by Raven"),"Created by Raven"); HandleNetCDFErrors(retval);
+  retval = nc_put_att_text(out_ncid, NC_GLOBAL, "description", strlen(descript.c_str()),  descript.c_str());  HandleNetCDFErrors(retval);
+
+  for(int i=0;i<Options.nNetCDFattribs;i++){
+    att=Options.aNetCDFattribs[i].attribute;
+    val=Options.aNetCDFattribs[i].value;
+    retval = nc_put_att_text(out_ncid,NC_GLOBAL,att.c_str(),strlen(val.c_str()),val.c_str());
+    HandleNetCDFErrors(retval);
+  }
+#endif
+}
+//////////////////////////////////////////////////////////////////
+/// \brief adds single value of attribute 'shortname' linked to time time_index to NetCDF file
+/// \param out_ncid [in] NetCDF file identifier
+/// \param shortname [in] short name of attribute (e.g., 'rainfall')
+/// \param time_index [in] index of current time step
+/// \param value [in] value of attribute at current time step
+//
+void AddSingleValueToNetCDF(const int out_ncid,const string &shortname,const size_t time_index,const double &value)
+{
+#ifdef _RVNETCDF_
+  static size_t count1[1]; //static for speed of execution
+  static size_t time_ind[1];
+  static double val[1];
+  time_ind[0]=time_index;
+  count1  [0]=1;
+  val     [0]=value;
+  int var_id(0);
+  int retval(0);
+  retval = nc_inq_varid      (out_ncid,shortname.c_str(),&var_id);      HandleNetCDFErrors(retval);
+  retval = nc_put_vara_double(out_ncid,var_id,time_ind,count1,&val[0]); HandleNetCDFErrors(retval);
+#endif
+}
+//////////////////////////////////////////////////////////////////
+/// \brief writes list of Basin IDs to NetCDF file
+/// used for hydrographs.nc, reservoirstages.nc, pollutographs.nc
+/// \param ncid [in] NetCDF file identifier
+/// \param varid [in] ID of existing basin attribute
+/// \param is_res [in] true if this is a reservoir file and only reservoir basins should be included
+//
+void WriteNetCDFBasinList(const int ncid,const int varid,const CModel* pModel,bool is_res,const optStruct& Options)
+{
+#ifdef _RVNETCDF_
+  int ibasin = 0;
+  int retval;
+  size_t      start[1],count[1];                    // determines where and how much will be written to NetCDF
+  char* current_basin_name[1];                       // current name of basin
+  current_basin_name[0]=new char[200];
+  for(int p=0;p<pModel->GetNumSubBasins();p++) {
+    if(pModel->GetSubBasin(p)->IsGauged()  && (pModel->GetSubBasin(p)->IsEnabled())) {
+      if (!( (is_res) && (pModel->GetSubBasin(p)->GetReservoir()==NULL))){
+        string bname;
+        if((pModel->GetSubBasin(p)->GetName()=="") || (Options.deltaresFEWS)) { bname = to_string(pModel->GetSubBasin(p)->GetID()); }
+        else                                                                  { bname = pModel->GetSubBasin(p)->GetName(); }
+        start[0] = ibasin;
+        count[0] = 1;
+        strcpy(current_basin_name[0],bname.c_str());
+        retval = nc_put_vara_string(ncid,varid,start,count,(const char**)current_basin_name);  HandleNetCDFErrors(retval);
+        ibasin++;
+      }
+    }
+  }
+  delete[] current_basin_name[0];
+#endif
+
+}
+
+
+//JRC \todo[clean] - find a best place to put this. Might eventually require separate file?
+//////////////////////////////////////////////////////////////////
+/// \brief return calibration objective function
+/// \notes right now only supports hydrograph goodness of fit metrics at one subbasin
+/// \param &calib_SBID [in] target subbasin ID
+/// \param &calib_Obj [in] calibration objective diagnostics (e.g., NSE)
+//
+double CModel::GetObjFuncVal(long calib_SBID,diag_type calib_Obj, const string calib_period) const
+{
+  double starttime=0.0;
+  double endtime  =0.0;
+  comparison compare=COMPARE_GREATERTHAN;
+  double thresh=-ALMOST_INF;
+  double objval;
+  int ii=DOESNT_EXIST; // observation index
+  int jj=DOESNT_EXIST; // diagnostic measure
+
+  //- grab diagnostic information -----------------------------------
+  for(int d=0;d<_nDiagPeriods;d++) {
+    if(_pDiagPeriods[d]->GetName()==calib_period) {
+      starttime=_pDiagPeriods[d]->GetStartTime();
+      endtime  =_pDiagPeriods[d]->GetEndTime();
+      compare  =_pDiagPeriods[d]->GetComparison();
+      thresh   =_pDiagPeriods[d]->GetThreshold();
+    }
+  }
+
+  for(int i=0;i<_nObservedTS;i++)
+  {
+    if((_pObservedTS[i]->GetName()=="HYDROGRAPH") && (_pObservedTS[i]->GetLocID()==calib_SBID)) { ii=i; }
+  }
+  for(int j=0; j<_nDiagnostics;j++) {
+    if(_pDiagnostics[j]->GetType()==calib_Obj) { jj=j; }
+  }
+  ExitGracefullyIf(ii==DOESNT_EXIST,"GetObjFuncVal: unable to find calibration target time series (hydrograph in basin :CalibrationSBID)",BAD_DATA);
+  ExitGracefullyIf(jj==DOESNT_EXIST,"GetObjFuncVal: unable to find calibration target diagnostic ",BAD_DATA);
+  ExitGracefullyIf(endtime==0.0,    "GetObjFuncVal: unable to find calibration period with this name ",BAD_DATA);
+
+  //- Calculate objective function -----------------------------------
+  objval=_pDiagnostics[jj]->CalculateDiagnostic(_pModeledTS[ii],_pObservedTS[ii],_pObsWeightTS[ii],starttime,endtime,compare,thresh,*_pOptStruct);
+
+  if((calib_Obj==DIAG_NASH_SUTCLIFFE) ||
+     (calib_Obj==DIAG_KLING_GUPTA))
+  {
+    objval*=-1;
+  }
+  return objval;
+}