/*----------------------------------------------------------------
Raven Library Source Code
Copyright (c) 2008-2025 the Raven Development Team
----------------------------------------------------------------*/
#include "RavenInclude.h"
#include "Model.h"
#include "ParseLib.h"
#include "DemandOptimization.h"
#include "SubBasin.h"
#include "Demands.h"
#include "LookupTable.h"

void SummarizeExpression(const char **s, const int Len, expressionStruct* exp); //defined in DemandExpressionHandling.cpp

void swapWildcards(const char **s,const int Len, string **aWildcards,const int &nWildcards)
{
  //return; //
  if (nWildcards==0){return;}
  if (!strcmp(s[0],":LoopVector")){return;}
  if (!strcmp(s[0],":EndLoopThrough")){return;}

  //cout<<"PRE-SWAP:  ";for (int i=0;i<Len;i++){cout<<s[i]<<" ";} cout<<endl;
  string tmp,tmp2,wc;
  const char* tmp3;
  for (int i=0;i<Len;i++)
  {
    tmp = s[i];
    for (int j=0;j<nWildcards;j++)
    {
      wc=aWildcards[j][0];
      size_t ind = tmp.find(wc);
      if (ind!=string::npos)
      {
        tmp2 = tmp.substr(0,ind)+aWildcards[j][1]+tmp.substr(ind+wc.length(),string::npos)+'\0';
        tmp3 = tmp2.c_str();
        memcpy((void*)s[i],tmp3,tmp2.length());
      }
    }
  }
  //cout<<"POST-SWAP: ";for (int i=0;i<Len;i++){cout<<s[i]<<" ";} cout<<endl;
}

//////////////////////////////////////////////////////////////////
/// \brief Parses Demand Management file
/// \details model.rvm: input file that defines management optimization problem and solution options
///
/// \param *&pModel [out] Reference to model object
/// \param &Options [out] Global model options information
/// \return True if operation is successful
//
bool ParseManagementFile(CModel *&pModel,const optStruct &Options)
{
  int         i;              //counters
  bool        ended(false);
  bool        in_ifmode_statement=false;

  CDemand    *pDemand=NULL;
  int         demand_ind=0;
  long long   demandSBID;
  long long   demand_ID;
  string      demand_name;

  ifstream    INPUT2;                //For Secondary input
  CParser    *pMainParser=NULL;      //for storage of main parser while reading secondary files
  ifstream    INPUT3;                //For tertiary input
  CParser    *pSecondaryParser=NULL; //for storage of secondary parser while reading tertiary files

  ifstream    RVM;
  RVM.open(Options.rvm_filename.c_str(),ios::binary);
  if(RVM.fail()) {
    cout << "ERROR opening model management file: "<<Options.rvm_filename<<endl; return false;
  }

  string  firstword;
  int     Len,line(0),code;
  char   *s[MAXINPUTITEMS];
  CParser *pp=new CParser(RVM,Options.rvm_filename,line);

  // - looping variables --------------------------------------------
  const int       MAX_WILDCARDS=10;

  int             loopCount=0;
  streampos       loopStartPos;
  int             loopStartLine;
  CSubbasinGroup *pLoopSBGroup=NULL;
  CDemandGroup   *pLoopDemandGroup=NULL;
  int             loopListSize=0;
  string **aWildcards  = new string *[MAX_WILDCARDS  ];
  string **aLoopVector = new string *[MAX_WILDCARDS  ];
  for (int i = 0; i < MAX_WILDCARDS; i++) {
    aWildcards [i]=new string [2];
    aWildcards [i][0] = "";
    aWildcards [i][1] = "";
    aLoopVector[i]=NULL;
  }
  int    nWildcards=0;

  CDemandOptimizer *pDO=pModel->GetManagementOptimizer();

  pDO->Initialize(pModel,Options); //only requires rvh,.rvt read

  if(Options.noisy) {
    cout <<"======================================================"<<endl;
    cout <<"Parsing Model Management File " << Options.rvm_filename <<"..."<<endl;
    cout <<"======================================================"<<endl;
  }

  //--Sift through file-----------------------------------------------
  firstword=pp->Peek();
  if ((firstword == ":DefineDecisionVariable") || (firstword == ":DemandExpression") || (firstword == ":ReturnExpression") || (firstword == ":DefineWorkflowVariable"))
  {
    pp->NextIsMathExp();
  }
  bool end_of_file=pp->Tokenize(s,Len);

  while(!end_of_file)
  {
    swapWildcards((const char**)(s),Len,aWildcards,nWildcards);

    if(ended) { break; }
    if(Options.noisy) { cout << "reading line " << pp->GetLineNumber() << ": "; }

    /*assign code for switch statement
    ------------------------------------------------------------------
    <0           : ignored/special
    0   thru 100 : All other
    ------------------------------------------------------------------
    */
    bool is_goal=false;
    code=0;
    //---------------------SPECIAL -----------------------------
    if     (Len==0)                                       { code=-1; }//blank line
    else if(IsComment(s[0],Len))                          { code=-2; }//comment
    else if(!strcmp(s[0],":RedirectToFile"))              { code=-3; }//redirect to secondary file
    else if(!strcmp(s[0],":End"))                         { code=-4; }//stop reading
    else if(!strcmp(s[0],":IfModeEquals"                )){ code=-5; }
    else if(in_ifmode_statement)                          { code=-6; }
    else if(!strcmp(s[0],":EndIfModeEquals"             )){ code=-2; }//treat as comment - unused mode

    //-------------------MODEL MANAGEMENT PARAMETERS------------
    else if(!strcmp(s[0],":LookbackDuration"))            { code=1;  }
    else if(!strcmp(s[0],":DebugLevel"))                  { code=2;  }
    else if(!strcmp(s[0],":DemandGroup"))                 { code=11; }
    else if(!strcmp(s[0],":DemandMultiplier"))            { code=12; }
    else if(!strcmp(s[0],":DemandGroupMultiplier"))       { code=13; }
    else if(!strcmp(s[0],":DemandPenalty"))               { code=14; }
    else if(!strcmp(s[0],":DemandResetDate"))             { code=15; }
    else if(!strcmp(s[0],":DemandPriority"))              { code=16; }
    else if(!strcmp(s[0],":DemandIsUnrestricted"))        { code=17; }

    else if(!strcmp(s[0],":NamedConstant"))               { code=20; }
    else if(!strcmp(s[0],":DefineDecisionVariable"))      { code=21; }
    else if(!strcmp(s[0],":DecisionVariableBounds"))      { code=22; }
    else if(!strcmp(s[0],":ManagementConstraint"))        { code=23; is_goal=false; }
    else if(!strcmp(s[0],":ManagementGoal"))              { code=23; is_goal=true;  }
    else if(!strcmp(s[0],":DeclareDecisionVariable"))     { code=24; }
    else if(!strcmp(s[0],":DefineWorkflowVariable"))      { code=25; }
    else if(!strcmp(s[0],":WorkflowVarDefinition"))       { code=26; }
    else if(!strcmp(s[0],":DeclareWorkflowVariable"))     { code=27; }
    else if(!strcmp(s[0],":LookupTable"))                 { code=30; }
    else if(!strcmp(s[0],":OverrideStageDischargeCurve")) { code=31; }
    else if(!strcmp(s[0],":LookupTableFromCSV"))          { code=32; }

    else if(!strcmp(s[0],":LoopThrough"))                 { code=40; }
    else if(!strcmp(s[0],":EndLoopThrough"))              { code=41; }
    else if(!strcmp(s[0],":LoopVector"))                  { code=42; }

    else if(!strcmp(s[0],":WaterDemand"))                 { code=50; }
    else if(!strcmp(s[0],":EndWaterDemand"))              { code=51; }
    else if(!strcmp(s[0],":DemandTimeSeries"))            { code=52; }
    else if(!strcmp(s[0],":ReturnTimeSeries"))            { code=53; }
    else if(!strcmp(s[0],":ReturnDestination"))           { code=54; }
    else if(!strcmp(s[0],":IrrigationDestination"))       { code=55; }
    else if(!strcmp(s[0],":ResetDate"))                   { code=56; }
    else if(!strcmp(s[0],":Penalty"))                     { code=57; }
    else if(!strcmp(s[0],":ReturnFraction"))              { code=58; }
    else if(!strcmp(s[0],":ReturnExpression"))            { code=59; }
    else if(!strcmp(s[0],":DemandFlowFraction"))          { code=60; }
    else if(!strcmp(s[0],":DemandLookupTable"))           { code=61; }
    else if(!strcmp(s[0],":DemandExpression"))            { code=62; }
    //else if(!strcmp(s[0],":AnnualLicense"))             { code=63; }
    else if(!strcmp(s[0],":ReservoirWaterDemand"))        { code=64; }
    else if(!strcmp(s[0],":EndReservoirWaterDemand"))     { code=65; }
    else if(!strcmp(s[0],":IsUnrestricted"))              { code=66; }

    else if(!strcmp(s[0],":UserTimeSeries"))              { code=70; }

    switch(code)
    {
    case(-1):  //----------------------------------------------
    {/*Blank Line*/
      if(Options.noisy) { cout <<""<<endl; }break;
    }
    case(-2):  //----------------------------------------------
    {/*Comment*/
      if(Options.noisy) { cout <<"*"<<endl; } break;
    }
    case(-3):  //----------------------------------------------
    {/*:RedirectToFile*/
      string filename="";
      for(i=1;i<Len;i++) { filename+=s[i]; if(i<Len-1) { filename+=' '; } }
      if(Options.noisy) { cout <<"Redirect to file: "<<filename<<endl; }

      filename=CorrectForRelativePath(filename,Options.rvm_filename);

      if (pSecondaryParser != NULL){
        ExitGracefully("ParseEnsembleFile::nested :RedirectToFile commands are not allowed to be nested more than two levels (e.g., rvm file to rvm file to rvm file to rvm file)",BAD_DATA);
      }
      if (pMainParser == NULL) {
        INPUT2.open(filename.c_str(),ios::binary); //binary enables tellg() to work correctly for Unix files in parseLib::Peek()
        if(INPUT2.fail()) {
          string warn;
          warn=":RedirectToFile (from .rvm): Cannot find file "+filename;
          ExitGracefully(warn.c_str(),BAD_DATA);
        }
        pMainParser=pp;
        pp=new CParser(INPUT2,filename,line);//open new parser
      } //from base .rvm file
      else {
        INPUT3.open(filename.c_str(),ios::binary); //binary enables tellg() to work correctly for Unix files in parseLib::Peek()
        if(INPUT3.fail()) {
          string warn;
          warn=":RedirectToFile (from .rvm): Cannot find file "+filename;
          ExitGracefully(warn.c_str(),BAD_DATA);
        }
        pSecondaryParser=pp;
        pp=new CParser(INPUT3,filename,line);//open new parser
      } //from already redirected .rvm file
      break;
    }
    case(-4):  //----------------------------------------------
    {/*:End*/
      if(Options.noisy) { cout <<"EOF"<<endl; } ended=true;
      break;
    }
    case(-5):  //----------------------------------------------
    {/*:IfModeEquals [mode] {mode2} {mode3}*/
      if(Len>1) {
        if(Options.noisy) { cout <<"Mode statement start..."<<endl; }
        bool mode_match=false;
        for(i=1; i<Len; i++) {
          if(s[i][0]==Options.run_mode) { mode_match=true; }
        }
        if(!mode_match) { in_ifmode_statement=true; }
      }
      break;
    }
    case(-6):  //----------------------------------------------
    {/*in_ifmode_statement*/
      if(!strcmp(s[0],":EndIfModeEquals"))
      {
        if(Options.noisy) { cout <<"...Mode statement end"<<endl; }
        in_ifmode_statement=false;
      }
      break;
    }
    case(1):  //----------------------------------------------
    {/*:LookbackDuration [duration, in days]*/
      if(Options.noisy) { cout <<"LookbackDuration"<<endl; }
      double duration=s_to_d(s[1]);
      int n=static_cast <int>(rvn_floor(duration/Options.timestep+REAL_SMALL));
      pDO->SetHistoryLength(n);
      break;
    }
    case(2):  //----------------------------------------------
    {/*:DebugLevel [int level]*/
      if(Options.noisy) { cout <<":DebugLevel"<<endl; }
      pDO->SetDebugLevel(s_to_i(s[1]));
      break;
    }
    case(11):  //----------------------------------------------
    {/*:DemandGroup [groupname]
         [demand1] [demand2] ... [demandN]
       :EndDemandGroup
     */
      if(Options.noisy) { cout <<"Demand Group"<<endl; }
      /*if (pDO->DemandsAreInitialized()) {
        ExitGracefully("ParseManagementFile: all :Demand commands must be specified before management goals/constraints/decision vars in the .rvm file",BAD_DATA_WARN);
      }*/
      if (Len!=2){pp->ImproperFormat(s);}

      pDO->AddDemandGroup(s[1]);
      CDemandGroup *pGrp;
      pGrp=pDO->GetDemandGroup(pDO->GetNumDemandGroups()-1);

      bool eof=false;
      while ( (Len==0) || (strcmp(s[0],":EndDemandGroup")) )
      {
        eof=pp->Tokenize(s,Len);
        if(eof) { break; }
        if      (IsComment(s[0], Len)){}//comment line
        else if (!strcmp(s[0],":EndDemandGroup")){}//done
        else if (s[0][0] == ':') {
          string warn="ParseManagementFile: Command found between :DemandGroup...:EndDemandGroup commands at line "+to_string(pp->GetLineNumber())+" of .rvm file. Only demand IDs should be between these two commands";
          ExitGracefully(warn.c_str(),BAD_DATA_WARN);
        }
        else
        {
          for(i=0;i<Len;i++)
          {
            int d=pDO->GetDemandIndexFromName(s[i]);
            if (d!=DOESNT_EXIST){
              pGrp->AddDemand(pDO->GetWaterDemand(d));
            }
            else {
              string warn="ParseManagementFile: invalid or disabled demand in :DemandGroup command. Will be ignored";
              WriteWarning(warn.c_str(),Options.noisy);
            }
          }
        }
      }
      break;
    }
    case(12):  //----------------------------------------------
    {/*:DemandMultiplier [demand] [multiplier] */
      if(Options.noisy) { cout <<"Demand Multiplier"<<endl; }
      double mult = s_to_d(s[2]);
      if (mult < 0) {
        ExitGracefully("ParseManagementFile: :DemandMultiplier cannot be negative",BAD_DATA_WARN);
      }
      int d=pDO->GetDemandIndexFromName(s[1]);
      if (d == DOESNT_EXIST) {
        WriteWarning("ParseManagementFile: invalid or disabled demand index in :DemandMultiplier command. Will be ignored",Options.noisy);
      }
      else{
        pDO->GetWaterDemand(d)->SetMultiplier(mult);
      }
      break;
    }
    case(13):  //----------------------------------------------
    {/*:DemandGroupMultiplier [groupname] [multiplier] */
      if(Options.noisy) { cout <<"Demand Group Multiplier"<<endl; }
      double mult = s_to_d(s[2]);
      if (mult < 0) {
        ExitGracefully("ParseManagementFile: :DemandGroupMultiplier cannot be negative",BAD_DATA_WARN);
      }
      CDemandGroup *pDG=pDO->GetDemandGroupFromName(s[1]);
      if (pDG == NULL) {
        WriteWarning("ParseManagementFile: invalid group name in :DemandGroupMultiplier command. Will be ignored",Options.noisy);
      }
      else {
        for (int ii = 0; ii < pDG->GetNumDemands(); ii++) {
          pDG->GetDemand(ii)->SetMultiplier(s_to_d(s[2]));
        }
      }
      break;
    }
    case(14):  //----------------------------------------------
    {/*:DemandPenalty [demand1] [penalty] */ //demand1 is 1234 or FarmerBob, not !D1234 or !D.FarmerBob
      if(Options.noisy) { cout <<"Demand Penalty"<<endl; }
      pDO->SetDemandPenalty(s[1],s_to_d(s[2]));
      break;
    }
    case(15):  //----------------------------------------------
    {/*:DemandResetDate [demand1] [julian day] */ //demand1 is 1234 or FarmerBob, not !D1234 or !D.FarmerBob
      if(Options.noisy) { cout <<"Demand Reset Date"<<endl; }
      pDO->SetCumulativeDate(s_to_i(s[2]), s[1]);
      break;
    }
    case(16):  //----------------------------------------------
    {/*:DemandPriority [demand1] [priority] */ //demand1 is 1234 or FarmerBob, not !D1234 or !D.FarmerBob
      if(Options.noisy) { cout <<"Demand Priority "<<endl; }
      //pDO->SetDemandPriority(s[1], s_to_d(s[2]));
      break;
    }
    case(17):  //----------------------------------------------
    {/*:DemandIsUnrestricted [demand1] */ //demand1 is 1234 or FarmerBob, not !D1234 or !D.FarmerBob
      if(Options.noisy) { cout <<"Unrestricted Demand"<<endl; }
      pDO->SetDemandAsUnrestricted(s[1]);
      break;
    }
    case(20):  //----------------------------------------------
    {/*:NamedConstant [name] [value] */
      if(Options.noisy) { cout <<"Named Constant "<<endl; }
      if (Len > 3) {
        WriteWarning("The :NamedConstant command should have only two arguments. Command will be ignored",Options.noisy);
      }
      else{
        pDO->AddUserConstant(s[1],s_to_d(s[2]));
      }
      break;
    }
    case(21):  //----------------------------------------------
    { /*:DefineDecisionVariable [name] = [expressionRHS] */
      if(Options.noisy) { cout <<"Define Decision Variable"<<endl; }
      expressionStruct *pExp;
      managementGoal    *pConst=NULL;
      decision_var     *pDV = new decision_var(s[1],DOESNT_EXIST,DV_USER,pDO->GetNumUserDVs());

      pDO->AddUserDecisionVar(pDV);
      pExp=pDO->ParseExpression((const char**)(s),Len,pp->GetLineNumber(),pp->GetFilename());

      if (pDO->GetDebugLevel()>=1){
        SummarizeExpression((const char**)(s),Len,pExp);
      }

      if (pExp!=NULL){
        pConst=new managementGoal();
        pConst->name=s[1];
        pConst->is_goal=false;
        pConst->AddExpression(pExp);
        pDO->AddGoalOrConstraint(pConst);
      }
      else {
        string warn ="Invalid expression in :DefineDecisionVariable command at line " + pp->GetLineNumber();
        WriteWarning(warn.c_str(),Options.noisy);
      }
      break;
    }
    case(22):  //----------------------------------------------
    {/*:DecisionVariableBounds [name] [low] [upp] */
      if(Options.noisy) { cout <<"Decision variable bounds"<<endl; }
      pDO->SetUserDecisionVarBounds(s[1], s_to_d(s[2]), s_to_d(s[3]));
      break;
    }
    case(23):  //----------------------------------------------
    {/*:ManagementConstraint [name]
         :OperatingRegime A
           :Expression [expression]
           :Condition [condition]
           :Condition [condition]
         :EndOperatingRegime
         :OperatingRegime B
           :Expression [expression]
         :EndOperatingRegime
       :EndManagementConstraint
       or
       :ManagementGoal [name]
         :OperatingRegime A
          :Expression [expression]
          :Condition [condition]
          :Condition [condition]
          :Penalty [value] {value2} #specific to goal
         :EndOperatingRegime
         :Penalty [value] {value2} #default penalty if outside op block
       :EndManagementGoal
       or
       :ManagementGoal [name]
         :Expression [expression]
         :Penalty [value] {value2}
         :UseStageUnitsCorrection [SBID]
         :OverrideStageDischargeCurve [SBID]
       :EndManagementGoal
     */
      if(Options.noisy) { cout <<"Management Constraint or Management Goal"<<endl; }

      managementGoal *pGoal=new managementGoal();
      pGoal->name=s[1];
      pGoal->is_goal=is_goal;

      expressionStruct *pExp;
      bool is_first=true;
      bool in_op_block=false;
      firstword=pp->Peek();
      if (firstword == ":Expression") {pp->NextIsMathExp();}
      if (firstword == ":Condition")  {pp->NextIsMathExp();}

      while(!pp->Tokenize(s,Len))
      {
        swapWildcards((const char**)(s),Len,aWildcards,nWildcards);

        if(Options.noisy) { cout << "-->reading line " << pp->GetLineNumber() << ": "; }

        if     (Len == 0)             { if(Options.noisy) { cout << "#" << endl; } }//Do nothing
        else if (IsComment(s[0],Len)) { if(Options.noisy) { cout << "#" << endl; } }
        //----------------------------------------------
        else if (!strcmp(s[0], ":OperatingRegime"))
        {
          if (Options.noisy){cout<<" Operating regime "<<endl; }
          if (Len < 2) {
            ExitGracefully("ParseManagementFile: OperatingRegime name missing.",BAD_DATA_WARN);
          }
          op_regime *pOR=new op_regime(s[1]);//[OPUPDATE]
          pGoal->AddOperatingRegime(pOR,is_first);
          is_first=false;
          in_op_block=true;
        }
        //----------------------------------------------
        else if (!strcmp(s[0], ":EndOperatingRegime"))
        {
          if (Options.noisy){cout<<" End operating regime "<<endl; }
          in_op_block=false;
        }
        //----------------------------------------------
        else if(!strcmp(s[0], ":Expression"))
        {
          if (Options.noisy){cout<<" Expression "<<endl; }
          if (pGoal->GetCurrentExpression() != NULL) {
            ExitGracefully("ParseManagementFile: only one :Expression allowed in each :OperatingRegime command block (or only one if no :OperatingRegime blocks used).",BAD_DATA_WARN);
            break;
          }
          pExp=pDO->ParseExpression((const char**)(s),Len,pp->GetLineNumber(),pp->GetFilename());
          if (pExp!=NULL){
            pGoal->AddExpression(pExp);
          }
          else {
            string warn ="Invalid expression in :Expression command at line " + to_string(pp->GetLineNumber());
            WriteWarning(warn.c_str(),Options.noisy);
          }
          if (pDO->GetDebugLevel()>=1){
            SummarizeExpression((const char**)(s),Len,pExp);
          }
        }
        //----------------------------------------------
        else if (!strcmp(s[0], ":Condition"))
        {
          if (Options.noisy){cout<<" Condition "<<endl; }
          if (pGoal==NULL){
            ExitGracefully("ParseManagementFile: :Condition statement must appear after valid :Expression in :ManagementConstraint command",BAD_DATA_WARN);
          }
          exp_condition *pCond;
          pCond=pDO->ParseCondition((const char**)(s),Len,pp->GetLineNumber(),pp->GetFilename());
          pGoal->AddOpCondition(pCond);
        }
        //----------------------------------------------
        else if (!strcmp(s[0], ":Penalty"))
        {
          if (Options.noisy){cout<<" Penalty "<<endl; }
          if (!pGoal->is_goal) {
            ExitGracefully("ParseManagementFile: :Penalty found within :ManagementConstraint command. It will be ignored, as all constraints have infinite penalty.",BAD_DATA_WARN);
          }
          if (in_op_block) {
            int k=pGoal->nOperRegimes;
            pGoal->pOperRegimes[k]->penalty_under = s_to_d(s[1]);
            pGoal->pOperRegimes[k]->penalty_over  = s_to_d(s[1]);
            if (Len >= 3) {
              pGoal->pOperRegimes[k]->penalty_over = s_to_d(s[2]);
            }
          }
          else{
            pGoal->penalty_under = s_to_d(s[1]);
            pGoal->penalty_over  = s_to_d(s[1]);
            if (Len >= 3) {
              pGoal->penalty_over = s_to_d(s[2]);
            }
          }
        }
        //----------------------------------------------
        else if (!strcmp(s[0], ":Priority"))
        {
          if (Options.noisy){cout<<" Priority "<<endl; }
          pGoal->priority = s_to_i(s[1]); //for later
        }
        //----------------------------------------------
        else if (!strcmp(s[0], ":UseStageUnitsCorrection"))
        {
          if (Options.noisy){cout<<" Use Stage Units Correction "<<endl; }
          CSubBasin *pSB=pModel->GetSubBasinByID(s_to_ll(s[1]));

          ExitGracefullyIf(pSB->GetGlobalIndex()==DOESNT_EXIST,"ParseManagementFile: subbasin ID in :UseStageUnitsCorrection is invalid",BAD_DATA_WARN);

          if (pSB->GetReservoir()==NULL){
            string advice="ParseManagementFile:The reservoir in subbasin "+to_string(pSB->GetID()) + " doesnt exist and cannot be used to calculate a stage units correction.";
            ExitGracefully(advice.c_str(), BAD_DATA_WARN);
          }
          else{
            int k=pSB->GetReservoir()->GetHRUIndex();
            if (k==DOESNT_EXIST){
                string advice="ParseManagementFile:The reservoir in subbasin "+to_string(pSB->GetID()) + " doesnt have an :HRUID and cannot be used to calculate a stage units correction.";
                ExitGracefully(advice.c_str(), BAD_DATA_WARN);
            }
            else {
              pGoal->use_stage_units=true;
              pGoal->reservoir_index=pSB->GetGlobalIndex();
            }
          }
        }
        //----------------------------------------------
        else if (!strcmp(s[0], ":EndManagementGoal")) {
          if (Options.noisy){cout<<endl; }
          break;
        }
        //----------------------------------------------
        else if (!strcmp(s[0], ":EndManagementConstraint")) {
          if (Options.noisy){cout<<endl; }
          break;
        }
        else {
          string warn="ParseManagementFile: Unrecognized command "+to_string(s[0]) + " in :ManagementConstraint command block";
          WriteWarning(warn.c_str(), Options.noisy);
        }
        firstword=pp->Peek();
        if (firstword == ":Expression") {pp->NextIsMathExp();}
        if (firstword == ":Condition")  {pp->NextIsMathExp();}
      }
      //any invalid expressions have to shut down simulation
      bool badgoal=false;
      for (int k = 0; k < pGoal->nOperRegimes; k++) {
        if (pGoal->pOperRegimes[k]->pExpression == NULL) { badgoal=true;}
      }
      if (!badgoal) {
        pDO->AddGoalOrConstraint(pGoal);
      }

      break;
    }
    case(24):  //----------------------------------------------
    { /*:DeclareDecisionVariable [name]  */
      if(Options.noisy) { cout <<"Declare Decision Variable"<<endl; }
      decision_var     *pDV = new decision_var(s[1],DOESNT_EXIST,DV_USER,pDO->GetNumUserDVs());
      pDO->AddUserDecisionVar(pDV);
      break;
    }
    case(25):  //----------------------------------------------
    { /*:DefineWorkflowVariable [name] = [expressionRHS] */
      if(Options.noisy) { cout <<"Define Workflow Variable"<<endl; }
      expressionStruct *pExp;
      workflowVar *pWV;

      if (pDO->GetWorkflowVarStruct(to_string(s[1])) != NULL){//already declared
        pWV=pDO->GetWorkflowVarStruct(to_string(s[1]));
      }
      else{
        pWV= new workflowVar();
        pWV->name = to_string(s[1]);
        pDO->AddWorkflowVariable(pWV);
      }

      pExp=pDO->ParseExpression((const char**)(s),Len,pp->GetLineNumber(),pp->GetFilename());

      if (pExp!=NULL){
        pWV->AddExpression(pExp);
      }
      else{
        string warn ="Invalid expression in :DefineWorkflowVariable command at line " + pp->GetLineNumber();
        WriteWarning(warn.c_str(),Options.noisy);
        break;
      }

      if (pDO->GetDebugLevel()>=1){
        SummarizeExpression((const char**)(s),Len,pExp);
      }

      break;
    }
    case(26):  //----------------------------------------------
    {/*:WorkflowVarDefinition [name]
         :OperatingRegime A
           :Expression [name] = [expression]
           :Condition [condition]
           :Condition [condition]
         :EndOperatingRegime
         :OperatingRegime B
           :Expression [expression]
         :EndOperatingRegime
       :EndWorkflowVarDefinition
       or
       :WorkflowVarDefinition [name]
         :Expression [name] = [expression]
       :EndWorkflowVarDefinition
     */
      if (Options.noisy) { cout << "Workflow Variable Definition Statement" << endl; }

      workflowVar* pWV;
      if (pDO->GetWorkflowVarStruct(to_string(s[1])) != NULL){//already declared
        pWV=pDO->GetWorkflowVarStruct(to_string(s[1]));
      }
      else{
        pWV= new workflowVar();
        pWV->name = to_string(s[1]);
        pDO->AddWorkflowVariable(pWV);
      }

      expressionStruct *pExp;
      bool is_first=true;
      bool in_op_block=false;
      firstword=pp->Peek();
      if (firstword == ":Expression") {pp->NextIsMathExp();}
      if (firstword == ":Condition")  {pp->NextIsMathExp();}

      while(!pp->Tokenize(s,Len))
      {
        swapWildcards((const char**)(s),Len,aWildcards,nWildcards);

        if(Options.noisy) { cout << "-->reading line " << pp->GetLineNumber() << ": "; }

        if     (Len == 0)             { if(Options.noisy) { cout << "#" << endl; } }//Do nothing
        else if (IsComment(s[0],Len)) { if(Options.noisy) { cout << "#" << endl; } }
        //----------------------------------------------
        else if (!strcmp(s[0], ":OperatingRegime"))
        {
          if (Options.noisy){cout<<" Operating regime "<<endl; }
          if (Len < 2) {
            ExitGracefully("ParseManagementFile: OperatingRegime name missing.",BAD_DATA_WARN);
          }
          op_regime *pOR=new op_regime(s[1]);
          pWV->AddOperatingRegime(pOR,is_first);
          is_first=false;
          in_op_block=true;
        }
        //----------------------------------------------
        else if (!strcmp(s[0], ":EndOperatingRegime"))
        {
          if (Options.noisy){cout<<" End operating regime "<<endl; }
          in_op_block=false;
        }
        //----------------------------------------------
        else if(!strcmp(s[0], ":Expression"))
        {
          if (Options.noisy){cout<<" Expression "<<endl; }
          if (pWV->GetCurrentExpression() != NULL) {
            ExitGracefully("ParseManagementFile: only one :Expression allowed in each :OperatingRegime command block (or only one if no :OperatingRegime blocks used).",BAD_DATA_WARN);
            break;
          }
          pExp=pDO->ParseExpression((const char**)(s),Len,pp->GetLineNumber(),pp->GetFilename());
          if (pExp!=NULL){
            pWV->AddExpression(pExp);
          }
          else {
            string warn ="Invalid expression in :Expression command at line " + to_string(pp->GetLineNumber());
            WriteWarning(warn.c_str(),Options.noisy);
          }
          if (pDO->GetDebugLevel()>=1){
            SummarizeExpression((const char**)(s),Len,pExp);
          }
        }
        //----------------------------------------------
        else if (!strcmp(s[0], ":Condition"))
        {
          if (Options.noisy){cout<<" Condition "<<endl; }

          exp_condition *pCond;
          if (pWV!=NULL){
            pCond=pDO->ParseCondition((const char**)(s),Len,pp->GetLineNumber(),pp->GetFilename());
            if (pCond != NULL) {
              pWV->AddOpCondition(pCond);
            }
          }
          else{
            ExitGracefully("ParseManagementFile: :Condition statement must appear after valid :Expression in :WorkflowVarDefinition command",BAD_DATA_WARN);
          }
        }
        //----------------------------------------------
        else if (!strcmp(s[0], ":EndWorkflowVarDefinition")) {
          if (Options.noisy){cout<<endl; }
          break;
        }
        else {
          WriteWarning("ParseManagementFile: Unrecognized command in :WorkflowVarDefinition command block",Options.noisy);
        }
        firstword=pp->Peek();
        if (firstword == ":Expression") {pp->NextIsMathExp();}
        if (firstword == ":Condition")  {pp->NextIsMathExp();}
      }
      //any invalid expressions have to shut down simulation
      bool baddef=false;
      for (int k = 0; k < pWV->nOperRegimes; k++) {
        if (pWV->pOperRegimes[k]->pExpression == NULL) { baddef=true;}
      }
      if (baddef) {
        ExitGracefully("ParseManagementFile: Bad or missing :Expression in one or more operating regimes within workflow variable definition",BAD_DATA_WARN);
      }
      break;
    }
    case(27):  //----------------------------------------------
    { /*:DeclareWorkflowVariable [name]*/
       if(Options.noisy) { cout <<"Declare Workflow Variable"<<endl; }
       workflowVar *pWV=new workflowVar();
       pWV->name=to_string(s[1]);
       pDO->AddWorkflowVariable(pWV);
       break;
    }
    case(30):  //----------------------------------------------
    {/*:LookupTable [name]
         N
         x1 y1
         x2 y2
         ...
         xN yN
       :EndLookupTable
     */
      if(Options.noisy) { cout <<"LookupTable"<<endl; }

      string name = s[1];

      pp->Tokenize(s,Len);
      int N = s_to_i(s[0]);

      double *aX = new double[N];
      double *aY = new double[N];
      for(int i = 0; i < N; i++)
      {
        pp->Tokenize(s,Len);
        if(IsComment(s[0],Len)) { i--; }
        else {
          if(Len>=2) {
            aX[i] = s_to_d(s[0]);
            aY[i] = s_to_d(s[1]);
          }
          else {
            WriteWarning("Incorrect line length (<2) in :LookupTable command",Options.noisy);
          }
        }
      }
      pp->Tokenize(s,Len); //:EndLookupTable

      CLookupTable *pLUT = new CLookupTable(name,aX,aY,N);
      pDO->AddUserLookupTable(pLUT);
      delete [] aX;
      delete [] aY;
      break;
    }
    case(31):  //----------------------------------------------
    { /*:OverrideStageDischargeCurve [SBID]  */

      if (Options.noisy){cout<<"Override Stage Discharge Curve"<<endl; }
      CSubBasin *pSB=pModel->GetSubBasinByID(s_to_ll(s[1]));

      ExitGracefullyIf(pSB->GetGlobalIndex()==DOESNT_EXIST,"ParseManagementFile: subbasin ID in :OverrideStageDischargeCurve is invalid",BAD_DATA_WARN);

      if (pSB->GetReservoir()==NULL){
        string advice="ParseManagementFile:The reservoir in subbasin "+to_string(pSB->GetID()) + " doesnt exist and stage discharge curve cannot be overridden.";
        ExitGracefully(advice.c_str(), BAD_DATA_WARN);
      }
      else{
        pDO->OverrideSDCurve(pSB->GetGlobalIndex());
      }

      break;
    }
    case(32):  //----------------------------------------------
    {/*:LookupTableFromCSV [name] [filename.csv]
       format:
        HeaderX, HeaderY
        x1, y1
        x2, y2
        ...
        xN, yN
        (eof)
     */
      if(Options.noisy) { cout <<"LookupTableFromCSV"<<endl; }

      const int MAX_LOOKUP_TABLE=256;

      int     N;
      double *aX = new double[MAX_LOOKUP_TABLE];
      double *aY = new double[MAX_LOOKUP_TABLE];
      int     line2(0);
      bool    eof(false);
      string  name = s[1];
      string  filename="";
      for (int i=2;i<Len;i++){filename+=to_string(s[i]); }

      ifstream    LUCSV;
      LUCSV.open(filename.c_str());
      if (LUCSV.fail()){cout << "ERROR opening file: "<<filename<<endl; return false;}

      CParser *ppCSV=new CParser(LUCSV,filename,line2);

      ppCSV->Tokenize(s,Len); //headers

      N=0;
      do {
        eof=ppCSV->Tokenize(s,Len);
        if      ((eof) || (IsComment(s[0],Len))) { }
        else {
          if(Len>=2) {
            aX[N] = s_to_d(s[0]);
            aY[N] = s_to_d(s[1]);
            N++;
          }
          else {
            delete [] aX;delete [] aY;delete ppCSV;
            WriteWarning("Incorrect line length (<2) in :LookupTableFromCSV table",Options.noisy);
            break;
          }
        }
      } while (!eof);

      LUCSV.close();
      CLookupTable *pLUT = new CLookupTable(name,aX,aY,N);
      pDO->AddUserLookupTable(pLUT);
      delete [] aX;
      delete [] aY;
      delete ppCSV;
      break;
    }

    case(40):  //----------------------------------------------
    { /*:LoopThrough [SB_GROUP or DEMAND_GROUP] [group name]  */
      if(Options.noisy) { cout <<"Start Loop"<<endl; }
      //if (Len<2){ImproperFormatWarning(":NumericalMethod",p,Options.noisy); break;}

      if ((pLoopSBGroup != NULL) || (pLoopDemandGroup !=NULL) || (loopListSize!=0)){
        ExitGracefully("ParseManagementFile: Cannot have nested :LoopThrough statements",BAD_DATA);
      }

      loopStartPos=pp->GetPosition();
      loopStartLine=pp->GetLineNumber();

      if       (!strcmp(s[1],"SB_GROUP"    ))
      {
        pLoopSBGroup=pModel->GetSubBasinGroup(s[2]);
        if (pLoopSBGroup == NULL) {
          ExitGracefully("ParseManagementFile: bad subbasin group name in :LoopThrough command",BAD_DATA_WARN);
        }
        else {
          loopCount=0;
          aLoopVector[0]=new string [pLoopSBGroup->GetNumSubbasins()];
          aLoopVector[1]=new string [pLoopSBGroup->GetNumSubbasins()];
          for (int p = 0; p < pLoopSBGroup->GetNumSubbasins(); p++)
          {
            long long SBID = pLoopSBGroup->GetSubBasin(p)->GetID();
            string SBName = pLoopSBGroup->GetSubBasin(p)->GetName();
            aLoopVector[0][p]=to_string(SBID);
            aLoopVector[1][p]=SBName;
          }

          aWildcards[0][0] = "$ID$";   aWildcards[0][1] = aLoopVector[0][0];
          aWildcards[1][0] = "$NAME$"; aWildcards[1][1] = aLoopVector[1][0];
          nWildcards=2;
        }
      }
      else if  (!strcmp(s[1],"DEMAND_GROUP"))
      {
        pLoopDemandGroup=pDO->GetDemandGroupFromName(s[2]);
        if (pLoopDemandGroup == NULL) {
          ExitGracefully("ParseManagementFile: bad demand group name in :LoopThrough command",BAD_DATA_WARN);
        }
        else {
          loopCount=0;
          aLoopVector[0]=new string [pLoopDemandGroup->GetNumDemands()];
          aLoopVector[1]=new string [pLoopDemandGroup->GetNumDemands()];
          for (int p = 0; p < pLoopDemandGroup->GetNumDemands(); p++)
          {
<<<<<<< HEAD
            long       ID = pLoopDemandGroup->GetDemandID(loopCount);
            string  DName = "";// pLoopDemandGroup->GetDemand(loopCount)->GetName(); //todo: support
=======
            long long  ID = pLoopDemandGroup->GetDemand(loopCount)->GetDemandID();
            string  DName = pLoopDemandGroup->GetDemand(loopCount)->GetName();
>>>>>>> c5261f0b
            aLoopVector[0][p]=to_string(ID);
            aLoopVector[1][p]=DName;
          }

          aWildcards[0][0] = "$ID$";   aWildcards[0][1] = aLoopVector[0][0];
          aWildcards[1][0] = "$NAME$"; aWildcards[1][1] = aLoopVector[1][0];
          nWildcards=2;
        }
      }
      else if (!strcmp(s[1], "LIST"))
      {
        loopListSize=s_to_i(s[2]);
        loopCount=0;
        nWildcards=0;
      }
      else {
        ExitGracefully(":LoopThrough- invalid format",BAD_DATA_WARN);
      }
      break;
    }
    case(41):  //----------------------------------------------
    { /*:EndLoopThrough   */
      if(Options.noisy) { cout <<"End Loop"<<endl; }
      bool loopDone=false;

      loopCount++;

      if ((pLoopSBGroup!=NULL) && (loopCount == pLoopSBGroup->GetNumSubbasins()))//iterating  subbasin loop
      {
        pLoopSBGroup=NULL;
        loopDone=true;
      }
      else if ((pLoopDemandGroup != NULL) && (loopCount == pLoopDemandGroup->GetNumDemands()))
      {
        pLoopDemandGroup=NULL;
        loopDone=true;
      }
      else if ((loopListSize != 0) && (loopCount == loopListSize))
      {
        loopListSize=0;
        loopDone=true;
      }

      if (loopDone) //Finished. Reset loop variables
      {
        for (int j = 0; j < nWildcards; j++) {
          delete [] aLoopVector[j];
        }
        loopCount       =0;
        loopListSize    =0;
        pLoopSBGroup    =NULL;
        pLoopDemandGroup=NULL;
      }
      else //not finished yet - update all wildcards and jump back to start of loop
      {
        for (int j = 0; j < nWildcards; j++) {
          aWildcards[j][1]=aLoopVector[j][loopCount];
        }

        // jump back to start of loop
        pp->SetPosition(loopStartPos);
        pp->SetLineCounter(loopStartLine);
      }
      break;
    }
    case(42):  //----------------------------------------------
    { /*:LoopVector $wildcard$ v1 v2 v3 ... vN   */ /*vN are strings*/
      if(Options.noisy) { cout <<"Loop Vector Data"<<endl; }
      if (loopCount==0){//only read on first loop through
        int size=Len-2;
        if ((pLoopSBGroup != NULL) && (size != pLoopSBGroup->GetNumSubbasins())) {
          ExitGracefully(":LoopVector: invalid number of terms in vector. Should be equal to size of subbasin group",BAD_DATA_WARN);
        }
        if ((pLoopDemandGroup != NULL) && (size != pLoopDemandGroup->GetNumDemands())) {
          ExitGracefully(":LoopVector: invalid number of terms in vector. Should be equal to size of demand group",BAD_DATA_WARN);
        }
        if ((loopListSize != 0) && (size != loopListSize)) {
          ExitGracefully(":LoopVector: invalid number of terms in vector. Should be equal to size of List",BAD_DATA_WARN);
        }
        if ((pLoopSBGroup == NULL) && (pLoopDemandGroup == NULL) && (loopListSize==0)) {
          ExitGracefully(":LoopVector command must be within :LoopThrough-:EndLoopThrough command block",BAD_DATA_WARN);
        }
        aLoopVector[nWildcards]=new string [size];
        for (int i=0;i<size; i++){
          aLoopVector[nWildcards][i] = s[i];
        }
        aWildcards[nWildcards][0] = s[1];
        aWildcards[nWildcards][1] = aLoopVector[nWildcards][0];
        nWildcards++;
      }
      break;
    }
    case (50): //--------------------------------------------
    { /*
      :WaterDemand [SBID] [ID] [Name]
         ...
      :EndWaterDemand
      */
      if(Options.noisy) { cout <<"Water demand object"<<endl; }
      if (Len<4){
        ExitGracefully("Incorrect number of terms in :WaterDemand command header.",BAD_DATA_WARN);
      }
      else{
        demandSBID =s_to_ll(s[1]);
        demand_ID  =s_to_i(s[2]);
        demand_name=s[3];
        CSubBasin *pSB=pModel->GetSubBasinByID(demandSBID);
        if (pSB!=NULL) {
          demand_ind=pSB->GetNumWaterDemands();
          pDemand=new CDemand(demand_ID,demand_name,demandSBID,false,pModel);
          pDemand->SetLocalIndex(demand_ind);
          pSB->AddWaterDemand(pDemand);
          pModel->GetManagementOptimizer()->AddWaterDemand(pDemand);
        }
        else {
           ExitGracefully("Invalid subbasin ID in :WaterDemand command header.",BAD_DATA_WARN);
           break;
        }
      }
      break;
    }
    case (51): //--------------------------------------------
    {/*:EndWaterDemand*/
      if(Options.noisy) { cout <<"..end water demand object"<<endl; }
      pDemand=NULL;
      break;
    }
    case (52): //--------------------------------------------
    {/*:DemandTimeSeries
       {yyyy-mm-dd} {hh:mm:ss.0} {double timestep} {int nMeasurements}
       {double Qdem} x nMeasurements [m3/s]
     :EndDemandTimeSeries
     */
      if(Options.noisy) { cout <<"Demand time series"<<endl; }
      if (pDemand==NULL){
        ExitGracefully(":DemandTimeSeries must be between :WaterDemand and :EndWaterDemand commands.",BAD_DATA_WARN);
      }
      else {
        CTimeSeries *pTS = CTimeSeries::Parse(pp, false, demand_name, demandSBID, "none", Options);
        pTS->SetDemandID(demand_ID);
        pDemand->SetDemandTimeSeries(pTS);
      }
      break;
    }
    case (53): //--------------------------------------------
    {/*:ReturnTimeSeries
       {yyyy-mm-dd} {hh:mm:ss.0} {double timestep} {int nMeasurements}
       {double Qret} x nMeasurements [m3/s]
     :EndReturnTimeSeries
     */
      if(Options.noisy) { cout <<"Return time series"<<endl; }
      if (pDemand==NULL){
        ExitGracefully(":ReturnTimeSeries must be between :WaterDemand and :EndWaterDemand commands.",BAD_DATA_WARN);
      }
      else {
        CTimeSeries *pTS = CTimeSeries::Parse(pp, false, demand_name, demandSBID, "none", Options);
        pTS->SetDemandID(demand_ID);
        pDemand->SetReturnTimeSeries(pTS);
      }
      break;
    }
    case (54): //--------------------------------------------
    {/*:ReturnDestination [SBID] */
      if(Options.noisy) { cout <<"Return destination ID"<<endl; }
      if (pDemand==NULL){
        ExitGracefully(":ReturnDestination must be between :WaterDemand and :EndWaterDemand commands.",BAD_DATA_WARN);
      }
      else {
        if (pModel->GetSubBasinByID(s_to_ll(s[1])) == NULL) {
          ExitGracefully("ParseManagementFile: Bad subbasin ID supplied to :ReturnDestination command.",BAD_DATA_WARN);
        }
        pDemand->SetTargetSBID(s_to_ll(s[1]));
      }
      break;
    }
    case (55): //--------------------------------------------
    {/*:IrrigationDestination [HRUGroup]*/
      if(Options.noisy) { cout <<"Irrigation destination"<<endl; }
      if (pDemand==NULL){
        ExitGracefully(":IrrigationDestination must be between :WaterDemand and :EndWaterDemand commands.",BAD_DATA_WARN);
      }
      else {
        CHRUGroup *pGrp=pModel->GetHRUGroup(s[1]);
        if (pGrp == NULL) {
          ExitGracefully(":IrrigationDestination uses invalid HRU Group.",BAD_DATA_WARN);
        }
        else {
          pDemand->SetIrrigationGroup(pGrp->GetGlobalIndex());
        }
      }
      break;
    }
    case (56): //--------------------------------------------
    {/*:ResetDate [julian_day]*/
      if(Options.noisy) { cout <<"Demand reset date"<<endl; }
      if (pDemand==NULL){
        ExitGracefully(":ResetDate must be between :WaterDemand and :EndWaterDemand commands.",BAD_DATA_WARN);
      }
      else {

        pDO->SetCumulativeDate(s_to_i(s[1]), to_string(demand_ID));
      }
      break;
    }
    case (57): //--------------------------------------------
    {/*:Penalty [value]*/
      if(Options.noisy) { cout <<"Demand penalty"<<endl; }
      if (pDemand==NULL){
        ExitGracefully(":Penalty must be between :WaterDemand and :EndWaterDemand commands.",BAD_DATA_WARN);
      }
      else {
        pDO->SetDemandPenalty(to_string(demand_ID),s_to_d(s[1]));
      }
      break;
    }
    case (58): //--------------------------------------------
    {/*:ReturnFraction [value]*/
      if(Options.noisy) { cout <<"Return flow fraction"<<endl; }
      if (pDemand==NULL){
        ExitGracefully(":ReturnFraction must be between :WaterDemand and :EndWaterDemand commands.",BAD_DATA_WARN);
      }
      else {
        pDemand->SetReturnFraction(s_to_d(s[1]));
      }
      break;
    }
    case (59): //--------------------------------------------
    {/*:ReturnExpression [expression]*/
      if(Options.noisy) { cout <<"Return flow expression"<<endl; }
      if (pDemand==NULL){
        ExitGracefully(":ReturnExpression must be between :WaterDemand and :EndWaterDemand commands.",BAD_DATA_WARN);
      }
      else {
        expressionStruct *pExp;

        pExp=pDO->ParseExpression((const char**)(s),Len,pp->GetLineNumber(),pp->GetFilename());

        if (pDO->GetDebugLevel()>=1){
          SummarizeExpression((const char**)(s),Len,pExp);
        }

        if (pExp!=NULL){
          pDemand->SetReturnExpression(pExp);
        }
        else {
          string warn ="Invalid expression in :ReturnExpression command at line " + pp->GetLineNumber();
          WriteWarning(warn.c_str(),Options.noisy);
        }
      }
      break;
    }
    case (60): //--------------------------------------------
    {/*:DemandFlowFraction [value]*/
      if(Options.noisy) { cout <<"Demand flow fraction"<<endl; }
      if (pDemand==NULL){
        ExitGracefully(":DemandFlowFraction must be between :WaterDemand and :EndWaterDemand commands.",BAD_DATA_WARN);
      }
      else {
        pDemand->SetDemandFraction(s_to_d(s[1]));
      }
      break;
    }
    case (61): //--------------------------------------------
    {/*:DemandLookupTable
       N
       {Q_i D_i} x N
       :EndDemandLookupTable
     */
      if(Options.noisy) { cout <<"Demand flow fraction"<<endl; }
      ExitGracefully(":DemandLookupTable.",STUB);
      break;
    }
    case (62): //--------------------------------------------
    {/*:DemandExpression [expression]*/
      if(Options.noisy) { cout <<"Demand expression"<<endl; }
      if (pDemand==NULL){
        ExitGracefully(":DemandExpression must be between :WaterDemand and :EndWaterDemand commands.",BAD_DATA_WARN);
      }
      else {
        expressionStruct *pExp;

        pExp=pDO->ParseExpression((const char**)(s),Len,pp->GetLineNumber(),pp->GetFilename());

        if (pDO->GetDebugLevel()>=1){
          SummarizeExpression((const char**)(s),Len,pExp);
        }

        if (pExp!=NULL){
          pDemand->SetDemandExpression(pExp);
        }
        else {
          string warn ="Invalid expression in :DemandExpression command at line " + pp->GetLineNumber();
          WriteWarning(warn.c_str(),Options.noisy);
        }
      }
      break;
    }
    case (63): //--------------------------------------------
    { /*
      :ReservoirWaterDemand [SBID] [ID] [Name]
         ...
      :EndReservoirWaterDemand
      */
      if(Options.noisy) { cout <<"Reservoir Water demand object"<<endl; }
      if (Len<4){
        ExitGracefully("Incorrect number of terms in :ReservoirWaterDemand command header.",BAD_DATA_WARN);
      }
      else{
        demandSBID =s_to_ll(s[1]);
        demand_ID  =s_to_ll(s[2]);
        demand_name=s[3];
        CSubBasin *pSB=pModel->GetSubBasinByID(demandSBID);
        if (pSB!=NULL) {
          if (pSB->GetReservoir() != NULL) {
            demand_ind=pSB->GetReservoir()->GetNumWaterDemands();
            pDemand=new CDemand(demand_ID,demand_name,demandSBID,true,pModel);
            pDemand->SetLocalIndex(demand_ind);
            pSB->GetReservoir()->AddDemand(pDemand);
            pModel->GetManagementOptimizer()->AddWaterDemand(pDemand);
          }
          else
          {
            ExitGracefully("There is no reservoir in the subbasin specified within the :ReservoirWaterDemand command header.",BAD_DATA_WARN);
            break;
          }
        }
        else {
           ExitGracefully("Invalid subbasin ID in :ReservoirWaterDemand command header.",BAD_DATA_WARN);
           break;
        }
      }
      break;
    }
    case (64): //--------------------------------------------
    {/*:EndReservoirWaterDemand*/
      if(Options.noisy) { cout <<"..end reservoir water demand object"<<endl; }
      pDemand=NULL;
      break;
    }
    case (65): //--------------------------------------------
    {/*:IsUnrestricted*/
      if(Options.noisy) { cout <<"Set demand as Unrestricted"<<endl; }
      if (pDemand == NULL) {
        ExitGracefully(":IsUnrestricted command must be between :WaterDemand and :EndWaterDemand commands.",BAD_DATA_WARN);
      }
      else{
        pDO->SetDemandAsUnrestricted(pDemand->GetName());
      }
      break;
    }
    case (70): //---------------------------------------------
    {/*:UserTimeSeries {name} [units]
        {yyyy-mm-dd} {hh:mm:ss.0} {double timestep} {int nMeasurements}
        {double val} x nValues
      :EndUserTimeSeries
     */
      CTimeSeries *pTimeSer;
      if(Options.noisy) { cout <<"User-specified Time Series"<<endl; }
      pTimeSer=CTimeSeries::Parse(pp,true,s[1], DOESNT_EXIST, "none", Options);
      pModel->GetManagementOptimizer()->AddUserTimeSeries(pTimeSer);
      break;
    }
    default://------------------------------------------------
    {
      /*cout << "UNREC LINE: (Len=" << Len << ")";
      for (int i = 0; i < Len; i++) {
        cout<<s[i]<<"|";
      }
      cout<<endl;*/
      char firstChar = *(s[0]);
      switch(firstChar)
      {
        case ':':
        {
          if     (!strcmp(s[0],":FileType"    )) { if(Options.noisy) { cout<<"Filetype"   <<endl; } }//do nothing
          else if(!strcmp(s[0],":Application" )) { if(Options.noisy) { cout<<"Application"<<endl; } }//do nothing
          else if(!strcmp(s[0],":Version"     )) { if(Options.noisy) { cout<<"Version"    <<endl; } }//do nothing
          else if(!strcmp(s[0],":WrittenBy"   )) { if(Options.noisy) { cout<<"WrittenBy"  <<endl; } }//do nothing
          else if(!strcmp(s[0],":CreationDate")) { if(Options.noisy) { cout<<"CreationDate"<<endl; } }//do nothing
          else if(!strcmp(s[0],":SourceFile"  )) { if(Options.noisy) { cout<<"SourceFile"  <<endl; } }//do nothing
          else
          {
            string warn ="IGNORING unrecognized command: " + string(s[0])+ " in .rvm file";
            WriteWarning(warn,Options.noisy);
          }
          break;
        }
        default:
        {
          string errString = "Unrecognized command in .rvm file:\n   " + string(s[0]);
          ExitGracefully(errString.c_str(),BAD_DATA_WARN);//STRICT
          break;
        }
      }
    }
    }//end switch(code)

    firstword=pp->Peek();
    if ((firstword == ":DefineDecisionVariable") || (firstword == ":DemandExpression") || (firstword == ":ReturnExpression") || (firstword == ":DefineWorkflowVariable"))
    {
      pp->NextIsMathExp();
    }

    end_of_file=pp->Tokenize(s,Len);
    swapWildcards((const char**)(s),Len,aWildcards,nWildcards);

     //return after file redirect, if in tertiary file
    if ((end_of_file) && (pSecondaryParser != NULL))
    {
      INPUT3.clear();
      INPUT3.close();
      delete pp;
      pp=pSecondaryParser;
      pSecondaryParser=NULL;
      end_of_file=pp->Tokenize(s,Len);
      swapWildcards((const char**)(s),Len,aWildcards,nWildcards);
    }
    else{
      //return after file redirect, if in secondary file
      if((end_of_file) && (pMainParser!=NULL))
      {
        INPUT2.clear();
        INPUT2.close();
        delete pp;
        pp=pMainParser;
        pMainParser=NULL;
        end_of_file=pp->Tokenize(s,Len);
        swapWildcards((const char**)(s),Len,aWildcards,nWildcards);
      }
    }
  } //end while !end_of_file
  RVM.close();

  pDO->InitializeDemands    (pModel,Options);
  pDO->InitializePostRVMRead(pModel,Options);

  if (loopCount != 0) {
    ExitGracefully("Unclosed loop statement in .rvm file.", BAD_DATA_WARN);
  }

  delete [] aLoopVector;
  for (int i = 0; i < MAX_WILDCARDS; i++) {
    delete [] aWildcards[i];
  }
  delete [] aWildcards;

  delete pp;
  pp=NULL;

  return true;
}<|MERGE_RESOLUTION|>--- conflicted
+++ resolved
@@ -923,13 +923,8 @@
           aLoopVector[1]=new string [pLoopDemandGroup->GetNumDemands()];
           for (int p = 0; p < pLoopDemandGroup->GetNumDemands(); p++)
           {
-<<<<<<< HEAD
-            long       ID = pLoopDemandGroup->GetDemandID(loopCount);
-            string  DName = "";// pLoopDemandGroup->GetDemand(loopCount)->GetName(); //todo: support
-=======
             long long  ID = pLoopDemandGroup->GetDemand(loopCount)->GetDemandID();
             string  DName = pLoopDemandGroup->GetDemand(loopCount)->GetName();
->>>>>>> c5261f0b
             aLoopVector[0][p]=to_string(ID);
             aLoopVector[1][p]=DName;
           }
