/*----------------------------------------------------------------
Raven Library Source Code
Copyright (c) 2008-2024 the Raven Development Team
----------------------------------------------------------------*/
#include "RavenInclude.h"
#include "Model.h"
#include "ParseLib.h"
#include "DemandOptimization.h"
#include "SubBasin.h"
#include "Demands.h"
#include "LookupTable.h"

void SummarizeExpression(const char **s, const int Len, expressionStruct* exp); //defined in DemandExpressionHandling.cpp

void swapWildcards(const char **s,const int Len, string **aWildcards,const int &nWildcards)
{
  //return; //
  if (nWildcards==0){return;}
  if (!strcmp(s[0],":LoopVector")){return;}
  if (!strcmp(s[0],":EndLoopThrough")){return;}

  //cout<<"PRE-SWAP:  ";for (int i=0;i<Len;i++){cout<<s[i]<<" ";} cout<<endl;
  string tmp,tmp2,wc;
  const char* tmp3;
  for (int i=0;i<Len;i++)
  {
    tmp = s[i];
    for (int j=0;j<nWildcards;j++)
    {
      wc=aWildcards[j][0];
      size_t ind = tmp.find(wc);
      if (ind!=string::npos)
      {
        tmp2 = tmp.substr(0,ind)+aWildcards[j][1]+tmp.substr(ind+wc.length(),string::npos)+'\0';
        tmp3 = tmp2.c_str();
        memcpy((void*)s[i],tmp3,tmp2.length());
      }
    }
  }
  //cout<<"POST-SWAP: ";for (int i=0;i<Len;i++){cout<<s[i]<<" ";} cout<<endl;
}

//////////////////////////////////////////////////////////////////
/// \brief Parses Demand Management file
/// \details model.rvm: input file that defines management optimization problem and solution options
///
/// \param *&pModel [out] Reference to model object
/// \param &Options [out] Global model options information
/// \return True if operation is successful
//
bool ParseManagementFile(CModel *&pModel,const optStruct &Options)
{
  int         i;              //counters
  bool        ended(false);
  bool        in_ifmode_statement=false;

  ifstream    RVM;
  RVM.open(Options.rvm_filename.c_str());
  if(RVM.fail()) {
    cout << "ERROR opening model management file: "<<Options.rvm_filename<<endl; return false;
  }

  int   Len,line(0),code;
  char *s[MAXINPUTITEMS];
  CParser *pp=new CParser(RVM,Options.rvm_filename,line);

  ifstream INPUT2;           //For Secondary input
  CParser *pMainParser=NULL; //for storage of main parser while reading secondary files

  const int MAX_WILDCARDS=10;

  int loopCount=0;
  streampos loopStartPos;
  int       loopStartLine;
  CSubbasinGroup *pLoopSBGroup=NULL;
  CDemandGroup   *pLoopDemandGroup=NULL;
  int             loopListSize=0;
  string **aWildcards  = new string *[MAX_WILDCARDS  ];
  string **aLoopVector = new string *[MAX_WILDCARDS  ];
  for (int i = 0; i < MAX_WILDCARDS; i++) {
    aWildcards [i]=new string [2];
    aWildcards [i][0] = "";
    aWildcards [i][1] = "";
    aLoopVector[i]=NULL;
  }
  int    nWildcards=0;

  CDemandOptimizer *pDO=pModel->GetDemandOptimizer();

  pDO->Initialize(pModel,Options); //only requires rvh,.rvt read

  if(Options.noisy) {
    cout <<"======================================================"<<endl;
    cout <<"Parsing Model Management File " << Options.rvm_filename <<"..."<<endl;
    cout <<"======================================================"<<endl;
  }
  string firstword;
  //--Sift through file-----------------------------------------------
  firstword=pp->Peek();
  if (firstword == ":DefineDecisionVariable") {
    pp->NextIsMathExp();
  }
  bool end_of_file=pp->Tokenize(s,Len);

  while(!end_of_file)
  {
    swapWildcards((const char**)(s),Len,aWildcards,nWildcards);

    if(ended) { break; }
    if(Options.noisy) { cout << "reading line " << pp->GetLineNumber() << ": "; }

    /*assign code for switch statement
    ------------------------------------------------------------------
    <0           : ignored/special
    0   thru 100 : All other
    ------------------------------------------------------------------
    */
    bool is_goal=false;
    code=0;
    //---------------------SPECIAL -----------------------------
    if     (Len==0)                                       { code=-1; }//blank line
    else if(IsComment(s[0],Len))                          { code=-2; }//comment
    else if(!strcmp(s[0],":RedirectToFile"))              { code=-3; }//redirect to secondary file
    else if(!strcmp(s[0],":End"))                         { code=-4; }//stop reading
    else if(!strcmp(s[0],":IfModeEquals"                )){ code=-5; }
    else if(in_ifmode_statement)                          { code=-6; }
    else if(!strcmp(s[0],":EndIfModeEquals"             )){ code=-2; }//treat as comment - unused mode

    //-------------------MODEL MANAGEMENT PARAMETERS------------
    else if(!strcmp(s[0],":LookbackDuration"))            { code=1;  }
    else if(!strcmp(s[0],":DebugLevel"))                  { code=2;  }
    else if(!strcmp(s[0],":DemandGroup"))                 { code=11; }
    else if(!strcmp(s[0],":DemandMultiplier"))            { code=12; }
    else if(!strcmp(s[0],":DemandGroupMultiplier"))       { code=13; }
    else if(!strcmp(s[0],":DemandPenalty"))               { code=14; }
    else if(!strcmp(s[0],":DemandResetDate"))             { code=15; }
    else if(!strcmp(s[0],":DemandPriority"))              { code=16; }
    else if(!strcmp(s[0],":DemandIsUnrestricted"))        { code=17; }

    else if(!strcmp(s[0],":NamedConstant"))               { code=20; }
    else if(!strcmp(s[0],":DefineDecisionVariable"))      { code=21; }
    else if(!strcmp(s[0],":DecisionVariableBounds"))      { code=22; }
    else if(!strcmp(s[0],":ManagementConstraint"))        { code=23; is_goal=false; }
    else if(!strcmp(s[0],":ManagementGoal"))              { code=23; is_goal=true;  }
    else if(!strcmp(s[0],":DeclareDecisionVariable"))     { code=24; }
    else if(!strcmp(s[0],":DefineControlVariable"))       { code=25; }
    else if(!strcmp(s[0],":LookupTable"))                 { code=30; }

    else if(!strcmp(s[0],":LoopThrough"))                 { code=40; }
    else if(!strcmp(s[0],":EndLoopThrough"))              { code=41; }
    else if(!strcmp(s[0],":LoopVector"))                  { code=42; }

    switch(code)
    {
    case(-1):  //----------------------------------------------
    {/*Blank Line*/
      if(Options.noisy) { cout <<""<<endl; }break;
    }
    case(-2):  //----------------------------------------------
    {/*Comment*/
      if(Options.noisy) { cout <<"*"<<endl; } break;
    }
    case(-3):  //----------------------------------------------
    {/*:RedirectToFile*/
      string filename="";
      for(i=1;i<Len;i++) { filename+=s[i]; if(i<Len-1) { filename+=' '; } }
      if(Options.noisy) { cout <<"Redirect to file: "<<filename<<endl; }

      filename=CorrectForRelativePath(filename,Options.rvm_filename);

      INPUT2.open(filename.c_str());
      if(INPUT2.fail()) {
        string warn;
        warn=":RedirectToFile (from .rvm): Cannot find file "+filename;
        ExitGracefully(warn.c_str(),BAD_DATA);
      }
      else {
        if (pMainParser != NULL) {
          ExitGracefully("ParseEnsembleFile::nested :RedirectToFile commands (in already redirected files) are not allowed.",BAD_DATA);
        }
        pMainParser=pp;   //save pointer to primary parser
        pp=new CParser(INPUT2,filename,line);//open new parser
      }

      break;
    }
    case(-4):  //----------------------------------------------
    {/*:End*/
      if(Options.noisy) { cout <<"EOF"<<endl; } ended=true;
      break;
    }
    case(-5):  //----------------------------------------------
    {/*:IfModeEquals [mode] {mode2} {mode3}*/
      if(Len>1) {
        if(Options.noisy) { cout <<"Mode statement start..."<<endl; }
        bool mode_match=false;
        for(i=1; i<Len; i++) {
          if(s[i][0]==Options.run_mode) { mode_match=true; }
        }
        if(!mode_match) { in_ifmode_statement=true; }
      }
      break;
    }
    case(-6):  //----------------------------------------------
    {/*in_ifmode_statement*/
      if(!strcmp(s[0],":EndIfModeEquals"))
      {
        if(Options.noisy) { cout <<"...Mode statement end"<<endl; }
        in_ifmode_statement=false;
      }
      break;
    }
    case(1):  //----------------------------------------------
    {/*:LookbackDuration [duration, in days]*/
      if(Options.noisy) { cout <<"LookbackDuration"<<endl; }
      double duration=s_to_d(s[1]);
      int n=static_cast <int>(rvn_floor(duration/Options.timestep+REAL_SMALL));
      pDO->SetHistoryLength(n);
      break;
    }
    case(2):  //----------------------------------------------
    {/*:DebugLevel [int level]*/
      if(Options.noisy) { cout <<":DebugLevel"<<endl; }
      pDO->SetDebugLevel(s_to_i(s[1]));
      break;
    }
    case(11):  //----------------------------------------------
    {/*:DemandGroup [groupname]
         [demand1] [demand2] ... [demandN]
       :EndDemandGroup
     */
      if(Options.noisy) { cout <<"Demand Group"<<endl; }
      if (pDO->DemandsAreInitialized()) {
        ExitGracefully("ParseManagementFile: all :Demand commands must be specified before management goals/constraints/decision vars in the .rvm file",BAD_DATA_WARN);
      }
      if (Len!=2){pp->ImproperFormat(s);}

      pDO->AddDemandGroup(s[1]);
      CDemandGroup *pGrp;
      pGrp=pDO->GetDemandGroup(pDO->GetNumDemandGroups()-1);

      bool eof=false;
      while ( (Len==0) || (strcmp(s[0],":EndDemandGroup")) )
      {
        eof=pp->Tokenize(s,Len);
        if(eof) { break; }
        if      (IsComment(s[0], Len)){}//comment line
        else if (!strcmp(s[0],":EndDemandGroup")){}//done
        else if (s[0][0] == ':') {
          string warn="ParseManagementFile: Command found between :DemandGroup...:EndDemandGroup commands at line "+to_string(pp->GetLineNumber())+" of .rvm file. Only demand IDs should be between these two commands";
          ExitGracefully(warn.c_str(),BAD_DATA_WARN);
        }
        else
        {
          for(i=0;i<Len;i++)
          {
            int d=pDO->GetDemandIndexFromName(s[i]);
            if (d!=DOESNT_EXIST){
              pGrp->AddDemand(pDO->GetWaterDemand(d));
            }
            else {
              string warn="ParseManagementFile: invalid or disabled demand in :DemandGroup command. Will be ignored";
              WriteWarning(warn.c_str(),Options.noisy);
            }
          }
        }
      }
      break;
    }
    case(12):  //----------------------------------------------
    {/*:DemandMultiplier [demand] [multiplier] */
      if(Options.noisy) { cout <<"Demand Multiplier"<<endl; }
      if (pDO->DemandsAreInitialized()) {
        ExitGracefully("ParseManagementFile: all :Demand commands must be specified before management goals/constraints/decision vars in the .rvm file",BAD_DATA_WARN);
      }
      double mult = s_to_d(s[2]);
      if (mult < 0) {
        ExitGracefully("ParseManagementFile: :DemandMultiplier cannot be negative",BAD_DATA_WARN);
      }
      int d=pDO->GetDemandIndexFromName(s[1]);
      if (d == DOESNT_EXIST) {
        WriteWarning("ParseManagementFile: invalid or disabled demand index in :DemandMultiplier command. Will be ignored",Options.noisy);
      }
      else{
        pDO->GetWaterDemand(d)->SetMultiplier(mult);
      }
      break;
    }
    case(13):  //----------------------------------------------
    {/*:DemandGroupMultiplier [groupname] [multiplier] */
      if(Options.noisy) { cout <<"Demand Group Multiplier"<<endl; }
      if (pDO->DemandsAreInitialized()) {
        ExitGracefully("ParseManagementFile: all :Demand commands must be specified before management goals/constraints/decision vars in the .rvm file",BAD_DATA_WARN);
      }
      double mult = s_to_d(s[2]);
      if (mult < 0) {
        ExitGracefully("ParseManagementFile: :DemandGroupMultiplier cannot be negative",BAD_DATA_WARN);
      }
      CDemandGroup *pDG=pDO->GetDemandGroupFromName(s[1]);
      if (pDG == NULL) {
        WriteWarning("ParseManagementFile: invalid group name in :DemandGroupMultiplier command. Will be ignored",Options.noisy);
      }
      else {
        for (int ii = 0; ii < pDG->GetNumDemands(); ii++) {
          pDG->GetDemand(ii)->SetMultiplier(s_to_d(s[2]));
        }
      }
      break;
    }
    case(14):  //----------------------------------------------
    {/*:DemandPenalty [demand1] [penalty] */ //demand1 is 1234 or FarmerBob, not !D1234 or !D.FarmerBob
      if(Options.noisy) { cout <<"Demand Penalty"<<endl; }
      pDO->SetDemandPenalty(s[1],s_to_d(s[2]));
      break;
    }
    case(15):  //----------------------------------------------
    {/*:DemandResetDate [demand1] [julian day] */ //demand1 is 1234 or FarmerBob, not !D1234 or !D.FarmerBob
      if(Options.noisy) { cout <<"Demand Reset Date"<<endl; }
      pDO->SetCumulativeDate(s_to_i(s[2]), s[1]);
      break;
    }
    case(16):  //----------------------------------------------
    {/*:DemandPriority [demand1] [priority] */ //demand1 is 1234 or FarmerBob, not !D1234 or !D.FarmerBob
      if(Options.noisy) { cout <<"Demand Priority "<<endl; }
      //pDO->SetDemandPriority(s[1], s_to_d(s[2]));
      break;
    }
    case(17):  //----------------------------------------------
    {/*:DemandIsUnrestricted [demand1] */ //demand1 is 1234 or FarmerBob, not !D1234 or !D.FarmerBob
      if(Options.noisy) { cout <<"Unrestricted Demand"<<endl; }
      if (pDO->DemandsAreInitialized()) {
        ExitGracefully("ParseManagementFile: all :Demand commands must be specified before management goals/constraints/decision vars in the .rvm file",BAD_DATA_WARN);
      }
      pDO->SetDemandAsUnrestricted(s[1]);
      break;
    }
    case(18):  //----------------------------------------------
    {/*:IrrigationApplication [demand1] [HRUGroup] */ //demand1 is 1234 or FarmerBob, not !D1234 or !D.FarmerBob
      if(Options.noisy) { cout <<"Irrigation Application"<<endl; }
      //pDO->SetDemandApplicationGroup(s[1],s[2]);
      break;
    }
    case(19):  //----------------------------------------------
    {/*:IrrigationReturnPct [demand1] [pct] */ //demand1 is 1234 or FarmerBob, not !D1234 or !D.FarmerBob
      if(Options.noisy) { cout <<"Irrigation Return Percentage"<<endl; }
      //pDO->SetDemandReturnPct(s[1],s_to_d(s[2]));
      break;
    }
    case(20):  //----------------------------------------------
    {/*:NamedConstant [name] [value] */
      if(Options.noisy) { cout <<"Named Constant "<<endl; }
      if (Len > 3) {
        WriteWarning("The :NamedConstant command should have only two arguments. Command will be ignored",Options.noisy);
      }
      else{
        pDO->AddUserConstant(s[1],s_to_d(s[2]));
      }
      break;
    }
    case(21):  //----------------------------------------------
    { /*:DefineDecisionVariable [name] = [expressionRHS] */
      if(Options.noisy) { cout <<"Define Decision Variable"<<endl; }

      pDO->InitializeDemands(pModel,Options);

      expressionStruct *pExp;
      manConstraint    *pConst=NULL;
      decision_var     *pDV = new decision_var(s[1],DOESNT_EXIST,DV_USER,pDO->GetNumUserDVs());

      pDO->AddDecisionVar(pDV);
      pExp=pDO->ParseExpression((const char**)(s),Len,pp->GetLineNumber(),pp->GetFilename());

      if (pDO->GetDebugLevel()>=1){
        SummarizeExpression((const char**)(s),Len,pExp);
      }

      if (pExp!=NULL){
        pConst=new manConstraint();
        pConst->name=s[1];
        pConst->is_goal=false;
        pConst->AddExpression(pExp);
        pDO->AddGoalOrConstraint(pConst);
      }
      else {
        string warn ="Invalid expression in :DefineDecisionVariable command at line " + pp->GetLineNumber();
        WriteWarning(warn.c_str(),Options.noisy);
      }
      break;
    }
    case(22):  //----------------------------------------------
    {/*:DecisionVariableBounds [name] [low] [upp] */
      if(Options.noisy) { cout <<"Decision variable bounds"<<endl; }
      pDO->SetDecisionVarBounds(s[1], s_to_d(s[2]), s_to_d(s[3]));
      break;
    }
    case(23):  //----------------------------------------------
    {/*:ManagementConstraint [name]
         :OperatingRegime A
           :Expression [expression]
           :Condition [condition]
           :Condition [condition]
         :EndOperatingRegime
         :OperatingRegime B
           :Expression [expression]
         :EndOperatingRegime
       :EndManagementConstraint
       or
       :ManagementGoal [name]
         :OperatingRegime A
          :Expression [expression]
          :Condition [condition]
          :Condition [condition]
         :EndOperatingRegime
         :Penalty [value] {value2}
       :EndManagementGoal
       :ManagementGoal [name]
         :Expression [expression]
         :Penalty [value] {value2}
       :EndManagementGoal
     */
      if(Options.noisy) { cout <<"Management Constraint or Management Goal"<<endl; }

      pDO->InitializeDemands(pModel,Options);

      manConstraint *pConst=new manConstraint();
      pConst->name=s[1];
      pConst->is_goal=is_goal;

      expressionStruct *pExp;
      bool is_first=true;
      firstword=pp->Peek();
      if (firstword == ":Expression") {pp->NextIsMathExp();}
      if (firstword == ":Condition")  {pp->NextIsMathExp();}

      while(!pp->Tokenize(s,Len))
      {
        swapWildcards((const char**)(s),Len,aWildcards,nWildcards);

        if(Options.noisy) { cout << "-->reading line " << pp->GetLineNumber() << ": "; }

        if     (Len == 0)             { if(Options.noisy) { cout << "#" << endl; } }//Do nothing
        else if (IsComment(s[0],Len)) { if(Options.noisy) { cout << "#" << endl; } }
        //----------------------------------------------
        else if (!strcmp(s[0], ":OperatingRegime"))
        {
          if (Options.noisy){cout<<" Operating regime "<<endl; }
          if (Len < 2) {
            ExitGracefully("ParseManagementFile: OperatingRegime name missing.",BAD_DATA_WARN);
          }
          op_regime *pOR=new op_regime(s[1]);//[OPUPDATE]
          pConst->AddOperatingRegime(pOR,is_first);
          is_first=false;
        }
        //----------------------------------------------
        else if (!strcmp(s[0], ":EndOperatingRegime"))
        {
          if (Options.noisy){cout<<" End operating regime "<<endl; }
          //does nothing
        }
        //----------------------------------------------
        else if(!strcmp(s[0], ":Expression"))
        {
          if (Options.noisy){cout<<" Expression "<<endl; }
          if (pConst->GetCurrentExpression() != NULL) {
            ExitGracefully("ParseManagementFile: only one :Expression allowed in each :OperatingRegime command block (or only one if no :OperatingRegime blocks used).",BAD_DATA_WARN);
            break;
          }
          pExp=pDO->ParseExpression((const char**)(s),Len,pp->GetLineNumber(),pp->GetFilename());
          if (pExp!=NULL){
            pConst->AddExpression(pExp);
          }
          else {
            string warn ="Invalid expression in :Expression command at line " + to_string(pp->GetLineNumber());
            WriteWarning(warn.c_str(),Options.noisy);
          }
          if (pDO->GetDebugLevel()>=1){
            SummarizeExpression((const char**)(s),Len,pExp);
          }
        }
        //----------------------------------------------
        else if (!strcmp(s[0], ":Condition"))
        {
          if (Options.noisy){cout<<" Condition "<<endl; }
          //TODO: Would it be better to support @date(), @between, @day_of_year() in general expression??
          //:Condition !Q32[0] < 300 + @ts(myTs,0)
          //:Condition DATE IS_BETWEEN 1975-01-02 and 2010-01-02
          //:Condition DATE > @date(1975-01-02) //[NOT YET SUPPORTED]
          //:Condition DATE < @date(2010-01-02) //[NOT YET SUPPORTED]
          //:Condition MONTH = 2
          //:Condition DAY_OF_YEAR IS_BETWEEN 173 and 210
          //:Condition DAY_OF_YEAR > 174
          //:Condition DAY_OF_YEAR < 210
          //:Condition DAY_OF_YEAR IS_BETWEEN 300 20 //wraps around
          //:Condition @is_between(DAY_OF_YEAR,300,20) = 1  //[NOT YET SUPPORTED]
          if (pConst!=NULL){
            bool badcond=false;
            exp_condition *pCond = new exp_condition();
            pCond->dv_name=s[1];
            bool is_exp=false;
            for (int i = 0; i < Len; i++) {
              if ((s[i][0]=='+') || (s[i][0]=='-') || (s[i][0]=='*') || (s[i][0]=='/') || (s[i][0]=='=') || (s[i][0]=='<') || (s[i][0]=='>')){
                is_exp=true;
              }
            }
            if (is_exp) {
              pCond->pExp=pDO->ParseExpression((const char**)(s),Len,pp->GetLineNumber(),pp->GetFilename());
              pConst->AddOpCondition(pCond);
            }
            else{
              if      (!strcmp(s[2],"IS_BETWEEN"     )){pCond->compare=COMPARE_BETWEEN;}
              else if (!strcmp(s[2],"IS_GREATER_THAN")){pCond->compare=COMPARE_GREATERTHAN;}
              else if (!strcmp(s[2],"IS_LESS_THAN"   )){pCond->compare=COMPARE_LESSTHAN;}
              else if (!strcmp(s[2],"IS_EQUAL_TO"    )){pCond->compare=COMPARE_IS_EQUAL;}
              else if (!strcmp(s[2],"IS_NOT_EQUAL_TO")){pCond->compare=COMPARE_NOT_EQUAL;}
              else {
                ExitGracefully("ParseManagementFile: unrecognized comparison operator in :Condition statement",BAD_DATA_WARN);
                break;
              }
              pCond->value=s_to_d(s[3]);
              if (Len>=5){
                pCond->value2 = s_to_d(s[4]);
              }
              if      (!strcmp(s[1],"DATE"     )){
                pCond->date_string=s[3];
                if (Len>=5){
                  pCond->date_string2 = s[4];
                }
              }

              if (pCond->dv_name[0] == '!') { //decision variable
                char   tmp =pCond->dv_name[1];
                string tmp2=pCond->dv_name.substr(2);
                char code=pCond->dv_name[1];
                if ((code=='Q') || (code=='h') || (code=='I')){
                  long SBID=s_to_l(tmp2.c_str());
                  if (pModel->GetSubBasinByID(SBID) == NULL) {
                    ExitGracefully("ParseManagementFile: Subbasin ID in :Condition statement is invalid.",BAD_DATA_WARN);
                  }
                  else if (!pModel->GetSubBasinByID(SBID)->IsEnabled()) {
                    WriteWarning("ParseManagementFile: Subbasin in :Condition statement is disabled in this model configuration. Conditional will be assumed true.",Options.noisy);
                    badcond=true;
                  }
                  else if ((code == 'h') || (code == 'I')) {
                    if (pModel->GetSubBasinByID(SBID)->GetReservoir() == NULL) {
                      ExitGracefully("ParseManagementFile: !h or !I used in :Condition statement for subbasin without lake or reservoir",BAD_DATA_WARN);
                    }
                  }
                }
                else { //demand
                  int d=pDO->GetDemandIndexFromName(tmp2);
                  if (d == DOESNT_EXIST) {
                    WriteWarning("ParseManagementFile: !D or !C used in :Condition statement has invalid or disabled demand ID. Conditional will be assumed true.",Options.noisy);
                    badcond=true;
                  }
                }
              }
              if (!badcond)
              {
                pCond->p_index=pDO->GetIndexFromDVString(pCond->dv_name);
                pConst->AddOpCondition(pCond);
              }
            }
          }
          else{
            ExitGracefully("ParseManagementFile: :Condition statement must appear after valid :Expression in :ManagementConstraint command",BAD_DATA_WARN);
          }
        }
        //----------------------------------------------
        else if (!strcmp(s[0], ":Penalty")) 
        {
          if (Options.noisy){cout<<" Penalty "<<endl; }
          if (!pConst->is_goal) {
            ExitGracefully("ParseManagementFile: :Penalty found within :ManagementConstraint command. It will be ignored, as all constraints have infinite penalty.",BAD_DATA_WARN);
          }
          pConst->penalty_under = s_to_d(s[1]);
          pConst->penalty_over  = s_to_d(s[1]);
          if (Len >= 3) {
            pConst->penalty_over = s_to_d(s[2]);
          }
        }
        //----------------------------------------------
        else if (!strcmp(s[0], ":Priority")) 
        {
          if (Options.noisy){cout<<" Priority "<<endl; }
          pConst->priority = s_to_i(s[1]); //for later
        }
        //----------------------------------------------
        else if (!strcmp(s[0], ":EndManagementGoal")) {
          if (Options.noisy){cout<<endl; }
          break;
        }
        //----------------------------------------------
        else if (!strcmp(s[0], ":EndManagementConstraint")) {
          if (Options.noisy){cout<<endl; }
          break;
        }
        else {
          WriteWarning("ParseManagementFile: Unrecognized command in :ManagementConstraint command block",Options.noisy);
        }
        firstword=pp->Peek();
        if (firstword == ":Expression") {pp->NextIsMathExp();}
        if (firstword == ":Condition")  {pp->NextIsMathExp();}
      }
      //any invalid expressions have to shut down simulation
      bool badgoal=false;
      for (int k = 0; k < pConst->nOperRegimes; k++) {
        if (pConst->pOperRegimes[k]->pExpression == NULL) { badgoal=true;}
      }
      if (!badgoal) {
        pDO->AddGoalOrConstraint(pConst);
      }
      
      break;
    }
    case(24):  //----------------------------------------------
    { /*:DeclareDecisionVariable [name]  */
      if(Options.noisy) { cout <<"Declare Decision Variable"<<endl; }
      pDO->InitializeDemands(pModel,Options);
      decision_var     *pDV = new decision_var(s[1],DOESNT_EXIST,DV_USER,pDO->GetNumUserDVs());
      pDO->AddDecisionVar(pDV);
      break;
    }
    case(25):  //----------------------------------------------
    { /*:DefineControlVariable [name] = [expressionRHS] */
      if(Options.noisy) { cout <<"Define Control Variable"<<endl; }
      expressionStruct *pExp;
      pExp=pDO->ParseExpression((const char**)(s),Len,pp->GetLineNumber(),pp->GetFilename());

      if (pDO->GetDebugLevel()>=1){
        SummarizeExpression((const char**)(s),Len,pExp);
      }

      if (pExp!=NULL){
        pDO->AddControlVariable(s[1],pExp);
      }
      else {
        string warn ="Invalid expression in :DefineControlVariable command at line " + pp->GetLineNumber();
        WriteWarning(warn.c_str(),Options.noisy);
      }
      break;
    }
    case(30):  //----------------------------------------------
    {/*:LookupTable [name]
         N
         x1 y1
         x2 y2
         ...
         xN yN
       :EndLookupTable
     */
      if(Options.noisy) { cout <<"LookupTable"<<endl; }

      string name = s[1];

      pp->Tokenize(s,Len);
      int N = s_to_i(s[0]);

      double *aX = new double[N];
      double *aY = new double[N];
      for(int i = 0; i < N; i++)
      {
        pp->Tokenize(s,Len);
        if(IsComment(s[0],Len)) { i--; }
        else {
          if(Len>=2) {
            aX[i] = s_to_d(s[0]);
            aY[i] = s_to_d(s[1]);
          }
          else {
            WriteWarning("Incorrect line length (<2) in :LookupTable command",Options.noisy);
          }
        }
      }
      pp->Tokenize(s,Len); //:EndLookupTable

      CLookupTable *pLUT = new CLookupTable(name,aX,aY,N);
      pDO->AddUserLookupTable(pLUT);
      delete [] aX;
      delete [] aY;
      break;
    }
    case(40):  //----------------------------------------------
    { /*:LoopThrough [SB_GROUP or DEMAND_GROUP] [group name]  */
      if(Options.noisy) { cout <<"Start Loop"<<endl; }
      //if (Len<2){ImproperFormatWarning(":NumericalMethod",p,Options.noisy); break;}

      if ((pLoopSBGroup != NULL) || (pLoopDemandGroup !=NULL) || (loopListSize!=0)){
        ExitGracefully("ParseManagementFile: Cannot have nested :LoopThrough statements",BAD_DATA);
      }

      loopStartPos=pp->GetPosition();
      loopStartLine=pp->GetLineNumber();

      if       (!strcmp(s[1],"SB_GROUP"    ))
      {
        pLoopSBGroup=pModel->GetSubBasinGroup(s[2]);
        if (pLoopSBGroup == NULL) {
          ExitGracefully("ParseManagementFile: bad subbasin group name in :LoopThrough command",BAD_DATA_WARN);
        }
        else {
          loopCount=0;
          aLoopVector[0]=new string [pLoopSBGroup->GetNumSubbasins()];
          aLoopVector[1]=new string [pLoopSBGroup->GetNumSubbasins()];
          for (int p = 0; p < pLoopSBGroup->GetNumSubbasins(); p++)
          {
            long     SBID = pLoopSBGroup->GetSubBasin(p)->GetID();
            string SBName = pLoopSBGroup->GetSubBasin(p)->GetName();
            aLoopVector[0][p]=to_string(SBID);
            aLoopVector[1][p]=SBName;
          }

          aWildcards[0][0] = "$ID$";   aWildcards[0][1] = aLoopVector[0][0];
          aWildcards[1][0] = "$NAME$"; aWildcards[1][1] = aLoopVector[1][0];
          nWildcards=2;
        }
      }
      else if  (!strcmp(s[1],"DEMAND_GROUP"))
      {
        pLoopDemandGroup=pDO->GetDemandGroupFromName(s[2]);
        if (pLoopDemandGroup == NULL) {
          ExitGracefully("ParseManagementFile: bad demand group name in :LoopThrough command",BAD_DATA_WARN);
        }
        else {
          loopCount=0;
          aLoopVector[0]=new string [pLoopDemandGroup->GetNumDemands()];
          aLoopVector[1]=new string [pLoopDemandGroup->GetNumDemands()];
          for (int p = 0; p < pLoopDemandGroup->GetNumDemands(); p++)
          {
<<<<<<< HEAD
            long       ID = pLoopDemandGroup->GetDemandID(loopCount);
            string  DName = "";// pLoopDemandGroup->GetDemand(loopCount)->GetName(); //todo: support
=======
            long       ID = pLoopDemandGroup->GetDemand(loopCount)->GetID();
            string  DName = pLoopDemandGroup->GetDemand(loopCount)->GetName(); 
>>>>>>> 2cfe4d89
            aLoopVector[0][p]=to_string(ID);
            aLoopVector[1][p]=DName;
          }

          aWildcards[0][0] = "$ID$";   aWildcards[0][1] = aLoopVector[0][0];
          aWildcards[1][0] = "$NAME$"; aWildcards[1][1] = aLoopVector[1][0];
          nWildcards=2;
        }
      }
      else if (!strcmp(s[1], "LIST"))
      {
        loopListSize=s_to_i(s[2]);
        loopCount=0;
        nWildcards=0;
      }
      else {
        ExitGracefully(":LoopThrough- invalid format",BAD_DATA_WARN);
      }
      break;
    }
    case(41):  //----------------------------------------------
    { /*:EndLoopThrough   */
      if(Options.noisy) { cout <<"End Loop"<<endl; }
      bool loopDone=false;

      loopCount++;

      if ((pLoopSBGroup!=NULL) && (loopCount == pLoopSBGroup->GetNumSubbasins()))//iterating  subbasin loop
      {
        pLoopSBGroup=NULL;
        loopDone=true;
      }
      else if ((pLoopDemandGroup != NULL) && (loopCount == pLoopDemandGroup->GetNumDemands()))
      {
        pLoopDemandGroup=NULL;
        loopDone=true;
      }
      else if ((loopListSize != 0) && (loopCount == loopListSize))
      {
        loopListSize=0;
        loopDone=true;
      }

      if (loopDone) //Finished. Reset loop variables
      {
        for (int j = 0; j < nWildcards; j++) {
          delete [] aLoopVector[j];
        }
        loopCount       =0;
        loopListSize    =0;
        pLoopSBGroup    =NULL;
        pLoopDemandGroup=NULL;
      }
      else //not finished yet - update all wildcards and jump back to start of loop
      {
        for (int j = 0; j < nWildcards; j++) {
          aWildcards[j][1]=aLoopVector[j][loopCount];
        }

        // jump back to start of loop
        pp->SetPosition(loopStartPos);
        pp->SetLineCounter(loopStartLine);
      }
      break;
    }
    case(42):  //----------------------------------------------
    { /*:LoopVector $wildcard$ v1 v2 v3 ... vN   */ /*vN are strings*/
      if(Options.noisy) { cout <<"Loop Vector Data"<<endl; }
      if (loopCount==0){//only read on first loop through
        int size=Len-2;
        if ((pLoopSBGroup != NULL) && (size != pLoopSBGroup->GetNumSubbasins())) {
          ExitGracefully(":LoopVector: invalid number of terms in vector. Should be equal to size of subbasin group",BAD_DATA_WARN);
        }
        if ((pLoopDemandGroup != NULL) && (size != pLoopDemandGroup->GetNumDemands())) {
          ExitGracefully(":LoopVector: invalid number of terms in vector. Should be equal to size of demand group",BAD_DATA_WARN);
        }
        if ((loopListSize != 0) && (size != loopListSize)) {
          ExitGracefully(":LoopVector: invalid number of terms in vector. Should be equal to size of List",BAD_DATA_WARN);
        }
        if ((pLoopSBGroup == NULL) && (pLoopDemandGroup == NULL) && (loopListSize==0)) {
          ExitGracefully(":LoopVector command must be within :LoopThrough-:EndLoopThrough command block",BAD_DATA_WARN);
        }
        aLoopVector[nWildcards]=new string [size];
        for (int i=0;i<size; i++){
          aLoopVector[nWildcards][i] = s[i];
        }
        aWildcards[nWildcards][0] = s[1];
        aWildcards[nWildcards][1] = aLoopVector[nWildcards][0];
        nWildcards++;
      }
      break;
    }
    default://------------------------------------------------
    {
      /*cout << "UNREC LINE: (Len=" << Len << ")";
      for (int i = 0; i < Len; i++) {
        cout<<s[i]<<"|";
      }
      cout<<endl;*/
      char firstChar = *(s[0]);
      switch(firstChar)
      {
        case ':':
        {
          if     (!strcmp(s[0],":FileType"    )) { if(Options.noisy) { cout<<"Filetype"   <<endl; } }//do nothing
          else if(!strcmp(s[0],":Application" )) { if(Options.noisy) { cout<<"Application"<<endl; } }//do nothing
          else if(!strcmp(s[0],":Version"     )) { if(Options.noisy) { cout<<"Version"    <<endl; } }//do nothing
          else if(!strcmp(s[0],":WrittenBy"   )) { if(Options.noisy) { cout<<"WrittenBy"  <<endl; } }//do nothing
          else if(!strcmp(s[0],":CreationDate")) { if(Options.noisy) { cout<<"CreationDate"<<endl; } }//do nothing
          else if(!strcmp(s[0],":SourceFile"  )) { if(Options.noisy) { cout<<"SourceFile"  <<endl; } }//do nothing
          else
          {
            string warn ="IGNORING unrecognized command: " + string(s[0])+ " in .rvm file";
            WriteWarning(warn,Options.noisy);
          }
          break;
        }
        default:
        {
          string errString = "Unrecognized command in .rvm file:\n   " + string(s[0]);
          ExitGracefully(errString.c_str(),BAD_DATA_WARN);//STRICT
          break;
        }
      }
    }
    }//end switch(code)

    firstword=pp->Peek();
    if (firstword == ":DefineDecisionVariable") {
      pp->NextIsMathExp();
    }

    end_of_file=pp->Tokenize(s,Len);
    swapWildcards((const char**)(s),Len,aWildcards,nWildcards);

    //return after file redirect, if in secondary file
    if((end_of_file) && (pMainParser!=NULL))
    {
      INPUT2.clear();
      INPUT2.close();
      delete pp;
      pp=pMainParser;
      pMainParser=NULL;
      end_of_file=pp->Tokenize(s,Len);
      swapWildcards((const char**)(s),Len,aWildcards,nWildcards);
    }
  } //end while !end_of_file
  RVM.close();

  pDO->InitializeDemands(pModel,Options); //if no management goals/constraints, called here

  pDO->InitializePostRVMRead(pModel,Options);

  if (loopCount != 0) {
    ExitGracefully("Unclosed loop statement in .rvm file.", BAD_DATA_WARN);
  }

  delete [] aLoopVector;
  for (int i = 0; i < MAX_WILDCARDS; i++) {
    delete [] aWildcards[i];
  }
  delete [] aWildcards;

  delete pp;
  pp=NULL;

  return true;
}<|MERGE_RESOLUTION|>--- conflicted
+++ resolved
@@ -726,13 +726,8 @@
           aLoopVector[1]=new string [pLoopDemandGroup->GetNumDemands()];
           for (int p = 0; p < pLoopDemandGroup->GetNumDemands(); p++)
           {
-<<<<<<< HEAD
-            long       ID = pLoopDemandGroup->GetDemandID(loopCount);
-            string  DName = "";// pLoopDemandGroup->GetDemand(loopCount)->GetName(); //todo: support
-=======
             long       ID = pLoopDemandGroup->GetDemand(loopCount)->GetID();
-            string  DName = pLoopDemandGroup->GetDemand(loopCount)->GetName(); 
->>>>>>> 2cfe4d89
+            string  DName = pLoopDemandGroup->GetDemand(loopCount)->GetName();
             aLoopVector[0][p]=to_string(ID);
             aLoopVector[1][p]=DName;
           }
