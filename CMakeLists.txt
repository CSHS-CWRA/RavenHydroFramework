--- conflicted
+++ resolved
@@ -21,9 +21,6 @@
 list(APPEND CMAKE_MODULE_PATH "${CMAKE_SOURCE_DIR}/cmake")
 
 # Find NetCDF
-<<<<<<< HEAD
-find_package(NetCDF)
-=======
 find_package(NetCDF) #may also be 'netCDF'
 if (NOT NetCDF_FOUND)
   message(STATUS "NetCDF not found, trying netCDF")
@@ -32,7 +29,6 @@
 
 # Find HDF5
 find_package(HDF5)
->>>>>>> c5261f0b
 
 # find header & source
 file(GLOB HEADER "src/*.h")
